--- conflicted
+++ resolved
@@ -112,7 +112,6 @@
 wrapt = "*"
 
 [[package]]
-<<<<<<< HEAD
 name = "azure-common"
 version = "1.1.28"
 description = "Microsoft Azure Client Library for Python (Common)"
@@ -124,53 +123,26 @@
 name = "azure-core"
 version = "1.23.1"
 description = "Microsoft Azure Core Library for Python"
-=======
-name = "bleach"
-version = "5.0.0"
-description = "An easy safelist-based HTML-sanitizing tool."
->>>>>>> 6f0617f3
-category = "dev"
-optional = false
-python-versions = ">=3.7"
-
-[package.dependencies]
-<<<<<<< HEAD
+category = "dev"
+optional = false
+python-versions = ">=3.6"
+
+[package.dependencies]
 requests = ">=2.18.4"
 six = ">=1.11.0"
 typing-extensions = ">=4.0.1"
-=======
-six = ">=1.9.0"
-webencodings = "*"
->>>>>>> 6f0617f3
-
-[package.extras]
-css = ["tinycss2 (>=1.1.0)"]
-dev = ["pip-tools (==6.5.1)", "pytest (==7.1.1)", "flake8 (==4.0.1)", "tox (==3.24.5)", "sphinx (==4.3.2)", "twine (==4.0.0)", "wheel (==0.37.1)", "hashin (==0.17.0)", "black (==22.3.0)", "mypy (==0.942)"]
-
-[[package]]
-<<<<<<< HEAD
+
+[[package]]
 name = "azure-cosmos"
 version = "3.2.0"
 description = "Azure Cosmos Python SDK"
 category = "dev"
-=======
-name = "boto3"
-version = "1.21.42"
-description = "The AWS SDK for Python"
-category = "main"
->>>>>>> 6f0617f3
-optional = false
-python-versions = "*"
-
-[package.dependencies]
-<<<<<<< HEAD
+optional = false
+python-versions = "*"
+
+[package.dependencies]
 requests = ">=2.10.0"
 six = ">=1.6"
-=======
-botocore = ">=1.24.42,<1.25.0"
-jmespath = ">=0.7.1,<2.0.0"
-s3transfer = ">=0.5.0,<0.6.0"
->>>>>>> 6f0617f3
 
 [[package]]
 name = "azure-cosmosdb-nspkg"
@@ -184,22 +156,14 @@
 azure-nspkg = ">=2.0.0"
 
 [[package]]
-<<<<<<< HEAD
 name = "azure-cosmosdb-table"
 version = "1.0.6"
 description = "Microsoft Azure CosmosDB Table Client Library for Python"
 category = "dev"
-=======
-name = "botocore"
-version = "1.24.42"
-description = "Low-level, data-driven core of boto 3."
-category = "main"
->>>>>>> 6f0617f3
-optional = false
-python-versions = "*"
-
-[package.dependencies]
-<<<<<<< HEAD
+optional = false
+python-versions = "*"
+
+[package.dependencies]
 azure-common = ">=1.1.5"
 azure-cosmosdb-nspkg = ">=2.0.0"
 cryptography = "*"
@@ -216,14 +180,6 @@
 
 [package.extras]
 dev = ["flake8 (>=4.0.1,<4.1.0)", "mypy", "pytest", "pytest-cov", "requests (>=2.0.0,<3.0.0)", "coverage"]
-=======
-jmespath = ">=0.7.1,<2.0.0"
-python-dateutil = ">=2.1,<3.0.0"
-urllib3 = ">=1.25.4,<1.27"
-
-[package.extras]
-crt = ["awscrt (==0.13.8)"]
->>>>>>> 6f0617f3
 
 [[package]]
 name = "azure-graphrbac"
@@ -239,26 +195,9 @@
 msrestazure = ">=0.4.32,<2.0.0"
 
 [[package]]
-<<<<<<< HEAD
 name = "azure-identity"
 version = "1.9.0"
 description = "Microsoft Azure Identity Library for Python"
-=======
-name = "cffi"
-version = "1.15.0"
-description = "Foreign Function Interface for Python calling C code."
-category = "dev"
-optional = false
-python-versions = "*"
-
-[package.dependencies]
-pycparser = "*"
-
-[[package]]
-name = "charset-normalizer"
-version = "2.0.12"
-description = "The Real First Universal Charset Detector. Open, modern and actively maintained alternative to Chardet."
->>>>>>> 6f0617f3
 category = "dev"
 optional = false
 python-versions = ">=3.6"
@@ -965,28 +904,31 @@
 
 [[package]]
 name = "bleach"
-version = "4.1.0"
+version = "5.0.0"
 description = "An easy safelist-based HTML-sanitizing tool."
 category = "dev"
 optional = false
-python-versions = ">=3.6"
-
-[package.dependencies]
-packaging = "*"
+python-versions = ">=3.7"
+
+[package.dependencies]
 six = ">=1.9.0"
 webencodings = "*"
 
+[package.extras]
+css = ["tinycss2 (>=1.1.0)"]
+dev = ["pip-tools (==6.5.1)", "pytest (==7.1.1)", "flake8 (==4.0.1)", "tox (==3.24.5)", "sphinx (==4.3.2)", "twine (==4.0.0)", "wheel (==0.37.1)", "hashin (==0.17.0)", "black (==22.3.0)", "mypy (==0.942)"]
+
 [[package]]
 name = "boto3"
-version = "1.21.5"
+version = "1.21.42"
 description = "The AWS SDK for Python"
 category = "main"
 optional = false
 python-versions = ">= 3.6"
 
 [package.dependencies]
-botocore = ">=1.24.5,<1.25.0"
-jmespath = ">=0.7.1,<1.0.0"
+botocore = ">=1.24.42,<1.25.0"
+jmespath = ">=0.7.1,<2.0.0"
 s3transfer = ">=0.5.0,<0.6.0"
 
 [package.extras]
@@ -994,19 +936,19 @@
 
 [[package]]
 name = "botocore"
-version = "1.24.5"
+version = "1.24.42"
 description = "Low-level, data-driven core of boto 3."
 category = "main"
 optional = false
 python-versions = ">= 3.6"
 
 [package.dependencies]
-jmespath = ">=0.7.1,<1.0.0"
+jmespath = ">=0.7.1,<2.0.0"
 python-dateutil = ">=2.1,<3.0.0"
 urllib3 = ">=1.25.4,<1.27"
 
 [package.extras]
-crt = ["awscrt (==0.12.5)"]
+crt = ["awscrt (==0.13.8)"]
 
 [[package]]
 name = "c7n-awscc"
@@ -1342,11 +1284,11 @@
 
 [[package]]
 name = "click"
-version = "8.0.4"
+version = "8.1.2"
 description = "Composable command line interface toolkit"
 category = "dev"
 optional = false
-python-versions = ">=3.6"
+python-versions = ">=3.7"
 
 [package.dependencies]
 colorama = {version = "*", markers = "platform_system == \"Windows\""}
@@ -1384,7 +1326,7 @@
 
 [[package]]
 name = "cryptography"
-version = "36.0.1"
+version = "36.0.2"
 description = "cryptography is a package which provides cryptographic recipes and primitives to Python developers."
 category = "dev"
 optional = false
@@ -1640,21 +1582,12 @@
 pandas = ["pandas (>=0.17.1)"]
 
 [[package]]
-<<<<<<< HEAD
 name = "google-cloud-storage"
 version = "1.44.0"
 description = "Google Cloud Storage API client library"
 category = "dev"
 optional = false
 python-versions = ">=2.7,!=3.0.*,!=3.1.*,!=3.2.*,!=3.3.*,!=3.4.*,!=3.5.*"
-=======
-name = "click"
-version = "8.1.2"
-description = "Composable command line interface toolkit"
-category = "dev"
-optional = false
-python-versions = ">=3.7"
->>>>>>> 6f0617f3
 
 [package.dependencies]
 google-api-core = {version = ">=1.29.0,<3.0dev", markers = "python_version >= \"3.6\""}
@@ -1692,37 +1625,19 @@
 requests = ["requests (>=2.18.0,<3.0.0dev)"]
 
 [[package]]
-<<<<<<< HEAD
 name = "googleapis-common-protos"
 version = "1.56.0"
 description = "Common protobufs used in Google APIs"
-=======
-name = "cryptography"
-version = "36.0.2"
-description = "cryptography is a package which provides cryptographic recipes and primitives to Python developers."
->>>>>>> 6f0617f3
 category = "dev"
 optional = false
 python-versions = ">=3.6"
 
 [package.dependencies]
-<<<<<<< HEAD
 grpcio = {version = ">=1.0.0", optional = true, markers = "extra == \"grpc\""}
 protobuf = ">=3.12.0"
 
 [package.extras]
 grpc = ["grpcio (>=1.0.0)"]
-=======
-cffi = ">=1.12"
-
-[package.extras]
-docs = ["sphinx (>=1.6.5,!=1.8.0,!=3.1.0,!=3.1.1)", "sphinx-rtd-theme"]
-docstest = ["pyenchant (>=1.6.11)", "twine (>=1.12.0)", "sphinxcontrib-spelling (>=4.0.1)"]
-pep8test = ["black", "flake8", "flake8-import-order", "pep8-naming"]
-sdist = ["setuptools_rust (>=0.11.4)"]
-ssh = ["bcrypt (>=3.1.5)"]
-test = ["pytest (>=6.2.0)", "pytest-cov", "pytest-subtests", "pytest-xdist", "pretend", "iso8601", "pytz", "hypothesis (>=1.11.4,!=3.79.2)"]
->>>>>>> 6f0617f3
 
 [[package]]
 name = "grpc-google-iam-v1"
@@ -2637,7 +2552,6 @@
 python-versions = ">=3.6"
 
 [[package]]
-<<<<<<< HEAD
 name = "ratelimiter"
 version = "1.2.0.post0"
 description = "Simple python rate limiting object"
@@ -2650,7 +2564,7 @@
 
 [[package]]
 name = "readme-renderer"
-version = "32.0"
+version = "34.0"
 description = "readme_renderer is a library for rendering \"readme\" descriptions for Warehouse"
 category = "dev"
 optional = false
@@ -2662,7 +2576,7 @@
 Pygments = ">=2.5.1"
 
 [package.extras]
-md = ["cmarkgfm (>=0.5.0,<0.7.0)"]
+md = ["cmarkgfm (>=0.8.0)"]
 
 [[package]]
 name = "recommonmark"
@@ -2775,7 +2689,7 @@
 
 [[package]]
 name = "s3transfer"
-version = "0.5.1"
+version = "0.5.2"
 description = "An Amazon S3 Transfer Manager"
 category = "main"
 optional = false
@@ -2909,22 +2823,13 @@
 name = "sphinxcontrib-devhelp"
 version = "1.0.2"
 description = "sphinxcontrib-devhelp is a sphinx extension which outputs Devhelp document."
-=======
-name = "readme-renderer"
-version = "34.0"
-description = "readme_renderer is a library for rendering \"readme\" descriptions for Warehouse"
->>>>>>> 6f0617f3
 category = "dev"
 optional = false
 python-versions = ">=3.5"
 
 [package.extras]
-<<<<<<< HEAD
 lint = ["flake8", "mypy", "docutils-stubs"]
 test = ["pytest"]
-=======
-md = ["cmarkgfm (>=0.8.0)"]
->>>>>>> 6f0617f3
 
 [[package]]
 name = "sphinxcontrib-htmlhelp"
@@ -2962,17 +2867,10 @@
 test = ["pytest"]
 
 [[package]]
-<<<<<<< HEAD
 name = "sphinxcontrib-serializinghtml"
 version = "1.1.5"
 description = "sphinxcontrib-serializinghtml is a sphinx extension which outputs \"serialized\" HTML files (json and pickle)."
 category = "dev"
-=======
-name = "s3transfer"
-version = "0.5.2"
-description = "An Amazon S3 Transfer Manager"
-category = "main"
->>>>>>> 6f0617f3
 optional = false
 python-versions = ">=3.5"
 
