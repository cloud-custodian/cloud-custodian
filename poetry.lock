[[package]]
name = "argcomplete"
version = "2.0.0"
description = "Bash tab completion for argparse"
category = "main"
optional = false
python-versions = ">=3.6"

[package.dependencies]
importlib-metadata = {version = ">=0.23,<5", markers = "python_version == \"3.7\""}

[package.extras]
test = ["coverage", "flake8", "pexpect", "wheel"]

[[package]]
name = "attrs"
version = "22.1.0"
description = "Classes Without Boilerplate"
category = "main"
optional = false
python-versions = ">=3.5"

[package.extras]
dev = ["cloudpickle", "coverage[toml] (>=5.0.2)", "furo", "hypothesis", "mypy (>=0.900,!=0.940)", "pre-commit", "pympler", "pytest (>=4.3.0)", "pytest-mypy-plugins", "sphinx", "sphinx-notfound-page", "zope.interface"]
docs = ["furo", "sphinx", "sphinx-notfound-page", "zope.interface"]
tests = ["cloudpickle", "coverage[toml] (>=5.0.2)", "hypothesis", "mypy (>=0.900,!=0.940)", "pympler", "pytest (>=4.3.0)", "pytest-mypy-plugins", "zope.interface"]
tests-no-zope = ["cloudpickle", "coverage[toml] (>=5.0.2)", "hypothesis", "mypy (>=0.900,!=0.940)", "pympler", "pytest (>=4.3.0)", "pytest-mypy-plugins"]

[[package]]
name = "aws-xray-sdk"
version = "2.10.0"
description = "The AWS X-Ray SDK for Python (the SDK) enables Python developers to record and emit information from within their applications to the AWS X-Ray service."
category = "dev"
optional = false
python-versions = "*"

[package.dependencies]
botocore = ">=1.11.3"
wrapt = "*"

[[package]]
name = "backoff"
version = "2.2.1"
description = "Function decoration for backoff and retry"
category = "main"
optional = false
python-versions = ">=3.7,<4.0"

[[package]]
name = "bleach"
version = "5.0.1"
description = "An easy safelist-based HTML-sanitizing tool."
category = "dev"
optional = false
python-versions = ">=3.7"

[package.dependencies]
six = ">=1.9.0"
webencodings = "*"

[package.extras]
css = ["tinycss2 (>=1.1.0,<1.2)"]
dev = ["Sphinx (==4.3.2)", "black (==22.3.0)", "build (==0.8.0)", "flake8 (==4.0.1)", "hashin (==0.17.0)", "mypy (==0.961)", "pip-tools (==6.6.2)", "pytest (==7.1.2)", "tox (==3.25.0)", "twine (==4.0.1)", "wheel (==0.37.1)"]

[[package]]
name = "boto3"
<<<<<<< HEAD
version = "1.24.96"
=======
version = "1.24.88"
>>>>>>> 3e572d92
description = "The AWS SDK for Python"
category = "main"
optional = false
python-versions = ">= 3.7"

[package.dependencies]
<<<<<<< HEAD
botocore = ">=1.27.96,<1.28.0"
=======
botocore = ">=1.27.88,<1.28.0"
>>>>>>> 3e572d92
jmespath = ">=0.7.1,<2.0.0"
s3transfer = ">=0.6.0,<0.7.0"

[package.extras]
crt = ["botocore[crt] (>=1.21.0,<2.0a0)"]

[[package]]
name = "botocore"
<<<<<<< HEAD
version = "1.27.96"
=======
version = "1.27.88"
>>>>>>> 3e572d92
description = "Low-level, data-driven core of boto 3."
category = "main"
optional = false
python-versions = ">= 3.7"

[package.dependencies]
jmespath = ">=0.7.1,<2.0.0"
python-dateutil = ">=2.1,<3.0.0"
urllib3 = ">=1.25.4,<1.27"

[package.extras]
crt = ["awscrt (==0.14.0)"]

[[package]]
name = "certifi"
version = "2022.9.24"
description = "Python package for providing Mozilla's CA Bundle."
category = "main"
optional = false
python-versions = ">=3.6"

[[package]]
name = "cffi"
version = "1.15.1"
description = "Foreign Function Interface for Python calling C code."
category = "dev"
optional = false
python-versions = "*"

[package.dependencies]
pycparser = "*"

[[package]]
name = "charset-normalizer"
version = "2.1.1"
description = "The Real First Universal Charset Detector. Open, modern and actively maintained alternative to Chardet."
category = "main"
optional = false
python-versions = ">=3.6.0"

[package.extras]
unicode-backport = ["unicodedata2"]

[[package]]
name = "click"
version = "8.1.3"
description = "Composable command line interface toolkit"
category = "dev"
optional = false
python-versions = ">=3.7"

[package.dependencies]
colorama = {version = "*", markers = "platform_system == \"Windows\""}
importlib-metadata = {version = "*", markers = "python_version < \"3.8\""}

[[package]]
name = "colorama"
version = "0.4.5"
description = "Cross-platform colored terminal text."
category = "dev"
optional = false
python-versions = ">=2.7, !=3.0.*, !=3.1.*, !=3.2.*, !=3.3.*, !=3.4.*"

[[package]]
name = "coverage"
version = "6.5.0"
description = "Code coverage measurement for Python"
category = "dev"
optional = false
python-versions = ">=3.7"

[package.dependencies]
tomli = {version = "*", optional = true, markers = "python_full_version <= \"3.11.0a6\" and extra == \"toml\""}

[package.extras]
toml = ["tomli"]

[[package]]
name = "cryptography"
version = "38.0.1"
description = "cryptography is a package which provides cryptographic recipes and primitives to Python developers."
category = "dev"
optional = false
python-versions = ">=3.6"

[package.dependencies]
cffi = ">=1.12"

[package.extras]
docs = ["sphinx (>=1.6.5,!=1.8.0,!=3.1.0,!=3.1.1)", "sphinx-rtd-theme"]
docstest = ["pyenchant (>=1.6.11)", "sphinxcontrib-spelling (>=4.0.1)", "twine (>=1.12.0)"]
pep8test = ["black", "flake8", "flake8-import-order", "pep8-naming"]
sdist = ["setuptools-rust (>=0.11.4)"]
ssh = ["bcrypt (>=3.1.5)"]
test = ["hypothesis (>=1.11.4,!=3.79.2)", "iso8601", "pretend", "pytest (>=6.2.0)", "pytest-benchmark", "pytest-cov", "pytest-subtests", "pytest-xdist", "pytz"]

[[package]]
name = "docutils"
version = "0.17.1"
description = "Docutils -- Python Documentation Utilities"
category = "main"
optional = false
python-versions = ">=2.7, !=3.0.*, !=3.1.*, !=3.2.*, !=3.3.*, !=3.4.*"

[[package]]
name = "execnet"
version = "1.9.0"
description = "execnet: rapid multi-Python deployment"
category = "dev"
optional = false
python-versions = ">=2.7, !=3.0.*, !=3.1.*, !=3.2.*, !=3.3.*, !=3.4.*"

[package.extras]
testing = ["pre-commit"]

[[package]]
name = "flake8"
version = "3.9.2"
description = "the modular source code checker: pep8 pyflakes and co"
category = "dev"
optional = false
python-versions = "!=3.0.*,!=3.1.*,!=3.2.*,!=3.3.*,!=3.4.*,>=2.7"

[package.dependencies]
importlib-metadata = {version = "*", markers = "python_version < \"3.8\""}
mccabe = ">=0.6.0,<0.7.0"
pycodestyle = ">=2.7.0,<2.8.0"
pyflakes = ">=2.3.0,<2.4.0"

[[package]]
name = "freezegun"
version = "1.2.2"
description = "Let your Python tests travel through time"
category = "dev"
optional = false
python-versions = ">=3.6"

[package.dependencies]
python-dateutil = ">=2.7"

[[package]]
name = "gql"
version = "3.4.0"
description = "GraphQL client for Python"
category = "main"
optional = false
python-versions = "*"

[package.dependencies]
backoff = ">=1.11.1,<3.0"
graphql-core = ">=3.2,<3.3"
requests = {version = ">=2.26,<3", optional = true, markers = "extra == \"requests\""}
requests-toolbelt = {version = ">=0.9.1,<1", optional = true, markers = "extra == \"requests\""}
urllib3 = {version = ">=1.26", optional = true, markers = "extra == \"requests\""}
yarl = ">=1.6,<2.0"

[package.extras]
aiohttp = ["aiohttp (>=3.7.1,<3.9.0)"]
all = ["aiohttp (>=3.7.1,<3.9.0)", "botocore (>=1.21,<2)", "requests (>=2.26,<3)", "requests-toolbelt (>=0.9.1,<1)", "urllib3 (>=1.26)", "websockets (>=10,<11)", "websockets (>=9,<10)"]
botocore = ["botocore (>=1.21,<2)"]
dev = ["aiofiles", "aiohttp (>=3.7.1,<3.9.0)", "black (==22.3.0)", "botocore (>=1.21,<2)", "check-manifest (>=0.42,<1)", "flake8 (==3.8.1)", "isort (==4.3.21)", "mock (==4.0.2)", "mypy (==0.910)", "parse (==1.15.0)", "pytest (==6.2.5)", "pytest-asyncio (==0.16.0)", "pytest-console-scripts (==1.3.1)", "pytest-cov (==3.0.0)", "requests (>=2.26,<3)", "requests-toolbelt (>=0.9.1,<1)", "sphinx (>=3.0.0,<4)", "sphinx-argparse (==0.2.5)", "sphinx-rtd-theme (>=0.4,<1)", "types-aiofiles", "types-mock", "types-requests", "urllib3 (>=1.26)", "vcrpy (==4.0.2)", "websockets (>=10,<11)", "websockets (>=9,<10)"]
requests = ["requests (>=2.26,<3)", "requests-toolbelt (>=0.9.1,<1)", "urllib3 (>=1.26)"]
test = ["aiofiles", "aiohttp (>=3.7.1,<3.9.0)", "botocore (>=1.21,<2)", "mock (==4.0.2)", "parse (==1.15.0)", "pytest (==6.2.5)", "pytest-asyncio (==0.16.0)", "pytest-console-scripts (==1.3.1)", "pytest-cov (==3.0.0)", "requests (>=2.26,<3)", "requests-toolbelt (>=0.9.1,<1)", "urllib3 (>=1.26)", "vcrpy (==4.0.2)", "websockets (>=10,<11)", "websockets (>=9,<10)"]
test-no-transport = ["aiofiles", "mock (==4.0.2)", "parse (==1.15.0)", "pytest (==6.2.5)", "pytest-asyncio (==0.16.0)", "pytest-console-scripts (==1.3.1)", "pytest-cov (==3.0.0)", "vcrpy (==4.0.2)"]
websockets = ["websockets (>=10,<11)", "websockets (>=9,<10)"]

[[package]]
name = "graphql-core"
version = "3.2.3"
description = "GraphQL implementation for Python, a port of GraphQL.js, the JavaScript reference implementation for GraphQL."
category = "main"
optional = false
python-versions = ">=3.6,<4"

[package.dependencies]
typing-extensions = {version = ">=4.2,<5", markers = "python_version < \"3.8\""}

[[package]]
name = "idna"
version = "3.4"
description = "Internationalized Domain Names in Applications (IDNA)"
category = "main"
optional = false
python-versions = ">=3.5"

[[package]]
name = "importlib-metadata"
version = "4.13.0"
description = "Read metadata from Python packages"
category = "main"
optional = false
python-versions = ">=3.7"

[package.dependencies]
typing-extensions = {version = ">=3.6.4", markers = "python_version < \"3.8\""}
zipp = ">=0.5"

[package.extras]
docs = ["furo", "jaraco.packaging (>=9)", "jaraco.tidelift (>=1.4)", "rst.linker (>=1.9)", "sphinx (>=3.5)"]
perf = ["ipython"]
testing = ["flake8 (<5)", "flufl.flake8", "importlib-resources (>=1.3)", "packaging", "pyfakefs", "pytest (>=6)", "pytest-black (>=0.3.7)", "pytest-checkdocs (>=2.4)", "pytest-cov", "pytest-enabler (>=1.3)", "pytest-flake8", "pytest-mypy (>=0.9.1)", "pytest-perf (>=0.9.2)"]

[[package]]
name = "importlib-resources"
version = "5.10.0"
description = "Read resources from Python packages"
category = "main"
optional = false
python-versions = ">=3.7"

[package.dependencies]
zipp = {version = ">=3.1.0", markers = "python_version < \"3.10\""}

[package.extras]
docs = ["furo", "jaraco.packaging (>=9)", "jaraco.tidelift (>=1.4)", "rst.linker (>=1.9)", "sphinx (>=3.5)"]
testing = ["flake8 (<5)", "pytest (>=6)", "pytest-black (>=0.3.7)", "pytest-checkdocs (>=2.4)", "pytest-cov", "pytest-enabler (>=1.3)", "pytest-flake8", "pytest-mypy (>=0.9.1)"]

[[package]]
name = "iniconfig"
version = "1.1.1"
description = "iniconfig: brain-dead simple config-ini parsing"
category = "dev"
optional = false
python-versions = "*"

[[package]]
name = "jaraco-classes"
version = "3.2.3"
description = "Utility functions for Python class constructs"
category = "dev"
optional = false
python-versions = ">=3.7"

[package.dependencies]
more-itertools = "*"

[package.extras]
docs = ["jaraco.packaging (>=9)", "jaraco.tidelift (>=1.4)", "rst.linker (>=1.9)", "sphinx (>=3.5)"]
testing = ["flake8 (<5)", "pytest (>=6)", "pytest-black (>=0.3.7)", "pytest-checkdocs (>=2.4)", "pytest-cov", "pytest-enabler (>=1.3)", "pytest-flake8", "pytest-mypy (>=0.9.1)"]

[[package]]
name = "jeepney"
version = "0.8.0"
description = "Low-level, pure Python DBus protocol wrapper."
category = "dev"
optional = false
python-versions = ">=3.7"

[package.extras]
test = ["async-timeout", "pytest", "pytest-asyncio (>=0.17)", "pytest-trio", "testpath", "trio"]
trio = ["async_generator", "trio"]

[[package]]
name = "jmespath"
version = "1.0.1"
description = "JSON Matching Expressions"
category = "main"
optional = false
python-versions = ">=3.7"

[[package]]
name = "jsonpatch"
version = "1.32"
description = "Apply JSON-Patches (RFC 6902)"
category = "dev"
optional = false
python-versions = ">=2.7, !=3.0.*, !=3.1.*, !=3.2.*, !=3.3.*, !=3.4.*"

[package.dependencies]
jsonpointer = ">=1.9"

[[package]]
name = "jsonpointer"
version = "2.3"
description = "Identify specific nodes in a JSON document (RFC 6901)"
category = "dev"
optional = false
python-versions = ">=2.7, !=3.0.*, !=3.1.*, !=3.2.*, !=3.3.*"

[[package]]
name = "jsonschema"
version = "4.16.0"
description = "An implementation of JSON Schema validation for Python"
category = "main"
optional = false
python-versions = ">=3.7"

[package.dependencies]
attrs = ">=17.4.0"
importlib-metadata = {version = "*", markers = "python_version < \"3.8\""}
importlib-resources = {version = ">=1.4.0", markers = "python_version < \"3.9\""}
pkgutil-resolve-name = {version = ">=1.3.10", markers = "python_version < \"3.9\""}
pyrsistent = ">=0.14.0,<0.17.0 || >0.17.0,<0.17.1 || >0.17.1,<0.17.2 || >0.17.2"
typing-extensions = {version = "*", markers = "python_version < \"3.8\""}

[package.extras]
format = ["fqdn", "idna", "isoduration", "jsonpointer (>1.13)", "rfc3339-validator", "rfc3987", "uri-template", "webcolors (>=1.11)"]
format-nongpl = ["fqdn", "idna", "isoduration", "jsonpointer (>1.13)", "rfc3339-validator", "rfc3986-validator (>0.1.0)", "uri-template", "webcolors (>=1.11)"]

[[package]]
name = "keyring"
version = "23.9.3"
description = "Store and access your passwords safely."
category = "dev"
optional = false
python-versions = ">=3.7"

[package.dependencies]
importlib-metadata = {version = ">=3.6", markers = "python_version < \"3.10\""}
"jaraco.classes" = "*"
jeepney = {version = ">=0.4.2", markers = "sys_platform == \"linux\""}
pywin32-ctypes = {version = "<0.1.0 || >0.1.0,<0.1.1 || >0.1.1", markers = "sys_platform == \"win32\""}
SecretStorage = {version = ">=3.2", markers = "sys_platform == \"linux\""}

[package.extras]
docs = ["jaraco.packaging (>=9)", "jaraco.tidelift (>=1.4)", "rst.linker (>=1.9)", "sphinx"]
testing = ["flake8 (<5)", "pytest (>=6)", "pytest-black (>=0.3.7)", "pytest-checkdocs (>=2.4)", "pytest-cov", "pytest-enabler (>=1.3)", "pytest-flake8", "pytest-mypy (>=0.9.1)"]

[[package]]
name = "mccabe"
version = "0.6.1"
description = "McCabe checker, plugin for flake8"
category = "dev"
optional = false
python-versions = "*"

[[package]]
name = "mock"
version = "4.0.3"
description = "Rolling backport of unittest.mock for all Pythons"
category = "dev"
optional = false
python-versions = ">=3.6"

[package.extras]
build = ["blurb", "twine", "wheel"]
docs = ["sphinx"]
test = ["pytest (<5.4)", "pytest-cov"]

[[package]]
name = "more-itertools"
version = "9.0.0"
description = "More routines for operating on iterables, beyond itertools"
category = "dev"
optional = false
python-versions = ">=3.7"

[[package]]
name = "multidict"
version = "6.0.2"
description = "multidict implementation"
category = "main"
optional = false
python-versions = ">=3.7"

[[package]]
name = "packaging"
version = "21.3"
description = "Core utilities for Python packages"
category = "dev"
optional = false
python-versions = ">=3.6"

[package.dependencies]
pyparsing = ">=2.0.2,<3.0.5 || >3.0.5"

[[package]]
name = "pkginfo"
version = "1.8.3"
description = "Query metadatdata from sdists / bdists / installed packages."
category = "dev"
optional = false
python-versions = ">=2.7, !=3.0.*, !=3.1.*, !=3.2.*, !=3.3.*, !=3.4.*, !=3.5.*"

[package.extras]
testing = ["coverage", "nose"]

[[package]]
name = "pkgutil-resolve-name"
version = "1.3.10"
description = "Resolve a name to an object."
category = "main"
optional = false
python-versions = ">=3.6"

[[package]]
name = "placebo"
version = "0.9.0"
description = "Make boto3 calls that look real but have no effect"
category = "dev"
optional = false
python-versions = "*"

[[package]]
name = "pluggy"
version = "1.0.0"
description = "plugin and hook calling mechanisms for python"
category = "dev"
optional = false
python-versions = ">=3.6"

[package.dependencies]
importlib-metadata = {version = ">=0.12", markers = "python_version < \"3.8\""}

[package.extras]
dev = ["pre-commit", "tox"]
testing = ["pytest", "pytest-benchmark"]

[[package]]
name = "portalocker"
version = "2.6.0"
description = "Wraps the portalocker recipe for easy usage"
category = "dev"
optional = false
python-versions = ">=3.5"

[package.dependencies]
pywin32 = {version = ">=226", markers = "platform_system == \"Windows\""}

[package.extras]
docs = ["sphinx (>=1.7.1)"]
redis = ["redis"]
tests = ["pytest (>=5.4.1)", "pytest-cov (>=2.8.1)", "pytest-mypy (>=0.8.0)", "pytest-timeout (>=2.1.0)", "redis", "sphinx (>=3.0.3)"]

[[package]]
name = "psutil"
version = "5.9.3"
description = "Cross-platform lib for process and system monitoring in Python."
category = "dev"
optional = false
python-versions = ">=2.7, !=3.0.*, !=3.1.*, !=3.2.*, !=3.3.*"

[package.extras]
test = ["enum34", "ipaddress", "mock", "pywin32", "wmi"]

[[package]]
name = "py"
version = "1.11.0"
description = "library with cross-python path, ini-parsing, io, code, log facilities"
category = "dev"
optional = false
python-versions = ">=2.7, !=3.0.*, !=3.1.*, !=3.2.*, !=3.3.*, !=3.4.*"

[[package]]
name = "pycodestyle"
version = "2.7.0"
description = "Python style guide checker"
category = "dev"
optional = false
python-versions = ">=2.7, !=3.0.*, !=3.1.*, !=3.2.*, !=3.3.*"

[[package]]
name = "pycparser"
version = "2.21"
description = "C parser in Python"
category = "dev"
optional = false
python-versions = ">=2.7, !=3.0.*, !=3.1.*, !=3.2.*, !=3.3.*"

[[package]]
name = "pyflakes"
version = "2.3.1"
description = "passive checker of Python programs"
category = "dev"
optional = false
python-versions = ">=2.7, !=3.0.*, !=3.1.*, !=3.2.*, !=3.3.*"

[[package]]
name = "pygments"
version = "2.13.0"
description = "Pygments is a syntax highlighting package written in Python."
category = "dev"
optional = false
python-versions = ">=3.6"

[package.extras]
plugins = ["importlib-metadata"]

[[package]]
name = "pyparsing"
version = "3.0.9"
description = "pyparsing module - Classes and methods to define and execute parsing grammars"
category = "dev"
optional = false
python-versions = ">=3.6.8"

[package.extras]
diagrams = ["jinja2", "railroad-diagrams"]

[[package]]
name = "pyrsistent"
version = "0.18.1"
description = "Persistent/Functional/Immutable data structures"
category = "main"
optional = false
python-versions = ">=3.7"

[[package]]
name = "pytest"
version = "7.1.3"
description = "pytest: simple powerful testing with Python"
category = "dev"
optional = false
python-versions = ">=3.7"

[package.dependencies]
attrs = ">=19.2.0"
colorama = {version = "*", markers = "sys_platform == \"win32\""}
importlib-metadata = {version = ">=0.12", markers = "python_version < \"3.8\""}
iniconfig = "*"
packaging = "*"
pluggy = ">=0.12,<2.0"
py = ">=1.8.2"
tomli = ">=1.0.0"

[package.extras]
testing = ["argcomplete", "hypothesis (>=3.56)", "mock", "nose", "pygments (>=2.7.2)", "requests", "xmlschema"]

[[package]]
name = "pytest-cov"
version = "3.0.0"
description = "Pytest plugin for measuring coverage."
category = "dev"
optional = false
python-versions = ">=3.6"

[package.dependencies]
coverage = {version = ">=5.2.1", extras = ["toml"]}
pytest = ">=4.6"

[package.extras]
testing = ["fields", "hunter", "process-tests", "pytest-xdist", "six", "virtualenv"]

[[package]]
name = "pytest-forked"
version = "1.4.0"
description = "run tests in isolated forked subprocesses"
category = "dev"
optional = false
python-versions = ">=3.6"

[package.dependencies]
py = "*"
pytest = ">=3.10"

[[package]]
name = "pytest-recording"
version = "0.12.1"
description = "A pytest plugin that allows you recording of network interactions via VCR.py"
category = "dev"
optional = false
python-versions = ">=3.5"

[package.dependencies]
attrs = "*"
pytest = ">=3.5.0"
vcrpy = ">=2.0.1"

[[package]]
name = "pytest-sugar"
version = "0.9.5"
description = "pytest-sugar is a plugin for pytest that changes the default look and feel of pytest (e.g. progressbar, show tests that fail instantly)."
category = "dev"
optional = false
python-versions = "*"

[package.dependencies]
packaging = ">=14.1"
pytest = ">=2.9"
termcolor = ">=1.1.0"

[[package]]
name = "pytest-terraform"
version = "0.6.4"
description = "A pytest plugin for using terraform fixtures"
category = "dev"
optional = false
python-versions = ">=3.6,<4.0"

[package.dependencies]
jmespath = ">=0.10.0"
portalocker = ">=1.7.0"
pytest = ">=6.0"
pytest-xdist = ">=1.31.0"

[[package]]
name = "pytest-xdist"
version = "2.5.0"
description = "pytest xdist plugin for distributed testing and loop-on-failing modes"
category = "dev"
optional = false
python-versions = ">=3.6"

[package.dependencies]
execnet = ">=1.1"
pytest = ">=6.2.0"
pytest-forked = "*"

[package.extras]
psutil = ["psutil (>=3.0)"]
setproctitle = ["setproctitle"]
testing = ["filelock"]

[[package]]
name = "python-dateutil"
version = "2.8.2"
description = "Extensions to the standard Python datetime module"
category = "main"
optional = false
python-versions = "!=3.0.*,!=3.1.*,!=3.2.*,>=2.7"

[package.dependencies]
six = ">=1.5"

[[package]]
name = "pywin32"
version = "304"
description = "Python for Window Extensions"
category = "dev"
optional = false
python-versions = "*"

[[package]]
name = "pywin32-ctypes"
version = "0.2.0"
description = ""
category = "dev"
optional = false
python-versions = "*"

[[package]]
name = "pyyaml"
version = "6.0"
description = "YAML parser and emitter for Python"
category = "main"
optional = false
python-versions = ">=3.6"

[[package]]
name = "readme-renderer"
version = "37.2"
description = "readme_renderer is a library for rendering \"readme\" descriptions for Warehouse"
category = "dev"
optional = false
python-versions = ">=3.7"

[package.dependencies]
bleach = ">=2.1.0"
docutils = ">=0.13.1"
Pygments = ">=2.5.1"

[package.extras]
md = ["cmarkgfm (>=0.8.0)"]

[[package]]
name = "requests"
version = "2.28.1"
description = "Python HTTP for Humans."
category = "main"
optional = false
python-versions = ">=3.7, <4"

[package.dependencies]
certifi = ">=2017.4.17"
charset-normalizer = ">=2,<3"
idna = ">=2.5,<4"
urllib3 = ">=1.21.1,<1.27"

[package.extras]
socks = ["PySocks (>=1.5.6,!=1.5.7)"]
use-chardet-on-py3 = ["chardet (>=3.0.2,<6)"]

[[package]]
name = "requests-toolbelt"
version = "0.10.0"
description = "A utility belt for advanced users of python-requests"
category = "main"
optional = false
python-versions = ">=2.7, !=3.0.*, !=3.1.*, !=3.2.*, !=3.3.*"

[package.dependencies]
requests = ">=2.0.1,<3.0.0"

[[package]]
name = "rfc3986"
version = "2.0.0"
description = "Validating URI References per RFC 3986"
category = "dev"
optional = false
python-versions = ">=3.7"

[package.extras]
idna2008 = ["idna"]

[[package]]
name = "s3transfer"
version = "0.6.0"
description = "An Amazon S3 Transfer Manager"
category = "main"
optional = false
python-versions = ">= 3.7"

[package.dependencies]
botocore = ">=1.12.36,<2.0a.0"

[package.extras]
crt = ["botocore[crt] (>=1.20.29,<2.0a.0)"]

[[package]]
name = "secretstorage"
version = "3.3.3"
description = "Python bindings to FreeDesktop.org Secret Service API"
category = "dev"
optional = false
python-versions = ">=3.6"

[package.dependencies]
cryptography = ">=2.0"
jeepney = ">=0.6"

[[package]]
name = "six"
version = "1.16.0"
description = "Python 2 and 3 compatibility utilities"
category = "main"
optional = false
python-versions = ">=2.7, !=3.0.*, !=3.1.*, !=3.2.*"

[[package]]
name = "tabulate"
version = "0.8.10"
description = "Pretty-print tabular data"
category = "main"
optional = false
python-versions = ">=2.7, !=3.0.*, !=3.1.*, !=3.2.*, !=3.3.*, !=3.4.*"

[package.extras]
widechars = ["wcwidth"]

[[package]]
name = "termcolor"
version = "2.0.1"
description = "ANSI color formatting for output in terminal"
category = "dev"
optional = false
python-versions = ">=3.7"

[package.extras]
tests = ["pytest", "pytest-cov"]

[[package]]
name = "tomli"
version = "2.0.1"
description = "A lil' TOML parser"
category = "dev"
optional = false
python-versions = ">=3.7"

[[package]]
name = "tqdm"
version = "4.64.1"
description = "Fast, Extensible Progress Meter"
category = "dev"
optional = false
python-versions = "!=3.0.*,!=3.1.*,!=3.2.*,!=3.3.*,>=2.7"

[package.dependencies]
colorama = {version = "*", markers = "platform_system == \"Windows\""}

[package.extras]
dev = ["py-make (>=0.1.0)", "twine", "wheel"]
notebook = ["ipywidgets (>=6)"]
slack = ["slack-sdk"]
telegram = ["requests"]

[[package]]
name = "twine"
version = "3.8.0"
description = "Collection of utilities for publishing packages on PyPI"
category = "dev"
optional = false
python-versions = ">=3.6"

[package.dependencies]
colorama = ">=0.4.3"
importlib-metadata = ">=3.6"
keyring = ">=15.1"
pkginfo = ">=1.8.1"
readme-renderer = ">=21.0"
requests = ">=2.20"
requests-toolbelt = ">=0.8.0,<0.9.0 || >0.9.0"
rfc3986 = ">=1.4.0"
tqdm = ">=4.14"
urllib3 = ">=1.26.0"

[[package]]
name = "typing-extensions"
version = "4.4.0"
description = "Backported and Experimental Type Hints for Python 3.7+"
category = "main"
optional = false
python-versions = ">=3.7"

[[package]]
name = "urllib3"
version = "1.26.12"
description = "HTTP library with thread-safe connection pooling, file post, and more."
category = "main"
optional = false
python-versions = ">=2.7, !=3.0.*, !=3.1.*, !=3.2.*, !=3.3.*, !=3.4.*, !=3.5.*, <4"

[package.extras]
brotli = ["brotli (>=1.0.9)", "brotlicffi (>=0.8.0)", "brotlipy (>=0.6.0)"]
secure = ["certifi", "cryptography (>=1.3.4)", "idna (>=2.0.0)", "ipaddress", "pyOpenSSL (>=0.14)", "urllib3-secure-extra"]
socks = ["PySocks (>=1.5.6,!=1.5.7,<2.0)"]

[[package]]
name = "vcrpy"
version = "4.2.1"
description = "Automatically mock your HTTP interactions to simplify and speed up testing"
category = "dev"
optional = false
python-versions = ">=3.7"

[package.dependencies]
PyYAML = "*"
six = ">=1.5"
wrapt = "*"
yarl = "*"

[[package]]
name = "webencodings"
version = "0.5.1"
description = "Character encoding aliases for legacy web content"
category = "dev"
optional = false
python-versions = "*"

[[package]]
name = "wrapt"
version = "1.14.1"
description = "Module for decorators, wrappers and monkey patching."
category = "dev"
optional = false
python-versions = "!=3.0.*,!=3.1.*,!=3.2.*,!=3.3.*,!=3.4.*,>=2.7"

[[package]]
name = "yarl"
version = "1.8.1"
description = "Yet another URL library"
category = "main"
optional = false
python-versions = ">=3.7"

[package.dependencies]
idna = ">=2.0"
multidict = ">=4.0"
typing-extensions = {version = ">=3.7.4", markers = "python_version < \"3.8\""}

[[package]]
name = "zipp"
version = "3.9.0"
description = "Backport of pathlib-compatible object wrapper for zip files"
category = "main"
optional = false
python-versions = ">=3.7"

[package.extras]
docs = ["furo", "jaraco.packaging (>=9)", "jaraco.tidelift (>=1.4)", "rst.linker (>=1.9)", "sphinx (>=3.5)"]
testing = ["flake8 (<5)", "func-timeout", "jaraco.functools", "jaraco.itertools", "more-itertools", "pytest (>=6)", "pytest-black (>=0.3.7)", "pytest-checkdocs (>=2.4)", "pytest-cov", "pytest-enabler (>=1.3)", "pytest-flake8", "pytest-mypy (>=0.9.1)"]

[metadata]
lock-version = "1.1"
python-versions = "^3.7"
content-hash = "f04afb3ff241a275628b4fbac7fde65dba3e511a0f8091f430ec328ed976d415"

[metadata.files]
argcomplete = [
    {file = "argcomplete-2.0.0-py2.py3-none-any.whl", hash = "sha256:cffa11ea77999bb0dd27bb25ff6dc142a6796142f68d45b1a26b11f58724561e"},
    {file = "argcomplete-2.0.0.tar.gz", hash = "sha256:6372ad78c89d662035101418ae253668445b391755cfe94ea52f1b9d22425b20"},
]
attrs = [
    {file = "attrs-22.1.0-py2.py3-none-any.whl", hash = "sha256:86efa402f67bf2df34f51a335487cf46b1ec130d02b8d39fd248abfd30da551c"},
    {file = "attrs-22.1.0.tar.gz", hash = "sha256:29adc2665447e5191d0e7c568fde78b21f9672d344281d0c6e1ab085429b22b6"},
]
aws-xray-sdk = [
    {file = "aws-xray-sdk-2.10.0.tar.gz", hash = "sha256:9b14924fd0628cf92936055864655354003f0b1acc3e1c3ffde6403d0799dd7a"},
    {file = "aws_xray_sdk-2.10.0-py2.py3-none-any.whl", hash = "sha256:7551e81a796e1a5471ebe84844c40e8edf7c218db33506d046fec61f7495eda4"},
]
backoff = [
    {file = "backoff-2.2.1-py3-none-any.whl", hash = "sha256:63579f9a0628e06278f7e47b7d7d5b6ce20dc65c5e96a6f3ca99a6adca0396e8"},
    {file = "backoff-2.2.1.tar.gz", hash = "sha256:03f829f5bb1923180821643f8753b0502c3b682293992485b0eef2807afa5cba"},
]
bleach = [
    {file = "bleach-5.0.1-py3-none-any.whl", hash = "sha256:085f7f33c15bd408dd9b17a4ad77c577db66d76203e5984b1bd59baeee948b2a"},
    {file = "bleach-5.0.1.tar.gz", hash = "sha256:0d03255c47eb9bd2f26aa9bb7f2107732e7e8fe195ca2f64709fcf3b0a4a085c"},
]
boto3 = [
<<<<<<< HEAD
    {file = "boto3-1.24.96-py3-none-any.whl", hash = "sha256:748c055214c629744c34c7f94bfa888733dfac0b92e1daef9c243e1391ea4f53"},
    {file = "boto3-1.24.96.tar.gz", hash = "sha256:6b8899542cff82becceb3498a2240bf77c96def0515b0a31f7f6a9d5b92e7a3d"},
]
botocore = [
    {file = "botocore-1.27.96-py3-none-any.whl", hash = "sha256:e41a81a18511f2f9181b2a9ab302a55c0effecccbef846c55aad0c47bfdbefb9"},
    {file = "botocore-1.27.96.tar.gz", hash = "sha256:fc0a13ef6042e890e361cf408759230f8574409bb51f81740d2e5d8ad5d1fbea"},
=======
    {file = "boto3-1.24.88-py3-none-any.whl", hash = "sha256:6b4cf1cd0be65202c4cf0e4c69099bac3620bcd4049ca25a5e223c668401dd69"},
    {file = "boto3-1.24.88.tar.gz", hash = "sha256:93934343cac76084600a520e5be70c52152364d0c410681c2e25c2290f0e151c"},
]
botocore = [
    {file = "botocore-1.27.88-py3-none-any.whl", hash = "sha256:de4e087b24cd3bc369eb2e27f8fe94a6499f7dea08c919fba13cefb2496bd2bb"},
    {file = "botocore-1.27.88.tar.gz", hash = "sha256:ded0a4035baf91eb358ef501c92a8512543f5ab7658f459df3077a70a555b5cd"},
>>>>>>> 3e572d92
]
certifi = [
    {file = "certifi-2022.9.24-py3-none-any.whl", hash = "sha256:90c1a32f1d68f940488354e36370f6cca89f0f106db09518524c88d6ed83f382"},
    {file = "certifi-2022.9.24.tar.gz", hash = "sha256:0d9c601124e5a6ba9712dbc60d9c53c21e34f5f641fe83002317394311bdce14"},
]
cffi = [
    {file = "cffi-1.15.1-cp27-cp27m-macosx_10_9_x86_64.whl", hash = "sha256:a66d3508133af6e8548451b25058d5812812ec3798c886bf38ed24a98216fab2"},
    {file = "cffi-1.15.1-cp27-cp27m-manylinux1_i686.whl", hash = "sha256:470c103ae716238bbe698d67ad020e1db9d9dba34fa5a899b5e21577e6d52ed2"},
    {file = "cffi-1.15.1-cp27-cp27m-manylinux1_x86_64.whl", hash = "sha256:9ad5db27f9cabae298d151c85cf2bad1d359a1b9c686a275df03385758e2f914"},
    {file = "cffi-1.15.1-cp27-cp27m-win32.whl", hash = "sha256:b3bbeb01c2b273cca1e1e0c5df57f12dce9a4dd331b4fa1635b8bec26350bde3"},
    {file = "cffi-1.15.1-cp27-cp27m-win_amd64.whl", hash = "sha256:e00b098126fd45523dd056d2efba6c5a63b71ffe9f2bbe1a4fe1716e1d0c331e"},
    {file = "cffi-1.15.1-cp27-cp27mu-manylinux1_i686.whl", hash = "sha256:d61f4695e6c866a23a21acab0509af1cdfd2c013cf256bbf5b6b5e2695827162"},
    {file = "cffi-1.15.1-cp27-cp27mu-manylinux1_x86_64.whl", hash = "sha256:ed9cb427ba5504c1dc15ede7d516b84757c3e3d7868ccc85121d9310d27eed0b"},
    {file = "cffi-1.15.1-cp310-cp310-macosx_10_9_x86_64.whl", hash = "sha256:39d39875251ca8f612b6f33e6b1195af86d1b3e60086068be9cc053aa4376e21"},
    {file = "cffi-1.15.1-cp310-cp310-macosx_11_0_arm64.whl", hash = "sha256:285d29981935eb726a4399badae8f0ffdff4f5050eaa6d0cfc3f64b857b77185"},
    {file = "cffi-1.15.1-cp310-cp310-manylinux_2_12_i686.manylinux2010_i686.manylinux_2_17_i686.manylinux2014_i686.whl", hash = "sha256:3eb6971dcff08619f8d91607cfc726518b6fa2a9eba42856be181c6d0d9515fd"},
    {file = "cffi-1.15.1-cp310-cp310-manylinux_2_17_aarch64.manylinux2014_aarch64.whl", hash = "sha256:21157295583fe8943475029ed5abdcf71eb3911894724e360acff1d61c1d54bc"},
    {file = "cffi-1.15.1-cp310-cp310-manylinux_2_17_ppc64le.manylinux2014_ppc64le.whl", hash = "sha256:5635bd9cb9731e6d4a1132a498dd34f764034a8ce60cef4f5319c0541159392f"},
    {file = "cffi-1.15.1-cp310-cp310-manylinux_2_17_s390x.manylinux2014_s390x.whl", hash = "sha256:2012c72d854c2d03e45d06ae57f40d78e5770d252f195b93f581acf3ba44496e"},
    {file = "cffi-1.15.1-cp310-cp310-manylinux_2_17_x86_64.manylinux2014_x86_64.whl", hash = "sha256:dd86c085fae2efd48ac91dd7ccffcfc0571387fe1193d33b6394db7ef31fe2a4"},
    {file = "cffi-1.15.1-cp310-cp310-musllinux_1_1_i686.whl", hash = "sha256:fa6693661a4c91757f4412306191b6dc88c1703f780c8234035eac011922bc01"},
    {file = "cffi-1.15.1-cp310-cp310-musllinux_1_1_x86_64.whl", hash = "sha256:59c0b02d0a6c384d453fece7566d1c7e6b7bae4fc5874ef2ef46d56776d61c9e"},
    {file = "cffi-1.15.1-cp310-cp310-win32.whl", hash = "sha256:cba9d6b9a7d64d4bd46167096fc9d2f835e25d7e4c121fb2ddfc6528fb0413b2"},
    {file = "cffi-1.15.1-cp310-cp310-win_amd64.whl", hash = "sha256:ce4bcc037df4fc5e3d184794f27bdaab018943698f4ca31630bc7f84a7b69c6d"},
    {file = "cffi-1.15.1-cp311-cp311-macosx_10_9_x86_64.whl", hash = "sha256:3d08afd128ddaa624a48cf2b859afef385b720bb4b43df214f85616922e6a5ac"},
    {file = "cffi-1.15.1-cp311-cp311-macosx_11_0_arm64.whl", hash = "sha256:3799aecf2e17cf585d977b780ce79ff0dc9b78d799fc694221ce814c2c19db83"},
    {file = "cffi-1.15.1-cp311-cp311-manylinux_2_12_i686.manylinux2010_i686.manylinux_2_17_i686.manylinux2014_i686.whl", hash = "sha256:a591fe9e525846e4d154205572a029f653ada1a78b93697f3b5a8f1f2bc055b9"},
    {file = "cffi-1.15.1-cp311-cp311-manylinux_2_17_aarch64.manylinux2014_aarch64.whl", hash = "sha256:3548db281cd7d2561c9ad9984681c95f7b0e38881201e157833a2342c30d5e8c"},
    {file = "cffi-1.15.1-cp311-cp311-manylinux_2_17_ppc64le.manylinux2014_ppc64le.whl", hash = "sha256:91fc98adde3d7881af9b59ed0294046f3806221863722ba7d8d120c575314325"},
    {file = "cffi-1.15.1-cp311-cp311-manylinux_2_17_x86_64.manylinux2014_x86_64.whl", hash = "sha256:94411f22c3985acaec6f83c6df553f2dbe17b698cc7f8ae751ff2237d96b9e3c"},
    {file = "cffi-1.15.1-cp311-cp311-musllinux_1_1_i686.whl", hash = "sha256:03425bdae262c76aad70202debd780501fabeaca237cdfddc008987c0e0f59ef"},
    {file = "cffi-1.15.1-cp311-cp311-musllinux_1_1_x86_64.whl", hash = "sha256:cc4d65aeeaa04136a12677d3dd0b1c0c94dc43abac5860ab33cceb42b801c1e8"},
    {file = "cffi-1.15.1-cp311-cp311-win32.whl", hash = "sha256:a0f100c8912c114ff53e1202d0078b425bee3649ae34d7b070e9697f93c5d52d"},
    {file = "cffi-1.15.1-cp311-cp311-win_amd64.whl", hash = "sha256:04ed324bda3cda42b9b695d51bb7d54b680b9719cfab04227cdd1e04e5de3104"},
    {file = "cffi-1.15.1-cp36-cp36m-macosx_10_9_x86_64.whl", hash = "sha256:50a74364d85fd319352182ef59c5c790484a336f6db772c1a9231f1c3ed0cbd7"},
    {file = "cffi-1.15.1-cp36-cp36m-manylinux_2_17_aarch64.manylinux2014_aarch64.whl", hash = "sha256:e263d77ee3dd201c3a142934a086a4450861778baaeeb45db4591ef65550b0a6"},
    {file = "cffi-1.15.1-cp36-cp36m-manylinux_2_17_ppc64le.manylinux2014_ppc64le.whl", hash = "sha256:cec7d9412a9102bdc577382c3929b337320c4c4c4849f2c5cdd14d7368c5562d"},
    {file = "cffi-1.15.1-cp36-cp36m-manylinux_2_17_s390x.manylinux2014_s390x.whl", hash = "sha256:4289fc34b2f5316fbb762d75362931e351941fa95fa18789191b33fc4cf9504a"},
    {file = "cffi-1.15.1-cp36-cp36m-manylinux_2_5_i686.manylinux1_i686.whl", hash = "sha256:173379135477dc8cac4bc58f45db08ab45d228b3363adb7af79436135d028405"},
    {file = "cffi-1.15.1-cp36-cp36m-manylinux_2_5_x86_64.manylinux1_x86_64.whl", hash = "sha256:6975a3fac6bc83c4a65c9f9fcab9e47019a11d3d2cf7f3c0d03431bf145a941e"},
    {file = "cffi-1.15.1-cp36-cp36m-win32.whl", hash = "sha256:2470043b93ff09bf8fb1d46d1cb756ce6132c54826661a32d4e4d132e1977adf"},
    {file = "cffi-1.15.1-cp36-cp36m-win_amd64.whl", hash = "sha256:30d78fbc8ebf9c92c9b7823ee18eb92f2e6ef79b45ac84db507f52fbe3ec4497"},
    {file = "cffi-1.15.1-cp37-cp37m-macosx_10_9_x86_64.whl", hash = "sha256:198caafb44239b60e252492445da556afafc7d1e3ab7a1fb3f0584ef6d742375"},
    {file = "cffi-1.15.1-cp37-cp37m-manylinux_2_12_i686.manylinux2010_i686.manylinux_2_17_i686.manylinux2014_i686.whl", hash = "sha256:5ef34d190326c3b1f822a5b7a45f6c4535e2f47ed06fec77d3d799c450b2651e"},
    {file = "cffi-1.15.1-cp37-cp37m-manylinux_2_17_aarch64.manylinux2014_aarch64.whl", hash = "sha256:8102eaf27e1e448db915d08afa8b41d6c7ca7a04b7d73af6514df10a3e74bd82"},
    {file = "cffi-1.15.1-cp37-cp37m-manylinux_2_17_ppc64le.manylinux2014_ppc64le.whl", hash = "sha256:5df2768244d19ab7f60546d0c7c63ce1581f7af8b5de3eb3004b9b6fc8a9f84b"},
    {file = "cffi-1.15.1-cp37-cp37m-manylinux_2_17_s390x.manylinux2014_s390x.whl", hash = "sha256:a8c4917bd7ad33e8eb21e9a5bbba979b49d9a97acb3a803092cbc1133e20343c"},
    {file = "cffi-1.15.1-cp37-cp37m-manylinux_2_17_x86_64.manylinux2014_x86_64.whl", hash = "sha256:0e2642fe3142e4cc4af0799748233ad6da94c62a8bec3a6648bf8ee68b1c7426"},
    {file = "cffi-1.15.1-cp37-cp37m-win32.whl", hash = "sha256:e229a521186c75c8ad9490854fd8bbdd9a0c9aa3a524326b55be83b54d4e0ad9"},
    {file = "cffi-1.15.1-cp37-cp37m-win_amd64.whl", hash = "sha256:a0b71b1b8fbf2b96e41c4d990244165e2c9be83d54962a9a1d118fd8657d2045"},
    {file = "cffi-1.15.1-cp38-cp38-macosx_10_9_x86_64.whl", hash = "sha256:320dab6e7cb2eacdf0e658569d2575c4dad258c0fcc794f46215e1e39f90f2c3"},
    {file = "cffi-1.15.1-cp38-cp38-manylinux_2_12_i686.manylinux2010_i686.manylinux_2_17_i686.manylinux2014_i686.whl", hash = "sha256:1e74c6b51a9ed6589199c787bf5f9875612ca4a8a0785fb2d4a84429badaf22a"},
    {file = "cffi-1.15.1-cp38-cp38-manylinux_2_17_aarch64.manylinux2014_aarch64.whl", hash = "sha256:a5c84c68147988265e60416b57fc83425a78058853509c1b0629c180094904a5"},
    {file = "cffi-1.15.1-cp38-cp38-manylinux_2_17_ppc64le.manylinux2014_ppc64le.whl", hash = "sha256:3b926aa83d1edb5aa5b427b4053dc420ec295a08e40911296b9eb1b6170f6cca"},
    {file = "cffi-1.15.1-cp38-cp38-manylinux_2_17_s390x.manylinux2014_s390x.whl", hash = "sha256:87c450779d0914f2861b8526e035c5e6da0a3199d8f1add1a665e1cbc6fc6d02"},
    {file = "cffi-1.15.1-cp38-cp38-manylinux_2_17_x86_64.manylinux2014_x86_64.whl", hash = "sha256:4f2c9f67e9821cad2e5f480bc8d83b8742896f1242dba247911072d4fa94c192"},
    {file = "cffi-1.15.1-cp38-cp38-win32.whl", hash = "sha256:8b7ee99e510d7b66cdb6c593f21c043c248537a32e0bedf02e01e9553a172314"},
    {file = "cffi-1.15.1-cp38-cp38-win_amd64.whl", hash = "sha256:00a9ed42e88df81ffae7a8ab6d9356b371399b91dbdf0c3cb1e84c03a13aceb5"},
    {file = "cffi-1.15.1-cp39-cp39-macosx_10_9_x86_64.whl", hash = "sha256:54a2db7b78338edd780e7ef7f9f6c442500fb0d41a5a4ea24fff1c929d5af585"},
    {file = "cffi-1.15.1-cp39-cp39-macosx_11_0_arm64.whl", hash = "sha256:fcd131dd944808b5bdb38e6f5b53013c5aa4f334c5cad0c72742f6eba4b73db0"},
    {file = "cffi-1.15.1-cp39-cp39-manylinux_2_12_i686.manylinux2010_i686.manylinux_2_17_i686.manylinux2014_i686.whl", hash = "sha256:7473e861101c9e72452f9bf8acb984947aa1661a7704553a9f6e4baa5ba64415"},
    {file = "cffi-1.15.1-cp39-cp39-manylinux_2_17_aarch64.manylinux2014_aarch64.whl", hash = "sha256:6c9a799e985904922a4d207a94eae35c78ebae90e128f0c4e521ce339396be9d"},
    {file = "cffi-1.15.1-cp39-cp39-manylinux_2_17_ppc64le.manylinux2014_ppc64le.whl", hash = "sha256:3bcde07039e586f91b45c88f8583ea7cf7a0770df3a1649627bf598332cb6984"},
    {file = "cffi-1.15.1-cp39-cp39-manylinux_2_17_s390x.manylinux2014_s390x.whl", hash = "sha256:33ab79603146aace82c2427da5ca6e58f2b3f2fb5da893ceac0c42218a40be35"},
    {file = "cffi-1.15.1-cp39-cp39-manylinux_2_17_x86_64.manylinux2014_x86_64.whl", hash = "sha256:5d598b938678ebf3c67377cdd45e09d431369c3b1a5b331058c338e201f12b27"},
    {file = "cffi-1.15.1-cp39-cp39-musllinux_1_1_i686.whl", hash = "sha256:db0fbb9c62743ce59a9ff687eb5f4afbe77e5e8403d6697f7446e5f609976f76"},
    {file = "cffi-1.15.1-cp39-cp39-musllinux_1_1_x86_64.whl", hash = "sha256:98d85c6a2bef81588d9227dde12db8a7f47f639f4a17c9ae08e773aa9c697bf3"},
    {file = "cffi-1.15.1-cp39-cp39-win32.whl", hash = "sha256:40f4774f5a9d4f5e344f31a32b5096977b5d48560c5592e2f3d2c4374bd543ee"},
    {file = "cffi-1.15.1-cp39-cp39-win_amd64.whl", hash = "sha256:70df4e3b545a17496c9b3f41f5115e69a4f2e77e94e1d2a8e1070bc0c38c8a3c"},
    {file = "cffi-1.15.1.tar.gz", hash = "sha256:d400bfb9a37b1351253cb402671cea7e89bdecc294e8016a707f6d1d8ac934f9"},
]
charset-normalizer = [
    {file = "charset-normalizer-2.1.1.tar.gz", hash = "sha256:5a3d016c7c547f69d6f81fb0db9449ce888b418b5b9952cc5e6e66843e9dd845"},
    {file = "charset_normalizer-2.1.1-py3-none-any.whl", hash = "sha256:83e9a75d1911279afd89352c68b45348559d1fc0506b054b346651b5e7fee29f"},
]
click = [
    {file = "click-8.1.3-py3-none-any.whl", hash = "sha256:bb4d8133cb15a609f44e8213d9b391b0809795062913b383c62be0ee95b1db48"},
    {file = "click-8.1.3.tar.gz", hash = "sha256:7682dc8afb30297001674575ea00d1814d808d6a36af415a82bd481d37ba7b8e"},
]
colorama = [
    {file = "colorama-0.4.5-py2.py3-none-any.whl", hash = "sha256:854bf444933e37f5824ae7bfc1e98d5bce2ebe4160d46b5edf346a89358e99da"},
    {file = "colorama-0.4.5.tar.gz", hash = "sha256:e6c6b4334fc50988a639d9b98aa429a0b57da6e17b9a44f0451f930b6967b7a4"},
]
coverage = [
    {file = "coverage-6.5.0-cp310-cp310-macosx_10_9_x86_64.whl", hash = "sha256:ef8674b0ee8cc11e2d574e3e2998aea5df5ab242e012286824ea3c6970580e53"},
    {file = "coverage-6.5.0-cp310-cp310-macosx_11_0_arm64.whl", hash = "sha256:784f53ebc9f3fd0e2a3f6a78b2be1bd1f5575d7863e10c6e12504f240fd06660"},
    {file = "coverage-6.5.0-cp310-cp310-manylinux_2_17_aarch64.manylinux2014_aarch64.whl", hash = "sha256:b4a5be1748d538a710f87542f22c2cad22f80545a847ad91ce45e77417293eb4"},
    {file = "coverage-6.5.0-cp310-cp310-manylinux_2_5_i686.manylinux1_i686.manylinux_2_17_i686.manylinux2014_i686.whl", hash = "sha256:83516205e254a0cb77d2d7bb3632ee019d93d9f4005de31dca0a8c3667d5bc04"},
    {file = "coverage-6.5.0-cp310-cp310-manylinux_2_5_x86_64.manylinux1_x86_64.manylinux_2_17_x86_64.manylinux2014_x86_64.whl", hash = "sha256:af4fffaffc4067232253715065e30c5a7ec6faac36f8fc8d6f64263b15f74db0"},
    {file = "coverage-6.5.0-cp310-cp310-musllinux_1_1_aarch64.whl", hash = "sha256:97117225cdd992a9c2a5515db1f66b59db634f59d0679ca1fa3fe8da32749cae"},
    {file = "coverage-6.5.0-cp310-cp310-musllinux_1_1_i686.whl", hash = "sha256:a1170fa54185845505fbfa672f1c1ab175446c887cce8212c44149581cf2d466"},
    {file = "coverage-6.5.0-cp310-cp310-musllinux_1_1_x86_64.whl", hash = "sha256:11b990d520ea75e7ee8dcab5bc908072aaada194a794db9f6d7d5cfd19661e5a"},
    {file = "coverage-6.5.0-cp310-cp310-win32.whl", hash = "sha256:5dbec3b9095749390c09ab7c89d314727f18800060d8d24e87f01fb9cfb40b32"},
    {file = "coverage-6.5.0-cp310-cp310-win_amd64.whl", hash = "sha256:59f53f1dc5b656cafb1badd0feb428c1e7bc19b867479ff72f7a9dd9b479f10e"},
    {file = "coverage-6.5.0-cp311-cp311-macosx_10_9_x86_64.whl", hash = "sha256:4a5375e28c5191ac38cca59b38edd33ef4cc914732c916f2929029b4bfb50795"},
    {file = "coverage-6.5.0-cp311-cp311-manylinux_2_17_aarch64.manylinux2014_aarch64.whl", hash = "sha256:c4ed2820d919351f4167e52425e096af41bfabacb1857186c1ea32ff9983ed75"},
    {file = "coverage-6.5.0-cp311-cp311-manylinux_2_5_i686.manylinux1_i686.manylinux_2_17_i686.manylinux2014_i686.whl", hash = "sha256:33a7da4376d5977fbf0a8ed91c4dffaaa8dbf0ddbf4c8eea500a2486d8bc4d7b"},
    {file = "coverage-6.5.0-cp311-cp311-manylinux_2_5_x86_64.manylinux1_x86_64.manylinux_2_17_x86_64.manylinux2014_x86_64.whl", hash = "sha256:a8fb6cf131ac4070c9c5a3e21de0f7dc5a0fbe8bc77c9456ced896c12fcdad91"},
    {file = "coverage-6.5.0-cp311-cp311-musllinux_1_1_aarch64.whl", hash = "sha256:a6b7d95969b8845250586f269e81e5dfdd8ff828ddeb8567a4a2eaa7313460c4"},
    {file = "coverage-6.5.0-cp311-cp311-musllinux_1_1_i686.whl", hash = "sha256:1ef221513e6f68b69ee9e159506d583d31aa3567e0ae84eaad9d6ec1107dddaa"},
    {file = "coverage-6.5.0-cp311-cp311-musllinux_1_1_x86_64.whl", hash = "sha256:cca4435eebea7962a52bdb216dec27215d0df64cf27fc1dd538415f5d2b9da6b"},
    {file = "coverage-6.5.0-cp311-cp311-win32.whl", hash = "sha256:98e8a10b7a314f454d9eff4216a9a94d143a7ee65018dd12442e898ee2310578"},
    {file = "coverage-6.5.0-cp311-cp311-win_amd64.whl", hash = "sha256:bc8ef5e043a2af066fa8cbfc6e708d58017024dc4345a1f9757b329a249f041b"},
    {file = "coverage-6.5.0-cp37-cp37m-macosx_10_9_x86_64.whl", hash = "sha256:4433b90fae13f86fafff0b326453dd42fc9a639a0d9e4eec4d366436d1a41b6d"},
    {file = "coverage-6.5.0-cp37-cp37m-manylinux_2_17_aarch64.manylinux2014_aarch64.whl", hash = "sha256:f4f05d88d9a80ad3cac6244d36dd89a3c00abc16371769f1340101d3cb899fc3"},
    {file = "coverage-6.5.0-cp37-cp37m-manylinux_2_5_i686.manylinux1_i686.manylinux_2_17_i686.manylinux2014_i686.whl", hash = "sha256:94e2565443291bd778421856bc975d351738963071e9b8839ca1fc08b42d4bef"},
    {file = "coverage-6.5.0-cp37-cp37m-manylinux_2_5_x86_64.manylinux1_x86_64.manylinux_2_17_x86_64.manylinux2014_x86_64.whl", hash = "sha256:027018943386e7b942fa832372ebc120155fd970837489896099f5cfa2890f79"},
    {file = "coverage-6.5.0-cp37-cp37m-musllinux_1_1_aarch64.whl", hash = "sha256:255758a1e3b61db372ec2736c8e2a1fdfaf563977eedbdf131de003ca5779b7d"},
    {file = "coverage-6.5.0-cp37-cp37m-musllinux_1_1_i686.whl", hash = "sha256:851cf4ff24062c6aec510a454b2584f6e998cada52d4cb58c5e233d07172e50c"},
    {file = "coverage-6.5.0-cp37-cp37m-musllinux_1_1_x86_64.whl", hash = "sha256:12adf310e4aafddc58afdb04d686795f33f4d7a6fa67a7a9d4ce7d6ae24d949f"},
    {file = "coverage-6.5.0-cp37-cp37m-win32.whl", hash = "sha256:b5604380f3415ba69de87a289a2b56687faa4fe04dbee0754bfcae433489316b"},
    {file = "coverage-6.5.0-cp37-cp37m-win_amd64.whl", hash = "sha256:4a8dbc1f0fbb2ae3de73eb0bdbb914180c7abfbf258e90b311dcd4f585d44bd2"},
    {file = "coverage-6.5.0-cp38-cp38-macosx_10_9_x86_64.whl", hash = "sha256:d900bb429fdfd7f511f868cedd03a6bbb142f3f9118c09b99ef8dc9bf9643c3c"},
    {file = "coverage-6.5.0-cp38-cp38-macosx_11_0_arm64.whl", hash = "sha256:2198ea6fc548de52adc826f62cb18554caedfb1d26548c1b7c88d8f7faa8f6ba"},
    {file = "coverage-6.5.0-cp38-cp38-manylinux_2_17_aarch64.manylinux2014_aarch64.whl", hash = "sha256:6c4459b3de97b75e3bd6b7d4b7f0db13f17f504f3d13e2a7c623786289dd670e"},
    {file = "coverage-6.5.0-cp38-cp38-manylinux_2_5_i686.manylinux1_i686.manylinux_2_17_i686.manylinux2014_i686.whl", hash = "sha256:20c8ac5386253717e5ccc827caad43ed66fea0efe255727b1053a8154d952398"},
    {file = "coverage-6.5.0-cp38-cp38-manylinux_2_5_x86_64.manylinux1_x86_64.manylinux_2_17_x86_64.manylinux2014_x86_64.whl", hash = "sha256:6b07130585d54fe8dff3d97b93b0e20290de974dc8177c320aeaf23459219c0b"},
    {file = "coverage-6.5.0-cp38-cp38-musllinux_1_1_aarch64.whl", hash = "sha256:dbdb91cd8c048c2b09eb17713b0c12a54fbd587d79adcebad543bc0cd9a3410b"},
    {file = "coverage-6.5.0-cp38-cp38-musllinux_1_1_i686.whl", hash = "sha256:de3001a203182842a4630e7b8d1a2c7c07ec1b45d3084a83d5d227a3806f530f"},
    {file = "coverage-6.5.0-cp38-cp38-musllinux_1_1_x86_64.whl", hash = "sha256:e07f4a4a9b41583d6eabec04f8b68076ab3cd44c20bd29332c6572dda36f372e"},
    {file = "coverage-6.5.0-cp38-cp38-win32.whl", hash = "sha256:6d4817234349a80dbf03640cec6109cd90cba068330703fa65ddf56b60223a6d"},
    {file = "coverage-6.5.0-cp38-cp38-win_amd64.whl", hash = "sha256:7ccf362abd726b0410bf8911c31fbf97f09f8f1061f8c1cf03dfc4b6372848f6"},
    {file = "coverage-6.5.0-cp39-cp39-macosx_10_9_x86_64.whl", hash = "sha256:633713d70ad6bfc49b34ead4060531658dc6dfc9b3eb7d8a716d5873377ab745"},
    {file = "coverage-6.5.0-cp39-cp39-macosx_11_0_arm64.whl", hash = "sha256:95203854f974e07af96358c0b261f1048d8e1083f2de9b1c565e1be4a3a48cfc"},
    {file = "coverage-6.5.0-cp39-cp39-manylinux_2_17_aarch64.manylinux2014_aarch64.whl", hash = "sha256:b9023e237f4c02ff739581ef35969c3739445fb059b060ca51771e69101efffe"},
    {file = "coverage-6.5.0-cp39-cp39-manylinux_2_5_i686.manylinux1_i686.manylinux_2_17_i686.manylinux2014_i686.whl", hash = "sha256:265de0fa6778d07de30bcf4d9dc471c3dc4314a23a3c6603d356a3c9abc2dfcf"},
    {file = "coverage-6.5.0-cp39-cp39-manylinux_2_5_x86_64.manylinux1_x86_64.manylinux_2_17_x86_64.manylinux2014_x86_64.whl", hash = "sha256:8f830ed581b45b82451a40faabb89c84e1a998124ee4212d440e9c6cf70083e5"},
    {file = "coverage-6.5.0-cp39-cp39-musllinux_1_1_aarch64.whl", hash = "sha256:7b6be138d61e458e18d8e6ddcddd36dd96215edfe5f1168de0b1b32635839b62"},
    {file = "coverage-6.5.0-cp39-cp39-musllinux_1_1_i686.whl", hash = "sha256:42eafe6778551cf006a7c43153af1211c3aaab658d4d66fa5fcc021613d02518"},
    {file = "coverage-6.5.0-cp39-cp39-musllinux_1_1_x86_64.whl", hash = "sha256:723e8130d4ecc8f56e9a611e73b31219595baa3bb252d539206f7bbbab6ffc1f"},
    {file = "coverage-6.5.0-cp39-cp39-win32.whl", hash = "sha256:d9ecf0829c6a62b9b573c7bb6d4dcd6ba8b6f80be9ba4fc7ed50bf4ac9aecd72"},
    {file = "coverage-6.5.0-cp39-cp39-win_amd64.whl", hash = "sha256:fc2af30ed0d5ae0b1abdb4ebdce598eafd5b35397d4d75deb341a614d333d987"},
    {file = "coverage-6.5.0-pp36.pp37.pp38-none-any.whl", hash = "sha256:1431986dac3923c5945271f169f59c45b8802a114c8f548d611f2015133df77a"},
    {file = "coverage-6.5.0.tar.gz", hash = "sha256:f642e90754ee3e06b0e7e51bce3379590e76b7f76b708e1a71ff043f87025c84"},
]
cryptography = [
    {file = "cryptography-38.0.1-cp36-abi3-macosx_10_10_universal2.whl", hash = "sha256:10d1f29d6292fc95acb597bacefd5b9e812099d75a6469004fd38ba5471a977f"},
    {file = "cryptography-38.0.1-cp36-abi3-macosx_10_10_x86_64.whl", hash = "sha256:3fc26e22840b77326a764ceb5f02ca2d342305fba08f002a8c1f139540cdfaad"},
    {file = "cryptography-38.0.1-cp36-abi3-manylinux_2_17_aarch64.manylinux2014_aarch64.manylinux_2_24_aarch64.whl", hash = "sha256:3b72c360427889b40f36dc214630e688c2fe03e16c162ef0aa41da7ab1455153"},
    {file = "cryptography-38.0.1-cp36-abi3-manylinux_2_17_aarch64.manylinux2014_aarch64.whl", hash = "sha256:194044c6b89a2f9f169df475cc167f6157eb9151cc69af8a2a163481d45cc407"},
    {file = "cryptography-38.0.1-cp36-abi3-manylinux_2_17_x86_64.manylinux2014_x86_64.whl", hash = "sha256:ca9f6784ea96b55ff41708b92c3f6aeaebde4c560308e5fbbd3173fbc466e94e"},
    {file = "cryptography-38.0.1-cp36-abi3-manylinux_2_24_x86_64.whl", hash = "sha256:16fa61e7481f4b77ef53991075de29fc5bacb582a1244046d2e8b4bb72ef66d0"},
    {file = "cryptography-38.0.1-cp36-abi3-manylinux_2_28_aarch64.whl", hash = "sha256:d4ef6cc305394ed669d4d9eebf10d3a101059bdcf2669c366ec1d14e4fb227bd"},
    {file = "cryptography-38.0.1-cp36-abi3-manylinux_2_28_x86_64.whl", hash = "sha256:3261725c0ef84e7592597606f6583385fed2a5ec3909f43bc475ade9729a41d6"},
    {file = "cryptography-38.0.1-cp36-abi3-musllinux_1_1_aarch64.whl", hash = "sha256:0297ffc478bdd237f5ca3a7dc96fc0d315670bfa099c04dc3a4a2172008a405a"},
    {file = "cryptography-38.0.1-cp36-abi3-musllinux_1_1_x86_64.whl", hash = "sha256:89ed49784ba88c221756ff4d4755dbc03b3c8d2c5103f6d6b4f83a0fb1e85294"},
    {file = "cryptography-38.0.1-cp36-abi3-win32.whl", hash = "sha256:ac7e48f7e7261207d750fa7e55eac2d45f720027d5703cd9007e9b37bbb59ac0"},
    {file = "cryptography-38.0.1-cp36-abi3-win_amd64.whl", hash = "sha256:ad7353f6ddf285aeadfaf79e5a6829110106ff8189391704c1d8801aa0bae45a"},
    {file = "cryptography-38.0.1-pp37-pypy37_pp73-manylinux_2_17_x86_64.manylinux2014_x86_64.whl", hash = "sha256:896dd3a66959d3a5ddcfc140a53391f69ff1e8f25d93f0e2e7830c6de90ceb9d"},
    {file = "cryptography-38.0.1-pp37-pypy37_pp73-manylinux_2_24_x86_64.whl", hash = "sha256:d3971e2749a723e9084dd507584e2a2761f78ad2c638aa31e80bc7a15c9db4f9"},
    {file = "cryptography-38.0.1-pp37-pypy37_pp73-manylinux_2_28_x86_64.whl", hash = "sha256:79473cf8a5cbc471979bd9378c9f425384980fcf2ab6534b18ed7d0d9843987d"},
    {file = "cryptography-38.0.1-pp38-pypy38_pp73-macosx_10_10_x86_64.whl", hash = "sha256:d9e69ae01f99abe6ad646947bba8941e896cb3aa805be2597a0400e0764b5818"},
    {file = "cryptography-38.0.1-pp38-pypy38_pp73-manylinux_2_17_x86_64.manylinux2014_x86_64.whl", hash = "sha256:5067ee7f2bce36b11d0e334abcd1ccf8c541fc0bbdaf57cdd511fdee53e879b6"},
    {file = "cryptography-38.0.1-pp38-pypy38_pp73-manylinux_2_24_x86_64.whl", hash = "sha256:3e3a2599e640927089f932295a9a247fc40a5bdf69b0484532f530471a382750"},
    {file = "cryptography-38.0.1-pp38-pypy38_pp73-manylinux_2_28_x86_64.whl", hash = "sha256:c2e5856248a416767322c8668ef1845ad46ee62629266f84a8f007a317141013"},
    {file = "cryptography-38.0.1-pp38-pypy38_pp73-win_amd64.whl", hash = "sha256:64760ba5331e3f1794d0bcaabc0d0c39e8c60bf67d09c93dc0e54189dfd7cfe5"},
    {file = "cryptography-38.0.1-pp39-pypy39_pp73-macosx_10_10_x86_64.whl", hash = "sha256:b6c9b706316d7b5a137c35e14f4103e2115b088c412140fdbd5f87c73284df61"},
    {file = "cryptography-38.0.1-pp39-pypy39_pp73-manylinux_2_17_x86_64.manylinux2014_x86_64.whl", hash = "sha256:b0163a849b6f315bf52815e238bc2b2346604413fa7c1601eea84bcddb5fb9ac"},
    {file = "cryptography-38.0.1-pp39-pypy39_pp73-manylinux_2_24_x86_64.whl", hash = "sha256:d1a5bd52d684e49a36582193e0b89ff267704cd4025abefb9e26803adeb3e5fb"},
    {file = "cryptography-38.0.1-pp39-pypy39_pp73-manylinux_2_28_x86_64.whl", hash = "sha256:765fa194a0f3372d83005ab83ab35d7c5526c4e22951e46059b8ac678b44fa5a"},
    {file = "cryptography-38.0.1-pp39-pypy39_pp73-win_amd64.whl", hash = "sha256:52e7bee800ec869b4031093875279f1ff2ed12c1e2f74923e8f49c916afd1d3b"},
    {file = "cryptography-38.0.1.tar.gz", hash = "sha256:1db3d807a14931fa317f96435695d9ec386be7b84b618cc61cfa5d08b0ae33d7"},
]
docutils = [
    {file = "docutils-0.17.1-py2.py3-none-any.whl", hash = "sha256:cf316c8370a737a022b72b56874f6602acf974a37a9fba42ec2876387549fc61"},
    {file = "docutils-0.17.1.tar.gz", hash = "sha256:686577d2e4c32380bb50cbb22f575ed742d58168cee37e99117a854bcd88f125"},
]
execnet = [
    {file = "execnet-1.9.0-py2.py3-none-any.whl", hash = "sha256:a295f7cc774947aac58dde7fdc85f4aa00c42adf5d8f5468fc630c1acf30a142"},
    {file = "execnet-1.9.0.tar.gz", hash = "sha256:8f694f3ba9cc92cab508b152dcfe322153975c29bda272e2fd7f3f00f36e47c5"},
]
flake8 = [
    {file = "flake8-3.9.2-py2.py3-none-any.whl", hash = "sha256:bf8fd333346d844f616e8d47905ef3a3384edae6b4e9beb0c5101e25e3110907"},
    {file = "flake8-3.9.2.tar.gz", hash = "sha256:07528381786f2a6237b061f6e96610a4167b226cb926e2aa2b6b1d78057c576b"},
]
freezegun = [
    {file = "freezegun-1.2.2-py3-none-any.whl", hash = "sha256:ea1b963b993cb9ea195adbd893a48d573fda951b0da64f60883d7e988b606c9f"},
    {file = "freezegun-1.2.2.tar.gz", hash = "sha256:cd22d1ba06941384410cd967d8a99d5ae2442f57dfafeff2fda5de8dc5c05446"},
]
gql = [
    {file = "gql-3.4.0-py2.py3-none-any.whl", hash = "sha256:59c8a0b8f0a2f3b0b2ff970c94de86f82f65cb1da3340bfe57143e5f7ea82f71"},
    {file = "gql-3.4.0.tar.gz", hash = "sha256:ca81aa8314fa88a8c57dd1ce34941278e0c352d762eb721edcba0387829ea7c0"},
]
graphql-core = [
    {file = "graphql-core-3.2.3.tar.gz", hash = "sha256:06d2aad0ac723e35b1cb47885d3e5c45e956a53bc1b209a9fc5369007fe46676"},
    {file = "graphql_core-3.2.3-py3-none-any.whl", hash = "sha256:5766780452bd5ec8ba133f8bf287dc92713e3868ddd83aee4faab9fc3e303dc3"},
]
idna = [
    {file = "idna-3.4-py3-none-any.whl", hash = "sha256:90b77e79eaa3eba6de819a0c442c0b4ceefc341a7a2ab77d7562bf49f425c5c2"},
    {file = "idna-3.4.tar.gz", hash = "sha256:814f528e8dead7d329833b91c5faa87d60bf71824cd12a7530b5526063d02cb4"},
]
importlib-metadata = [
    {file = "importlib_metadata-4.13.0-py3-none-any.whl", hash = "sha256:8a8a81bcf996e74fee46f0d16bd3eaa382a7eb20fd82445c3ad11f4090334116"},
    {file = "importlib_metadata-4.13.0.tar.gz", hash = "sha256:dd0173e8f150d6815e098fd354f6414b0f079af4644ddfe90c71e2fc6174346d"},
]
importlib-resources = [
    {file = "importlib_resources-5.10.0-py3-none-any.whl", hash = "sha256:ee17ec648f85480d523596ce49eae8ead87d5631ae1551f913c0100b5edd3437"},
    {file = "importlib_resources-5.10.0.tar.gz", hash = "sha256:c01b1b94210d9849f286b86bb51bcea7cd56dde0600d8db721d7b81330711668"},
]
iniconfig = [
    {file = "iniconfig-1.1.1-py2.py3-none-any.whl", hash = "sha256:011e24c64b7f47f6ebd835bb12a743f2fbe9a26d4cecaa7f53bc4f35ee9da8b3"},
    {file = "iniconfig-1.1.1.tar.gz", hash = "sha256:bc3af051d7d14b2ee5ef9969666def0cd1a000e121eaea580d4a313df4b37f32"},
]
jaraco-classes = [
    {file = "jaraco.classes-3.2.3-py3-none-any.whl", hash = "sha256:2353de3288bc6b82120752201c6b1c1a14b058267fa424ed5ce5984e3b922158"},
    {file = "jaraco.classes-3.2.3.tar.gz", hash = "sha256:89559fa5c1d3c34eff6f631ad80bb21f378dbcbb35dd161fd2c6b93f5be2f98a"},
]
jeepney = [
    {file = "jeepney-0.8.0-py3-none-any.whl", hash = "sha256:c0a454ad016ca575060802ee4d590dd912e35c122fa04e70306de3d076cce755"},
    {file = "jeepney-0.8.0.tar.gz", hash = "sha256:5efe48d255973902f6badc3ce55e2aa6c5c3b3bc642059ef3a91247bcfcc5806"},
]
jmespath = [
    {file = "jmespath-1.0.1-py3-none-any.whl", hash = "sha256:02e2e4cc71b5bcab88332eebf907519190dd9e6e82107fa7f83b1003a6252980"},
    {file = "jmespath-1.0.1.tar.gz", hash = "sha256:90261b206d6defd58fdd5e85f478bf633a2901798906be2ad389150c5c60edbe"},
]
jsonpatch = [
    {file = "jsonpatch-1.32-py2.py3-none-any.whl", hash = "sha256:26ac385719ac9f54df8a2f0827bb8253aa3ea8ab7b3368457bcdb8c14595a397"},
    {file = "jsonpatch-1.32.tar.gz", hash = "sha256:b6ddfe6c3db30d81a96aaeceb6baf916094ffa23d7dd5fa2c13e13f8b6e600c2"},
]
jsonpointer = [
    {file = "jsonpointer-2.3-py2.py3-none-any.whl", hash = "sha256:51801e558539b4e9cd268638c078c6c5746c9ac96bc38152d443400e4f3793e9"},
    {file = "jsonpointer-2.3.tar.gz", hash = "sha256:97cba51526c829282218feb99dab1b1e6bdf8efd1c43dc9d57be093c0d69c99a"},
]
jsonschema = [
    {file = "jsonschema-4.16.0-py3-none-any.whl", hash = "sha256:9e74b8f9738d6a946d70705dc692b74b5429cd0960d58e79ffecfc43b2221eb9"},
    {file = "jsonschema-4.16.0.tar.gz", hash = "sha256:165059f076eff6971bae5b742fc029a7b4ef3f9bcf04c14e4776a7605de14b23"},
]
keyring = [
    {file = "keyring-23.9.3-py3-none-any.whl", hash = "sha256:69732a15cb1433bdfbc3b980a8a36a04878a6cfd7cb99f497b573f31618001c0"},
    {file = "keyring-23.9.3.tar.gz", hash = "sha256:69b01dd83c42f590250fe7a1f503fc229b14de83857314b1933a3ddbf595c4a5"},
]
mccabe = [
    {file = "mccabe-0.6.1-py2.py3-none-any.whl", hash = "sha256:ab8a6258860da4b6677da4bd2fe5dc2c659cff31b3ee4f7f5d64e79735b80d42"},
    {file = "mccabe-0.6.1.tar.gz", hash = "sha256:dd8d182285a0fe56bace7f45b5e7d1a6ebcbf524e8f3bd87eb0f125271b8831f"},
]
mock = [
    {file = "mock-4.0.3-py3-none-any.whl", hash = "sha256:122fcb64ee37cfad5b3f48d7a7d51875d7031aaf3d8be7c42e2bee25044eee62"},
    {file = "mock-4.0.3.tar.gz", hash = "sha256:7d3fbbde18228f4ff2f1f119a45cdffa458b4c0dee32eb4d2bb2f82554bac7bc"},
]
more-itertools = [
    {file = "more-itertools-9.0.0.tar.gz", hash = "sha256:5a6257e40878ef0520b1803990e3e22303a41b5714006c32a3fd8304b26ea1ab"},
    {file = "more_itertools-9.0.0-py3-none-any.whl", hash = "sha256:250e83d7e81d0c87ca6bd942e6aeab8cc9daa6096d12c5308f3f92fa5e5c1f41"},
]
multidict = [
    {file = "multidict-6.0.2-cp310-cp310-macosx_10_9_universal2.whl", hash = "sha256:0b9e95a740109c6047602f4db4da9949e6c5945cefbad34a1299775ddc9a62e2"},
    {file = "multidict-6.0.2-cp310-cp310-macosx_10_9_x86_64.whl", hash = "sha256:ac0e27844758d7177989ce406acc6a83c16ed4524ebc363c1f748cba184d89d3"},
    {file = "multidict-6.0.2-cp310-cp310-macosx_11_0_arm64.whl", hash = "sha256:041b81a5f6b38244b34dc18c7b6aba91f9cdaf854d9a39e5ff0b58e2b5773b9c"},
    {file = "multidict-6.0.2-cp310-cp310-manylinux_2_17_aarch64.manylinux2014_aarch64.whl", hash = "sha256:5fdda29a3c7e76a064f2477c9aab1ba96fd94e02e386f1e665bca1807fc5386f"},
    {file = "multidict-6.0.2-cp310-cp310-manylinux_2_17_ppc64le.manylinux2014_ppc64le.whl", hash = "sha256:3368bf2398b0e0fcbf46d85795adc4c259299fec50c1416d0f77c0a843a3eed9"},
    {file = "multidict-6.0.2-cp310-cp310-manylinux_2_17_s390x.manylinux2014_s390x.whl", hash = "sha256:f4f052ee022928d34fe1f4d2bc743f32609fb79ed9c49a1710a5ad6b2198db20"},
    {file = "multidict-6.0.2-cp310-cp310-manylinux_2_17_x86_64.manylinux2014_x86_64.whl", hash = "sha256:225383a6603c086e6cef0f2f05564acb4f4d5f019a4e3e983f572b8530f70c88"},
    {file = "multidict-6.0.2-cp310-cp310-manylinux_2_5_i686.manylinux1_i686.manylinux_2_17_i686.manylinux2014_i686.whl", hash = "sha256:50bd442726e288e884f7be9071016c15a8742eb689a593a0cac49ea093eef0a7"},
    {file = "multidict-6.0.2-cp310-cp310-musllinux_1_1_aarch64.whl", hash = "sha256:47e6a7e923e9cada7c139531feac59448f1f47727a79076c0b1ee80274cd8eee"},
    {file = "multidict-6.0.2-cp310-cp310-musllinux_1_1_i686.whl", hash = "sha256:0556a1d4ea2d949efe5fd76a09b4a82e3a4a30700553a6725535098d8d9fb672"},
    {file = "multidict-6.0.2-cp310-cp310-musllinux_1_1_ppc64le.whl", hash = "sha256:626fe10ac87851f4cffecee161fc6f8f9853f0f6f1035b59337a51d29ff3b4f9"},
    {file = "multidict-6.0.2-cp310-cp310-musllinux_1_1_s390x.whl", hash = "sha256:8064b7c6f0af936a741ea1efd18690bacfbae4078c0c385d7c3f611d11f0cf87"},
    {file = "multidict-6.0.2-cp310-cp310-musllinux_1_1_x86_64.whl", hash = "sha256:2d36e929d7f6a16d4eb11b250719c39560dd70545356365b494249e2186bc389"},
    {file = "multidict-6.0.2-cp310-cp310-win32.whl", hash = "sha256:fcb91630817aa8b9bc4a74023e4198480587269c272c58b3279875ed7235c293"},
    {file = "multidict-6.0.2-cp310-cp310-win_amd64.whl", hash = "sha256:8cbf0132f3de7cc6c6ce00147cc78e6439ea736cee6bca4f068bcf892b0fd658"},
    {file = "multidict-6.0.2-cp37-cp37m-macosx_10_9_x86_64.whl", hash = "sha256:05f6949d6169878a03e607a21e3b862eaf8e356590e8bdae4227eedadacf6e51"},
    {file = "multidict-6.0.2-cp37-cp37m-manylinux_2_17_aarch64.manylinux2014_aarch64.whl", hash = "sha256:e2c2e459f7050aeb7c1b1276763364884595d47000c1cddb51764c0d8976e608"},
    {file = "multidict-6.0.2-cp37-cp37m-manylinux_2_17_ppc64le.manylinux2014_ppc64le.whl", hash = "sha256:d0509e469d48940147e1235d994cd849a8f8195e0bca65f8f5439c56e17872a3"},
    {file = "multidict-6.0.2-cp37-cp37m-manylinux_2_17_s390x.manylinux2014_s390x.whl", hash = "sha256:514fe2b8d750d6cdb4712346a2c5084a80220821a3e91f3f71eec11cf8d28fd4"},
    {file = "multidict-6.0.2-cp37-cp37m-manylinux_2_17_x86_64.manylinux2014_x86_64.whl", hash = "sha256:19adcfc2a7197cdc3987044e3f415168fc5dc1f720c932eb1ef4f71a2067e08b"},
    {file = "multidict-6.0.2-cp37-cp37m-manylinux_2_5_i686.manylinux1_i686.manylinux_2_17_i686.manylinux2014_i686.whl", hash = "sha256:b9d153e7f1f9ba0b23ad1568b3b9e17301e23b042c23870f9ee0522dc5cc79e8"},
    {file = "multidict-6.0.2-cp37-cp37m-musllinux_1_1_aarch64.whl", hash = "sha256:aef9cc3d9c7d63d924adac329c33835e0243b5052a6dfcbf7732a921c6e918ba"},
    {file = "multidict-6.0.2-cp37-cp37m-musllinux_1_1_i686.whl", hash = "sha256:4571f1beddff25f3e925eea34268422622963cd8dc395bb8778eb28418248e43"},
    {file = "multidict-6.0.2-cp37-cp37m-musllinux_1_1_ppc64le.whl", hash = "sha256:d48b8ee1d4068561ce8033d2c344cf5232cb29ee1a0206a7b828c79cbc5982b8"},
    {file = "multidict-6.0.2-cp37-cp37m-musllinux_1_1_s390x.whl", hash = "sha256:45183c96ddf61bf96d2684d9fbaf6f3564d86b34cb125761f9a0ef9e36c1d55b"},
    {file = "multidict-6.0.2-cp37-cp37m-musllinux_1_1_x86_64.whl", hash = "sha256:75bdf08716edde767b09e76829db8c1e5ca9d8bb0a8d4bd94ae1eafe3dac5e15"},
    {file = "multidict-6.0.2-cp37-cp37m-win32.whl", hash = "sha256:a45e1135cb07086833ce969555df39149680e5471c04dfd6a915abd2fc3f6dbc"},
    {file = "multidict-6.0.2-cp37-cp37m-win_amd64.whl", hash = "sha256:6f3cdef8a247d1eafa649085812f8a310e728bdf3900ff6c434eafb2d443b23a"},
    {file = "multidict-6.0.2-cp38-cp38-macosx_10_9_universal2.whl", hash = "sha256:0327292e745a880459ef71be14e709aaea2f783f3537588fb4ed09b6c01bca60"},
    {file = "multidict-6.0.2-cp38-cp38-macosx_10_9_x86_64.whl", hash = "sha256:e875b6086e325bab7e680e4316d667fc0e5e174bb5611eb16b3ea121c8951b86"},
    {file = "multidict-6.0.2-cp38-cp38-macosx_11_0_arm64.whl", hash = "sha256:feea820722e69451743a3d56ad74948b68bf456984d63c1a92e8347b7b88452d"},
    {file = "multidict-6.0.2-cp38-cp38-manylinux_2_17_aarch64.manylinux2014_aarch64.whl", hash = "sha256:9cc57c68cb9139c7cd6fc39f211b02198e69fb90ce4bc4a094cf5fe0d20fd8b0"},
    {file = "multidict-6.0.2-cp38-cp38-manylinux_2_17_ppc64le.manylinux2014_ppc64le.whl", hash = "sha256:497988d6b6ec6ed6f87030ec03280b696ca47dbf0648045e4e1d28b80346560d"},
    {file = "multidict-6.0.2-cp38-cp38-manylinux_2_17_s390x.manylinux2014_s390x.whl", hash = "sha256:89171b2c769e03a953d5969b2f272efa931426355b6c0cb508022976a17fd376"},
    {file = "multidict-6.0.2-cp38-cp38-manylinux_2_17_x86_64.manylinux2014_x86_64.whl", hash = "sha256:684133b1e1fe91eda8fa7447f137c9490a064c6b7f392aa857bba83a28cfb693"},
    {file = "multidict-6.0.2-cp38-cp38-manylinux_2_5_i686.manylinux1_i686.manylinux_2_17_i686.manylinux2014_i686.whl", hash = "sha256:fd9fc9c4849a07f3635ccffa895d57abce554b467d611a5009ba4f39b78a8849"},
    {file = "multidict-6.0.2-cp38-cp38-musllinux_1_1_aarch64.whl", hash = "sha256:e07c8e79d6e6fd37b42f3250dba122053fddb319e84b55dd3a8d6446e1a7ee49"},
    {file = "multidict-6.0.2-cp38-cp38-musllinux_1_1_i686.whl", hash = "sha256:4070613ea2227da2bfb2c35a6041e4371b0af6b0be57f424fe2318b42a748516"},
    {file = "multidict-6.0.2-cp38-cp38-musllinux_1_1_ppc64le.whl", hash = "sha256:47fbeedbf94bed6547d3aa632075d804867a352d86688c04e606971595460227"},
    {file = "multidict-6.0.2-cp38-cp38-musllinux_1_1_s390x.whl", hash = "sha256:5774d9218d77befa7b70d836004a768fb9aa4fdb53c97498f4d8d3f67bb9cfa9"},
    {file = "multidict-6.0.2-cp38-cp38-musllinux_1_1_x86_64.whl", hash = "sha256:2957489cba47c2539a8eb7ab32ff49101439ccf78eab724c828c1a54ff3ff98d"},
    {file = "multidict-6.0.2-cp38-cp38-win32.whl", hash = "sha256:e5b20e9599ba74391ca0cfbd7b328fcc20976823ba19bc573983a25b32e92b57"},
    {file = "multidict-6.0.2-cp38-cp38-win_amd64.whl", hash = "sha256:8004dca28e15b86d1b1372515f32eb6f814bdf6f00952699bdeb541691091f96"},
    {file = "multidict-6.0.2-cp39-cp39-macosx_10_9_universal2.whl", hash = "sha256:2e4a0785b84fb59e43c18a015ffc575ba93f7d1dbd272b4cdad9f5134b8a006c"},
    {file = "multidict-6.0.2-cp39-cp39-macosx_10_9_x86_64.whl", hash = "sha256:6701bf8a5d03a43375909ac91b6980aea74b0f5402fbe9428fc3f6edf5d9677e"},
    {file = "multidict-6.0.2-cp39-cp39-macosx_11_0_arm64.whl", hash = "sha256:a007b1638e148c3cfb6bf0bdc4f82776cef0ac487191d093cdc316905e504071"},
    {file = "multidict-6.0.2-cp39-cp39-manylinux_2_17_aarch64.manylinux2014_aarch64.whl", hash = "sha256:07a017cfa00c9890011628eab2503bee5872f27144936a52eaab449be5eaf032"},
    {file = "multidict-6.0.2-cp39-cp39-manylinux_2_17_ppc64le.manylinux2014_ppc64le.whl", hash = "sha256:c207fff63adcdf5a485969131dc70e4b194327666b7e8a87a97fbc4fd80a53b2"},
    {file = "multidict-6.0.2-cp39-cp39-manylinux_2_17_s390x.manylinux2014_s390x.whl", hash = "sha256:373ba9d1d061c76462d74e7de1c0c8e267e9791ee8cfefcf6b0b2495762c370c"},
    {file = "multidict-6.0.2-cp39-cp39-manylinux_2_17_x86_64.manylinux2014_x86_64.whl", hash = "sha256:bfba7c6d5d7c9099ba21f84662b037a0ffd4a5e6b26ac07d19e423e6fdf965a9"},
    {file = "multidict-6.0.2-cp39-cp39-manylinux_2_5_i686.manylinux1_i686.manylinux_2_17_i686.manylinux2014_i686.whl", hash = "sha256:19d9bad105dfb34eb539c97b132057a4e709919ec4dd883ece5838bcbf262b80"},
    {file = "multidict-6.0.2-cp39-cp39-musllinux_1_1_aarch64.whl", hash = "sha256:de989b195c3d636ba000ee4281cd03bb1234635b124bf4cd89eeee9ca8fcb09d"},
    {file = "multidict-6.0.2-cp39-cp39-musllinux_1_1_i686.whl", hash = "sha256:7c40b7bbece294ae3a87c1bc2abff0ff9beef41d14188cda94ada7bcea99b0fb"},
    {file = "multidict-6.0.2-cp39-cp39-musllinux_1_1_ppc64le.whl", hash = "sha256:d16cce709ebfadc91278a1c005e3c17dd5f71f5098bfae1035149785ea6e9c68"},
    {file = "multidict-6.0.2-cp39-cp39-musllinux_1_1_s390x.whl", hash = "sha256:a2c34a93e1d2aa35fbf1485e5010337c72c6791407d03aa5f4eed920343dd360"},
    {file = "multidict-6.0.2-cp39-cp39-musllinux_1_1_x86_64.whl", hash = "sha256:feba80698173761cddd814fa22e88b0661e98cb810f9f986c54aa34d281e4937"},
    {file = "multidict-6.0.2-cp39-cp39-win32.whl", hash = "sha256:23b616fdc3c74c9fe01d76ce0d1ce872d2d396d8fa8e4899398ad64fb5aa214a"},
    {file = "multidict-6.0.2-cp39-cp39-win_amd64.whl", hash = "sha256:4bae31803d708f6f15fd98be6a6ac0b6958fcf68fda3c77a048a4f9073704aae"},
    {file = "multidict-6.0.2.tar.gz", hash = "sha256:5ff3bd75f38e4c43f1f470f2df7a4d430b821c4ce22be384e1459cb57d6bb013"},
]
packaging = [
    {file = "packaging-21.3-py3-none-any.whl", hash = "sha256:ef103e05f519cdc783ae24ea4e2e0f508a9c99b2d4969652eed6a2e1ea5bd522"},
    {file = "packaging-21.3.tar.gz", hash = "sha256:dd47c42927d89ab911e606518907cc2d3a1f38bbd026385970643f9c5b8ecfeb"},
]
pkginfo = [
    {file = "pkginfo-1.8.3-py2.py3-none-any.whl", hash = "sha256:848865108ec99d4901b2f7e84058b6e7660aae8ae10164e015a6dcf5b242a594"},
    {file = "pkginfo-1.8.3.tar.gz", hash = "sha256:a84da4318dd86f870a9447a8c98340aa06216bfc6f2b7bdc4b8766984ae1867c"},
]
pkgutil-resolve-name = [
    {file = "pkgutil_resolve_name-1.3.10-py3-none-any.whl", hash = "sha256:ca27cc078d25c5ad71a9de0a7a330146c4e014c2462d9af19c6b828280649c5e"},
    {file = "pkgutil_resolve_name-1.3.10.tar.gz", hash = "sha256:357d6c9e6a755653cfd78893817c0853af365dd51ec97f3d358a819373bbd174"},
]
placebo = [
    {file = "placebo-0.9.0.tar.gz", hash = "sha256:03157f8527bbc2965b71b88f4a139ef8038618b346787f20d63e3c5da541b047"},
]
pluggy = [
    {file = "pluggy-1.0.0-py2.py3-none-any.whl", hash = "sha256:74134bbf457f031a36d68416e1509f34bd5ccc019f0bcc952c7b909d06b37bd3"},
    {file = "pluggy-1.0.0.tar.gz", hash = "sha256:4224373bacce55f955a878bf9cfa763c1e360858e330072059e10bad68531159"},
]
portalocker = [
    {file = "portalocker-2.6.0-py2.py3-none-any.whl", hash = "sha256:102ed1f2badd8dec9af3d732ef70e94b215b85ba45a8d7ff3c0003f19b442f4e"},
    {file = "portalocker-2.6.0.tar.gz", hash = "sha256:964f6830fb42a74b5d32bce99ed37d8308c1d7d44ddf18f3dd89f4680de97b39"},
]
psutil = [
    {file = "psutil-5.9.3-cp27-cp27m-macosx_10_9_x86_64.whl", hash = "sha256:b4a247cd3feaae39bb6085fcebf35b3b8ecd9b022db796d89c8f05067ca28e71"},
    {file = "psutil-5.9.3-cp27-cp27m-manylinux2010_i686.whl", hash = "sha256:5fa88e3d5d0b480602553d362c4b33a63e0c40bfea7312a7bf78799e01e0810b"},
    {file = "psutil-5.9.3-cp27-cp27m-manylinux2010_x86_64.whl", hash = "sha256:767ef4fa33acda16703725c0473a91e1832d296c37c63896c7153ba81698f1ab"},
    {file = "psutil-5.9.3-cp27-cp27m-win32.whl", hash = "sha256:9a4af6ed1094f867834f5f07acd1250605a0874169a5fcadbcec864aec2496a6"},
    {file = "psutil-5.9.3-cp27-cp27m-win_amd64.whl", hash = "sha256:fa5e32c7d9b60b2528108ade2929b115167fe98d59f89555574715054f50fa31"},
    {file = "psutil-5.9.3-cp27-cp27mu-manylinux2010_i686.whl", hash = "sha256:fe79b4ad4836e3da6c4650cb85a663b3a51aef22e1a829c384e18fae87e5e727"},
    {file = "psutil-5.9.3-cp27-cp27mu-manylinux2010_x86_64.whl", hash = "sha256:db8e62016add2235cc87fb7ea000ede9e4ca0aa1f221b40cef049d02d5d2593d"},
    {file = "psutil-5.9.3-cp310-cp310-macosx_10_9_x86_64.whl", hash = "sha256:941a6c2c591da455d760121b44097781bc970be40e0e43081b9139da485ad5b7"},
    {file = "psutil-5.9.3-cp310-cp310-macosx_11_0_arm64.whl", hash = "sha256:71b1206e7909792d16933a0d2c1c7f04ae196186c51ba8567abae1d041f06dcb"},
    {file = "psutil-5.9.3-cp310-cp310-manylinux_2_12_i686.manylinux2010_i686.manylinux_2_17_i686.manylinux2014_i686.whl", hash = "sha256:f57d63a2b5beaf797b87024d018772439f9d3103a395627b77d17a8d72009543"},
    {file = "psutil-5.9.3-cp310-cp310-manylinux_2_12_x86_64.manylinux2010_x86_64.manylinux_2_17_x86_64.manylinux2014_x86_64.whl", hash = "sha256:e7507f6c7b0262d3e7b0eeda15045bf5881f4ada70473b87bc7b7c93b992a7d7"},
    {file = "psutil-5.9.3-cp310-cp310-win32.whl", hash = "sha256:1b540599481c73408f6b392cdffef5b01e8ff7a2ac8caae0a91b8222e88e8f1e"},
    {file = "psutil-5.9.3-cp310-cp310-win_amd64.whl", hash = "sha256:547ebb02031fdada635452250ff39942db8310b5c4a8102dfe9384ee5791e650"},
    {file = "psutil-5.9.3-cp36-cp36m-macosx_10_9_x86_64.whl", hash = "sha256:d8c3cc6bb76492133474e130a12351a325336c01c96a24aae731abf5a47fe088"},
    {file = "psutil-5.9.3-cp36-cp36m-manylinux_2_12_i686.manylinux2010_i686.manylinux_2_17_i686.manylinux2014_i686.whl", hash = "sha256:07d880053c6461c9b89cd5d4808f3b8336665fa3acdefd6777662c5ed73a851a"},
    {file = "psutil-5.9.3-cp36-cp36m-manylinux_2_12_x86_64.manylinux2010_x86_64.manylinux_2_17_x86_64.manylinux2014_x86_64.whl", hash = "sha256:5e8b50241dd3c2ed498507f87a6602825073c07f3b7e9560c58411c14fe1e1c9"},
    {file = "psutil-5.9.3-cp36-cp36m-win32.whl", hash = "sha256:828c9dc9478b34ab96be75c81942d8df0c2bb49edbb481f597314d92b6441d89"},
    {file = "psutil-5.9.3-cp36-cp36m-win_amd64.whl", hash = "sha256:ed15edb14f52925869250b1375f0ff58ca5c4fa8adefe4883cfb0737d32f5c02"},
    {file = "psutil-5.9.3-cp37-cp37m-macosx_10_9_x86_64.whl", hash = "sha256:d266cd05bd4a95ca1c2b9b5aac50d249cf7c94a542f47e0b22928ddf8b80d1ef"},
    {file = "psutil-5.9.3-cp37-cp37m-manylinux_2_12_i686.manylinux2010_i686.manylinux_2_17_i686.manylinux2014_i686.whl", hash = "sha256:7e4939ff75149b67aef77980409f156f0082fa36accc475d45c705bb00c6c16a"},
    {file = "psutil-5.9.3-cp37-cp37m-manylinux_2_12_x86_64.manylinux2010_x86_64.manylinux_2_17_x86_64.manylinux2014_x86_64.whl", hash = "sha256:68fa227c32240c52982cb931801c5707a7f96dd8927f9102d6c7771ea1ff5698"},
    {file = "psutil-5.9.3-cp37-cp37m-win32.whl", hash = "sha256:beb57d8a1ca0ae0eb3d08ccaceb77e1a6d93606f0e1754f0d60a6ebd5c288837"},
    {file = "psutil-5.9.3-cp37-cp37m-win_amd64.whl", hash = "sha256:12500d761ac091f2426567f19f95fd3f15a197d96befb44a5c1e3cbe6db5752c"},
    {file = "psutil-5.9.3-cp38-cp38-macosx_10_9_x86_64.whl", hash = "sha256:ba38cf9984d5462b506e239cf4bc24e84ead4b1d71a3be35e66dad0d13ded7c1"},
    {file = "psutil-5.9.3-cp38-cp38-macosx_11_0_arm64.whl", hash = "sha256:46907fa62acaac364fff0b8a9da7b360265d217e4fdeaca0a2397a6883dffba2"},
    {file = "psutil-5.9.3-cp38-cp38-manylinux_2_12_i686.manylinux2010_i686.manylinux_2_17_i686.manylinux2014_i686.whl", hash = "sha256:a04a1836894c8279e5e0a0127c0db8e198ca133d28be8a2a72b4db16f6cf99c1"},
    {file = "psutil-5.9.3-cp38-cp38-manylinux_2_12_x86_64.manylinux2010_x86_64.manylinux_2_17_x86_64.manylinux2014_x86_64.whl", hash = "sha256:8a4e07611997acf178ad13b842377e3d8e9d0a5bac43ece9bfc22a96735d9a4f"},
    {file = "psutil-5.9.3-cp38-cp38-win32.whl", hash = "sha256:6ced1ad823ecfa7d3ce26fe8aa4996e2e53fb49b7fed8ad81c80958501ec0619"},
    {file = "psutil-5.9.3-cp38-cp38-win_amd64.whl", hash = "sha256:35feafe232d1aaf35d51bd42790cbccb882456f9f18cdc411532902370d660df"},
    {file = "psutil-5.9.3-cp39-cp39-macosx_10_9_x86_64.whl", hash = "sha256:538fcf6ae856b5e12d13d7da25ad67f02113c96f5989e6ad44422cb5994ca7fc"},
    {file = "psutil-5.9.3-cp39-cp39-macosx_11_0_arm64.whl", hash = "sha256:a3d81165b8474087bb90ec4f333a638ccfd1d69d34a9b4a1a7eaac06648f9fbe"},
    {file = "psutil-5.9.3-cp39-cp39-manylinux_2_12_i686.manylinux2010_i686.manylinux_2_17_i686.manylinux2014_i686.whl", hash = "sha256:3a7826e68b0cf4ce2c1ee385d64eab7d70e3133171376cac53d7c1790357ec8f"},
    {file = "psutil-5.9.3-cp39-cp39-manylinux_2_12_x86_64.manylinux2010_x86_64.manylinux_2_17_x86_64.manylinux2014_x86_64.whl", hash = "sha256:9ec296f565191f89c48f33d9544d8d82b0d2af7dd7d2d4e6319f27a818f8d1cc"},
    {file = "psutil-5.9.3-cp39-cp39-win32.whl", hash = "sha256:9ec95df684583b5596c82bb380c53a603bb051cf019d5c849c47e117c5064395"},
    {file = "psutil-5.9.3-cp39-cp39-win_amd64.whl", hash = "sha256:4bd4854f0c83aa84a5a40d3b5d0eb1f3c128f4146371e03baed4589fe4f3c931"},
    {file = "psutil-5.9.3.tar.gz", hash = "sha256:7ccfcdfea4fc4b0a02ca2c31de7fcd186beb9cff8207800e14ab66f79c773af6"},
]
py = [
    {file = "py-1.11.0-py2.py3-none-any.whl", hash = "sha256:607c53218732647dff4acdfcd50cb62615cedf612e72d1724fb1a0cc6405b378"},
    {file = "py-1.11.0.tar.gz", hash = "sha256:51c75c4126074b472f746a24399ad32f6053d1b34b68d2fa41e558e6f4a98719"},
]
pycodestyle = [
    {file = "pycodestyle-2.7.0-py2.py3-none-any.whl", hash = "sha256:514f76d918fcc0b55c6680472f0a37970994e07bbb80725808c17089be302068"},
    {file = "pycodestyle-2.7.0.tar.gz", hash = "sha256:c389c1d06bf7904078ca03399a4816f974a1d590090fecea0c63ec26ebaf1cef"},
]
pycparser = [
    {file = "pycparser-2.21-py2.py3-none-any.whl", hash = "sha256:8ee45429555515e1f6b185e78100aea234072576aa43ab53aefcae078162fca9"},
    {file = "pycparser-2.21.tar.gz", hash = "sha256:e644fdec12f7872f86c58ff790da456218b10f863970249516d60a5eaca77206"},
]
pyflakes = [
    {file = "pyflakes-2.3.1-py2.py3-none-any.whl", hash = "sha256:7893783d01b8a89811dd72d7dfd4d84ff098e5eed95cfa8905b22bbffe52efc3"},
    {file = "pyflakes-2.3.1.tar.gz", hash = "sha256:f5bc8ecabc05bb9d291eb5203d6810b49040f6ff446a756326104746cc00c1db"},
]
pygments = [
    {file = "Pygments-2.13.0-py3-none-any.whl", hash = "sha256:f643f331ab57ba3c9d89212ee4a2dabc6e94f117cf4eefde99a0574720d14c42"},
    {file = "Pygments-2.13.0.tar.gz", hash = "sha256:56a8508ae95f98e2b9bdf93a6be5ae3f7d8af858b43e02c5a2ff083726be40c1"},
]
pyparsing = [
    {file = "pyparsing-3.0.9-py3-none-any.whl", hash = "sha256:5026bae9a10eeaefb61dab2f09052b9f4307d44aee4eda64b309723d8d206bbc"},
    {file = "pyparsing-3.0.9.tar.gz", hash = "sha256:2b020ecf7d21b687f219b71ecad3631f644a47f01403fa1d1036b0c6416d70fb"},
]
pyrsistent = [
    {file = "pyrsistent-0.18.1-cp310-cp310-macosx_10_9_universal2.whl", hash = "sha256:df46c854f490f81210870e509818b729db4488e1f30f2a1ce1698b2295a878d1"},
    {file = "pyrsistent-0.18.1-cp310-cp310-manylinux_2_17_x86_64.manylinux2014_x86_64.whl", hash = "sha256:5d45866ececf4a5fff8742c25722da6d4c9e180daa7b405dc0a2a2790d668c26"},
    {file = "pyrsistent-0.18.1-cp310-cp310-manylinux_2_5_i686.manylinux1_i686.manylinux_2_17_i686.manylinux2014_i686.whl", hash = "sha256:4ed6784ceac462a7d6fcb7e9b663e93b9a6fb373b7f43594f9ff68875788e01e"},
    {file = "pyrsistent-0.18.1-cp310-cp310-win32.whl", hash = "sha256:e4f3149fd5eb9b285d6bfb54d2e5173f6a116fe19172686797c056672689daf6"},
    {file = "pyrsistent-0.18.1-cp310-cp310-win_amd64.whl", hash = "sha256:636ce2dc235046ccd3d8c56a7ad54e99d5c1cd0ef07d9ae847306c91d11b5fec"},
    {file = "pyrsistent-0.18.1-cp37-cp37m-macosx_10_9_x86_64.whl", hash = "sha256:e92a52c166426efbe0d1ec1332ee9119b6d32fc1f0bbfd55d5c1088070e7fc1b"},
    {file = "pyrsistent-0.18.1-cp37-cp37m-manylinux_2_17_x86_64.manylinux2014_x86_64.whl", hash = "sha256:d7a096646eab884bf8bed965bad63ea327e0d0c38989fc83c5ea7b8a87037bfc"},
    {file = "pyrsistent-0.18.1-cp37-cp37m-manylinux_2_5_i686.manylinux1_i686.manylinux_2_17_i686.manylinux2014_i686.whl", hash = "sha256:cdfd2c361b8a8e5d9499b9082b501c452ade8bbf42aef97ea04854f4a3f43b22"},
    {file = "pyrsistent-0.18.1-cp37-cp37m-win32.whl", hash = "sha256:7ec335fc998faa4febe75cc5268a9eac0478b3f681602c1f27befaf2a1abe1d8"},
    {file = "pyrsistent-0.18.1-cp37-cp37m-win_amd64.whl", hash = "sha256:6455fc599df93d1f60e1c5c4fe471499f08d190d57eca040c0ea182301321286"},
    {file = "pyrsistent-0.18.1-cp38-cp38-macosx_10_9_universal2.whl", hash = "sha256:fd8da6d0124efa2f67d86fa70c851022f87c98e205f0594e1fae044e7119a5a6"},
    {file = "pyrsistent-0.18.1-cp38-cp38-manylinux_2_17_x86_64.manylinux2014_x86_64.whl", hash = "sha256:7bfe2388663fd18bd8ce7db2c91c7400bf3e1a9e8bd7d63bf7e77d39051b85ec"},
    {file = "pyrsistent-0.18.1-cp38-cp38-manylinux_2_5_i686.manylinux1_i686.manylinux_2_17_i686.manylinux2014_i686.whl", hash = "sha256:0e3e1fcc45199df76053026a51cc59ab2ea3fc7c094c6627e93b7b44cdae2c8c"},
    {file = "pyrsistent-0.18.1-cp38-cp38-win32.whl", hash = "sha256:b568f35ad53a7b07ed9b1b2bae09eb15cdd671a5ba5d2c66caee40dbf91c68ca"},
    {file = "pyrsistent-0.18.1-cp38-cp38-win_amd64.whl", hash = "sha256:d1b96547410f76078eaf66d282ddca2e4baae8964364abb4f4dcdde855cd123a"},
    {file = "pyrsistent-0.18.1-cp39-cp39-macosx_10_9_universal2.whl", hash = "sha256:f87cc2863ef33c709e237d4b5f4502a62a00fab450c9e020892e8e2ede5847f5"},
    {file = "pyrsistent-0.18.1-cp39-cp39-manylinux_2_17_x86_64.manylinux2014_x86_64.whl", hash = "sha256:6bc66318fb7ee012071b2792024564973ecc80e9522842eb4e17743604b5e045"},
    {file = "pyrsistent-0.18.1-cp39-cp39-manylinux_2_5_i686.manylinux1_i686.manylinux_2_17_i686.manylinux2014_i686.whl", hash = "sha256:914474c9f1d93080338ace89cb2acee74f4f666fb0424896fcfb8d86058bf17c"},
    {file = "pyrsistent-0.18.1-cp39-cp39-win32.whl", hash = "sha256:1b34eedd6812bf4d33814fca1b66005805d3640ce53140ab8bbb1e2651b0d9bc"},
    {file = "pyrsistent-0.18.1-cp39-cp39-win_amd64.whl", hash = "sha256:e24a828f57e0c337c8d8bb9f6b12f09dfdf0273da25fda9e314f0b684b415a07"},
    {file = "pyrsistent-0.18.1.tar.gz", hash = "sha256:d4d61f8b993a7255ba714df3aca52700f8125289f84f704cf80916517c46eb96"},
]
pytest = [
    {file = "pytest-7.1.3-py3-none-any.whl", hash = "sha256:1377bda3466d70b55e3f5cecfa55bb7cfcf219c7964629b967c37cf0bda818b7"},
    {file = "pytest-7.1.3.tar.gz", hash = "sha256:4f365fec2dff9c1162f834d9f18af1ba13062db0c708bf7b946f8a5c76180c39"},
]
pytest-cov = [
    {file = "pytest-cov-3.0.0.tar.gz", hash = "sha256:e7f0f5b1617d2210a2cabc266dfe2f4c75a8d32fb89eafb7ad9d06f6d076d470"},
    {file = "pytest_cov-3.0.0-py3-none-any.whl", hash = "sha256:578d5d15ac4a25e5f961c938b85a05b09fdaae9deef3bb6de9a6e766622ca7a6"},
]
pytest-forked = [
    {file = "pytest-forked-1.4.0.tar.gz", hash = "sha256:8b67587c8f98cbbadfdd804539ed5455b6ed03802203485dd2f53c1422d7440e"},
    {file = "pytest_forked-1.4.0-py3-none-any.whl", hash = "sha256:bbbb6717efc886b9d64537b41fb1497cfaf3c9601276be8da2cccfea5a3c8ad8"},
]
pytest-recording = [
    {file = "pytest-recording-0.12.1.tar.gz", hash = "sha256:0d1f36d10dea5090cab8ecd230e5dc937c97b9fed193874b330d2926ddea028f"},
    {file = "pytest_recording-0.12.1-py3-none-any.whl", hash = "sha256:6b5546b822b270b8d7338f70950453be45e4aa5bfd884d97583dfa47288380f9"},
]
pytest-sugar = [
    {file = "pytest-sugar-0.9.5.tar.gz", hash = "sha256:eea78b6f15b635277d3d90280cd386d8feea1cab0f9be75947a626e8b02b477d"},
    {file = "pytest_sugar-0.9.5-py2.py3-none-any.whl", hash = "sha256:3da42de32ce4e1e95b448d61c92804433f5d4058c0a765096991c2e93d5a289f"},
]
pytest-terraform = [
    {file = "pytest-terraform-0.6.4.tar.gz", hash = "sha256:5d6c5087c8524fe471f3d31f107e22b05f8ee9c7f6aa5984d953a6559589dff9"},
    {file = "pytest_terraform-0.6.4-py3-none-any.whl", hash = "sha256:713d502d0de2a2889dcefbd5620f113b5bfb797a40cd8409ab663eceefffe283"},
]
pytest-xdist = [
    {file = "pytest-xdist-2.5.0.tar.gz", hash = "sha256:4580deca3ff04ddb2ac53eba39d76cb5dd5edeac050cb6fbc768b0dd712b4edf"},
    {file = "pytest_xdist-2.5.0-py3-none-any.whl", hash = "sha256:6fe5c74fec98906deb8f2d2b616b5c782022744978e7bd4695d39c8f42d0ce65"},
]
python-dateutil = [
    {file = "python-dateutil-2.8.2.tar.gz", hash = "sha256:0123cacc1627ae19ddf3c27a5de5bd67ee4586fbdd6440d9748f8abb483d3e86"},
    {file = "python_dateutil-2.8.2-py2.py3-none-any.whl", hash = "sha256:961d03dc3453ebbc59dbdea9e4e11c5651520a876d0f4db161e8674aae935da9"},
]
pywin32 = [
    {file = "pywin32-304-cp310-cp310-win32.whl", hash = "sha256:3c7bacf5e24298c86314f03fa20e16558a4e4138fc34615d7de4070c23e65af3"},
    {file = "pywin32-304-cp310-cp310-win_amd64.whl", hash = "sha256:4f32145913a2447736dad62495199a8e280a77a0ca662daa2332acf849f0be48"},
    {file = "pywin32-304-cp310-cp310-win_arm64.whl", hash = "sha256:d3ee45adff48e0551d1aa60d2ec066fec006083b791f5c3527c40cd8aefac71f"},
    {file = "pywin32-304-cp311-cp311-win32.whl", hash = "sha256:30c53d6ce44c12a316a06c153ea74152d3b1342610f1b99d40ba2795e5af0269"},
    {file = "pywin32-304-cp311-cp311-win_amd64.whl", hash = "sha256:7ffa0c0fa4ae4077e8b8aa73800540ef8c24530057768c3ac57c609f99a14fd4"},
    {file = "pywin32-304-cp311-cp311-win_arm64.whl", hash = "sha256:cbbe34dad39bdbaa2889a424d28752f1b4971939b14b1bb48cbf0182a3bcfc43"},
    {file = "pywin32-304-cp36-cp36m-win32.whl", hash = "sha256:be253e7b14bc601718f014d2832e4c18a5b023cbe72db826da63df76b77507a1"},
    {file = "pywin32-304-cp36-cp36m-win_amd64.whl", hash = "sha256:de9827c23321dcf43d2f288f09f3b6d772fee11e809015bdae9e69fe13213988"},
    {file = "pywin32-304-cp37-cp37m-win32.whl", hash = "sha256:f64c0377cf01b61bd5e76c25e1480ca8ab3b73f0c4add50538d332afdf8f69c5"},
    {file = "pywin32-304-cp37-cp37m-win_amd64.whl", hash = "sha256:bb2ea2aa81e96eee6a6b79d87e1d1648d3f8b87f9a64499e0b92b30d141e76df"},
    {file = "pywin32-304-cp38-cp38-win32.whl", hash = "sha256:94037b5259701988954931333aafd39cf897e990852115656b014ce72e052e96"},
    {file = "pywin32-304-cp38-cp38-win_amd64.whl", hash = "sha256:ead865a2e179b30fb717831f73cf4373401fc62fbc3455a0889a7ddac848f83e"},
    {file = "pywin32-304-cp39-cp39-win32.whl", hash = "sha256:25746d841201fd9f96b648a248f731c1dec851c9a08b8e33da8b56148e4c65cc"},
    {file = "pywin32-304-cp39-cp39-win_amd64.whl", hash = "sha256:d24a3382f013b21aa24a5cfbfad5a2cd9926610c0affde3e8ab5b3d7dbcf4ac9"},
]
pywin32-ctypes = [
    {file = "pywin32-ctypes-0.2.0.tar.gz", hash = "sha256:24ffc3b341d457d48e8922352130cf2644024a4ff09762a2261fd34c36ee5942"},
    {file = "pywin32_ctypes-0.2.0-py2.py3-none-any.whl", hash = "sha256:9dc2d991b3479cc2df15930958b674a48a227d5361d413827a4cfd0b5876fc98"},
]
pyyaml = [
    {file = "PyYAML-6.0-cp310-cp310-macosx_10_9_x86_64.whl", hash = "sha256:d4db7c7aef085872ef65a8fd7d6d09a14ae91f691dec3e87ee5ee0539d516f53"},
    {file = "PyYAML-6.0-cp310-cp310-macosx_11_0_arm64.whl", hash = "sha256:9df7ed3b3d2e0ecfe09e14741b857df43adb5a3ddadc919a2d94fbdf78fea53c"},
    {file = "PyYAML-6.0-cp310-cp310-manylinux_2_17_aarch64.manylinux2014_aarch64.whl", hash = "sha256:77f396e6ef4c73fdc33a9157446466f1cff553d979bd00ecb64385760c6babdc"},
    {file = "PyYAML-6.0-cp310-cp310-manylinux_2_17_s390x.manylinux2014_s390x.whl", hash = "sha256:a80a78046a72361de73f8f395f1f1e49f956c6be882eed58505a15f3e430962b"},
    {file = "PyYAML-6.0-cp310-cp310-manylinux_2_5_x86_64.manylinux1_x86_64.manylinux_2_12_x86_64.manylinux2010_x86_64.whl", hash = "sha256:f84fbc98b019fef2ee9a1cb3ce93e3187a6df0b2538a651bfb890254ba9f90b5"},
    {file = "PyYAML-6.0-cp310-cp310-win32.whl", hash = "sha256:2cd5df3de48857ed0544b34e2d40e9fac445930039f3cfe4bcc592a1f836d513"},
    {file = "PyYAML-6.0-cp310-cp310-win_amd64.whl", hash = "sha256:daf496c58a8c52083df09b80c860005194014c3698698d1a57cbcfa182142a3a"},
    {file = "PyYAML-6.0-cp311-cp311-macosx_10_9_x86_64.whl", hash = "sha256:d4b0ba9512519522b118090257be113b9468d804b19d63c71dbcf4a48fa32358"},
    {file = "PyYAML-6.0-cp311-cp311-macosx_11_0_arm64.whl", hash = "sha256:81957921f441d50af23654aa6c5e5eaf9b06aba7f0a19c18a538dc7ef291c5a1"},
    {file = "PyYAML-6.0-cp311-cp311-manylinux_2_17_aarch64.manylinux2014_aarch64.whl", hash = "sha256:afa17f5bc4d1b10afd4466fd3a44dc0e245382deca5b3c353d8b757f9e3ecb8d"},
    {file = "PyYAML-6.0-cp311-cp311-manylinux_2_17_s390x.manylinux2014_s390x.whl", hash = "sha256:dbad0e9d368bb989f4515da330b88a057617d16b6a8245084f1b05400f24609f"},
    {file = "PyYAML-6.0-cp311-cp311-manylinux_2_17_x86_64.manylinux2014_x86_64.whl", hash = "sha256:432557aa2c09802be39460360ddffd48156e30721f5e8d917f01d31694216782"},
    {file = "PyYAML-6.0-cp311-cp311-win32.whl", hash = "sha256:bfaef573a63ba8923503d27530362590ff4f576c626d86a9fed95822a8255fd7"},
    {file = "PyYAML-6.0-cp311-cp311-win_amd64.whl", hash = "sha256:01b45c0191e6d66c470b6cf1b9531a771a83c1c4208272ead47a3ae4f2f603bf"},
    {file = "PyYAML-6.0-cp36-cp36m-macosx_10_9_x86_64.whl", hash = "sha256:897b80890765f037df3403d22bab41627ca8811ae55e9a722fd0392850ec4d86"},
    {file = "PyYAML-6.0-cp36-cp36m-manylinux_2_17_aarch64.manylinux2014_aarch64.whl", hash = "sha256:50602afada6d6cbfad699b0c7bb50d5ccffa7e46a3d738092afddc1f9758427f"},
    {file = "PyYAML-6.0-cp36-cp36m-manylinux_2_17_s390x.manylinux2014_s390x.whl", hash = "sha256:48c346915c114f5fdb3ead70312bd042a953a8ce5c7106d5bfb1a5254e47da92"},
    {file = "PyYAML-6.0-cp36-cp36m-manylinux_2_5_x86_64.manylinux1_x86_64.manylinux_2_12_x86_64.manylinux2010_x86_64.whl", hash = "sha256:98c4d36e99714e55cfbaaee6dd5badbc9a1ec339ebfc3b1f52e293aee6bb71a4"},
    {file = "PyYAML-6.0-cp36-cp36m-win32.whl", hash = "sha256:0283c35a6a9fbf047493e3a0ce8d79ef5030852c51e9d911a27badfde0605293"},
    {file = "PyYAML-6.0-cp36-cp36m-win_amd64.whl", hash = "sha256:07751360502caac1c067a8132d150cf3d61339af5691fe9e87803040dbc5db57"},
    {file = "PyYAML-6.0-cp37-cp37m-macosx_10_9_x86_64.whl", hash = "sha256:819b3830a1543db06c4d4b865e70ded25be52a2e0631ccd2f6a47a2822f2fd7c"},
    {file = "PyYAML-6.0-cp37-cp37m-manylinux_2_17_aarch64.manylinux2014_aarch64.whl", hash = "sha256:473f9edb243cb1935ab5a084eb238d842fb8f404ed2193a915d1784b5a6b5fc0"},
    {file = "PyYAML-6.0-cp37-cp37m-manylinux_2_17_s390x.manylinux2014_s390x.whl", hash = "sha256:0ce82d761c532fe4ec3f87fc45688bdd3a4c1dc5e0b4a19814b9009a29baefd4"},
    {file = "PyYAML-6.0-cp37-cp37m-manylinux_2_5_x86_64.manylinux1_x86_64.manylinux_2_12_x86_64.manylinux2010_x86_64.whl", hash = "sha256:231710d57adfd809ef5d34183b8ed1eeae3f76459c18fb4a0b373ad56bedcdd9"},
    {file = "PyYAML-6.0-cp37-cp37m-win32.whl", hash = "sha256:c5687b8d43cf58545ade1fe3e055f70eac7a5a1a0bf42824308d868289a95737"},
    {file = "PyYAML-6.0-cp37-cp37m-win_amd64.whl", hash = "sha256:d15a181d1ecd0d4270dc32edb46f7cb7733c7c508857278d3d378d14d606db2d"},
    {file = "PyYAML-6.0-cp38-cp38-macosx_10_9_x86_64.whl", hash = "sha256:0b4624f379dab24d3725ffde76559cff63d9ec94e1736b556dacdfebe5ab6d4b"},
    {file = "PyYAML-6.0-cp38-cp38-manylinux_2_17_aarch64.manylinux2014_aarch64.whl", hash = "sha256:213c60cd50106436cc818accf5baa1aba61c0189ff610f64f4a3e8c6726218ba"},
    {file = "PyYAML-6.0-cp38-cp38-manylinux_2_17_s390x.manylinux2014_s390x.whl", hash = "sha256:9fa600030013c4de8165339db93d182b9431076eb98eb40ee068700c9c813e34"},
    {file = "PyYAML-6.0-cp38-cp38-manylinux_2_5_x86_64.manylinux1_x86_64.manylinux_2_12_x86_64.manylinux2010_x86_64.whl", hash = "sha256:277a0ef2981ca40581a47093e9e2d13b3f1fbbeffae064c1d21bfceba2030287"},
    {file = "PyYAML-6.0-cp38-cp38-win32.whl", hash = "sha256:d4eccecf9adf6fbcc6861a38015c2a64f38b9d94838ac1810a9023a0609e1b78"},
    {file = "PyYAML-6.0-cp38-cp38-win_amd64.whl", hash = "sha256:1e4747bc279b4f613a09eb64bba2ba602d8a6664c6ce6396a4d0cd413a50ce07"},
    {file = "PyYAML-6.0-cp39-cp39-macosx_10_9_x86_64.whl", hash = "sha256:055d937d65826939cb044fc8c9b08889e8c743fdc6a32b33e2390f66013e449b"},
    {file = "PyYAML-6.0-cp39-cp39-macosx_11_0_arm64.whl", hash = "sha256:e61ceaab6f49fb8bdfaa0f92c4b57bcfbea54c09277b1b4f7ac376bfb7a7c174"},
    {file = "PyYAML-6.0-cp39-cp39-manylinux_2_17_aarch64.manylinux2014_aarch64.whl", hash = "sha256:d67d839ede4ed1b28a4e8909735fc992a923cdb84e618544973d7dfc71540803"},
    {file = "PyYAML-6.0-cp39-cp39-manylinux_2_17_s390x.manylinux2014_s390x.whl", hash = "sha256:cba8c411ef271aa037d7357a2bc8f9ee8b58b9965831d9e51baf703280dc73d3"},
    {file = "PyYAML-6.0-cp39-cp39-manylinux_2_5_x86_64.manylinux1_x86_64.manylinux_2_12_x86_64.manylinux2010_x86_64.whl", hash = "sha256:40527857252b61eacd1d9af500c3337ba8deb8fc298940291486c465c8b46ec0"},
    {file = "PyYAML-6.0-cp39-cp39-win32.whl", hash = "sha256:b5b9eccad747aabaaffbc6064800670f0c297e52c12754eb1d976c57e4f74dcb"},
    {file = "PyYAML-6.0-cp39-cp39-win_amd64.whl", hash = "sha256:b3d267842bf12586ba6c734f89d1f5b871df0273157918b0ccefa29deb05c21c"},
    {file = "PyYAML-6.0.tar.gz", hash = "sha256:68fb519c14306fec9720a2a5b45bc9f0c8d1b9c72adf45c37baedfcd949c35a2"},
]
readme-renderer = [
    {file = "readme_renderer-37.2-py3-none-any.whl", hash = "sha256:d3f06a69e8c40fca9ab3174eca48f96d9771eddb43517b17d96583418427b106"},
    {file = "readme_renderer-37.2.tar.gz", hash = "sha256:e8ad25293c98f781dbc2c5a36a309929390009f902f99e1798c761aaf04a7923"},
]
requests = [
    {file = "requests-2.28.1-py3-none-any.whl", hash = "sha256:8fefa2a1a1365bf5520aac41836fbee479da67864514bdb821f31ce07ce65349"},
    {file = "requests-2.28.1.tar.gz", hash = "sha256:7c5599b102feddaa661c826c56ab4fee28bfd17f5abca1ebbe3e7f19d7c97983"},
]
requests-toolbelt = [
    {file = "requests-toolbelt-0.10.0.tar.gz", hash = "sha256:f695d6207931200b46c8ef6addbc8a921fb5d77cc4cd209c2e7d39293fcd2b30"},
    {file = "requests_toolbelt-0.10.0-py2.py3-none-any.whl", hash = "sha256:64c6b8c51b515d123f9f708a29743f44eb70c4479440641ed2df8c4dea56d985"},
]
rfc3986 = [
    {file = "rfc3986-2.0.0-py2.py3-none-any.whl", hash = "sha256:50b1502b60e289cb37883f3dfd34532b8873c7de9f49bb546641ce9cbd256ebd"},
    {file = "rfc3986-2.0.0.tar.gz", hash = "sha256:97aacf9dbd4bfd829baad6e6309fa6573aaf1be3f6fa735c8ab05e46cecb261c"},
]
s3transfer = [
    {file = "s3transfer-0.6.0-py3-none-any.whl", hash = "sha256:06176b74f3a15f61f1b4f25a1fc29a4429040b7647133a463da8fa5bd28d5ecd"},
    {file = "s3transfer-0.6.0.tar.gz", hash = "sha256:2ed07d3866f523cc561bf4a00fc5535827981b117dd7876f036b0c1aca42c947"},
]
secretstorage = [
    {file = "SecretStorage-3.3.3-py3-none-any.whl", hash = "sha256:f356e6628222568e3af06f2eba8df495efa13b3b63081dafd4f7d9a7b7bc9f99"},
    {file = "SecretStorage-3.3.3.tar.gz", hash = "sha256:2403533ef369eca6d2ba81718576c5e0f564d5cca1b58f73a8b23e7d4eeebd77"},
]
six = [
    {file = "six-1.16.0-py2.py3-none-any.whl", hash = "sha256:8abb2f1d86890a2dfb989f9a77cfcfd3e47c2a354b01111771326f8aa26e0254"},
    {file = "six-1.16.0.tar.gz", hash = "sha256:1e61c37477a1626458e36f7b1d82aa5c9b094fa4802892072e49de9c60c4c926"},
]
tabulate = [
    {file = "tabulate-0.8.10-py3-none-any.whl", hash = "sha256:0ba055423dbaa164b9e456abe7920c5e8ed33fcc16f6d1b2f2d152c8e1e8b4fc"},
    {file = "tabulate-0.8.10-py3.8.egg", hash = "sha256:436f1c768b424654fce8597290d2764def1eea6a77cfa5c33be00b1bc0f4f63d"},
    {file = "tabulate-0.8.10.tar.gz", hash = "sha256:6c57f3f3dd7ac2782770155f3adb2db0b1a269637e42f27599925e64b114f519"},
]
termcolor = [
    {file = "termcolor-2.0.1-py3-none-any.whl", hash = "sha256:7e597f9de8e001a3208c4132938597413b9da45382b6f1d150cff8d062b7aaa3"},
    {file = "termcolor-2.0.1.tar.gz", hash = "sha256:6b2cf769e93364a2676e1de56a7c0cff2cf5bd07f37e9cc80b0dd6320ebfe388"},
]
tomli = [
    {file = "tomli-2.0.1-py3-none-any.whl", hash = "sha256:939de3e7a6161af0c887ef91b7d41a53e7c5a1ca976325f429cb46ea9bc30ecc"},
    {file = "tomli-2.0.1.tar.gz", hash = "sha256:de526c12914f0c550d15924c62d72abc48d6fe7364aa87328337a31007fe8a4f"},
]
tqdm = [
    {file = "tqdm-4.64.1-py2.py3-none-any.whl", hash = "sha256:6fee160d6ffcd1b1c68c65f14c829c22832bc401726335ce92c52d395944a6a1"},
    {file = "tqdm-4.64.1.tar.gz", hash = "sha256:5f4f682a004951c1b450bc753c710e9280c5746ce6ffedee253ddbcbf54cf1e4"},
]
twine = [
    {file = "twine-3.8.0-py3-none-any.whl", hash = "sha256:d0550fca9dc19f3d5e8eadfce0c227294df0a2a951251a4385797c8a6198b7c8"},
    {file = "twine-3.8.0.tar.gz", hash = "sha256:8efa52658e0ae770686a13b675569328f1fba9837e5de1867bfe5f46a9aefe19"},
]
typing-extensions = [
    {file = "typing_extensions-4.4.0-py3-none-any.whl", hash = "sha256:16fa4864408f655d35ec496218b85f79b3437c829e93320c7c9215ccfd92489e"},
    {file = "typing_extensions-4.4.0.tar.gz", hash = "sha256:1511434bb92bf8dd198c12b1cc812e800d4181cfcb867674e0f8279cc93087aa"},
]
urllib3 = [
    {file = "urllib3-1.26.12-py2.py3-none-any.whl", hash = "sha256:b930dd878d5a8afb066a637fbb35144fe7901e3b209d1cd4f524bd0e9deee997"},
    {file = "urllib3-1.26.12.tar.gz", hash = "sha256:3fa96cf423e6987997fc326ae8df396db2a8b7c667747d47ddd8ecba91f4a74e"},
]
vcrpy = [
    {file = "vcrpy-4.2.1-py2.py3-none-any.whl", hash = "sha256:efac3e2e0b2af7686f83a266518180af7a048619b2f696e7bad9520f5e2eac09"},
    {file = "vcrpy-4.2.1.tar.gz", hash = "sha256:7cd3e81a2c492e01c281f180bcc2a86b520b173d2b656cb5d89d99475423e013"},
]
webencodings = [
    {file = "webencodings-0.5.1-py2.py3-none-any.whl", hash = "sha256:a0af1213f3c2226497a97e2b3aa01a7e4bee4f403f95be16fc9acd2947514a78"},
    {file = "webencodings-0.5.1.tar.gz", hash = "sha256:b36a1c245f2d304965eb4e0a82848379241dc04b865afcc4aab16748587e1923"},
]
wrapt = [
    {file = "wrapt-1.14.1-cp27-cp27m-macosx_10_9_x86_64.whl", hash = "sha256:1b376b3f4896e7930f1f772ac4b064ac12598d1c38d04907e696cc4d794b43d3"},
    {file = "wrapt-1.14.1-cp27-cp27m-manylinux1_i686.whl", hash = "sha256:903500616422a40a98a5a3c4ff4ed9d0066f3b4c951fa286018ecdf0750194ef"},
    {file = "wrapt-1.14.1-cp27-cp27m-manylinux1_x86_64.whl", hash = "sha256:5a9a0d155deafd9448baff28c08e150d9b24ff010e899311ddd63c45c2445e28"},
    {file = "wrapt-1.14.1-cp27-cp27m-manylinux2010_i686.whl", hash = "sha256:ddaea91abf8b0d13443f6dac52e89051a5063c7d014710dcb4d4abb2ff811a59"},
    {file = "wrapt-1.14.1-cp27-cp27m-manylinux2010_x86_64.whl", hash = "sha256:36f582d0c6bc99d5f39cd3ac2a9062e57f3cf606ade29a0a0d6b323462f4dd87"},
    {file = "wrapt-1.14.1-cp27-cp27mu-manylinux1_i686.whl", hash = "sha256:7ef58fb89674095bfc57c4069e95d7a31cfdc0939e2a579882ac7d55aadfd2a1"},
    {file = "wrapt-1.14.1-cp27-cp27mu-manylinux1_x86_64.whl", hash = "sha256:e2f83e18fe2f4c9e7db597e988f72712c0c3676d337d8b101f6758107c42425b"},
    {file = "wrapt-1.14.1-cp27-cp27mu-manylinux2010_i686.whl", hash = "sha256:ee2b1b1769f6707a8a445162ea16dddf74285c3964f605877a20e38545c3c462"},
    {file = "wrapt-1.14.1-cp27-cp27mu-manylinux2010_x86_64.whl", hash = "sha256:833b58d5d0b7e5b9832869f039203389ac7cbf01765639c7309fd50ef619e0b1"},
    {file = "wrapt-1.14.1-cp310-cp310-macosx_10_9_x86_64.whl", hash = "sha256:80bb5c256f1415f747011dc3604b59bc1f91c6e7150bd7db03b19170ee06b320"},
    {file = "wrapt-1.14.1-cp310-cp310-macosx_11_0_arm64.whl", hash = "sha256:07f7a7d0f388028b2df1d916e94bbb40624c59b48ecc6cbc232546706fac74c2"},
    {file = "wrapt-1.14.1-cp310-cp310-manylinux_2_17_aarch64.manylinux2014_aarch64.whl", hash = "sha256:02b41b633c6261feff8ddd8d11c711df6842aba629fdd3da10249a53211a72c4"},
    {file = "wrapt-1.14.1-cp310-cp310-manylinux_2_5_i686.manylinux1_i686.manylinux_2_17_i686.manylinux2014_i686.whl", hash = "sha256:2fe803deacd09a233e4762a1adcea5db5d31e6be577a43352936179d14d90069"},
    {file = "wrapt-1.14.1-cp310-cp310-manylinux_2_5_x86_64.manylinux1_x86_64.manylinux_2_17_x86_64.manylinux2014_x86_64.whl", hash = "sha256:257fd78c513e0fb5cdbe058c27a0624c9884e735bbd131935fd49e9fe719d310"},
    {file = "wrapt-1.14.1-cp310-cp310-musllinux_1_1_aarch64.whl", hash = "sha256:4fcc4649dc762cddacd193e6b55bc02edca674067f5f98166d7713b193932b7f"},
    {file = "wrapt-1.14.1-cp310-cp310-musllinux_1_1_i686.whl", hash = "sha256:11871514607b15cfeb87c547a49bca19fde402f32e2b1c24a632506c0a756656"},
    {file = "wrapt-1.14.1-cp310-cp310-musllinux_1_1_x86_64.whl", hash = "sha256:8ad85f7f4e20964db4daadcab70b47ab05c7c1cf2a7c1e51087bfaa83831854c"},
    {file = "wrapt-1.14.1-cp310-cp310-win32.whl", hash = "sha256:a9a52172be0b5aae932bef82a79ec0a0ce87288c7d132946d645eba03f0ad8a8"},
    {file = "wrapt-1.14.1-cp310-cp310-win_amd64.whl", hash = "sha256:6d323e1554b3d22cfc03cd3243b5bb815a51f5249fdcbb86fda4bf62bab9e164"},
    {file = "wrapt-1.14.1-cp35-cp35m-manylinux1_i686.whl", hash = "sha256:43ca3bbbe97af00f49efb06e352eae40434ca9d915906f77def219b88e85d907"},
    {file = "wrapt-1.14.1-cp35-cp35m-manylinux1_x86_64.whl", hash = "sha256:6b1a564e6cb69922c7fe3a678b9f9a3c54e72b469875aa8018f18b4d1dd1adf3"},
    {file = "wrapt-1.14.1-cp35-cp35m-manylinux2010_i686.whl", hash = "sha256:00b6d4ea20a906c0ca56d84f93065b398ab74b927a7a3dbd470f6fc503f95dc3"},
    {file = "wrapt-1.14.1-cp35-cp35m-manylinux2010_x86_64.whl", hash = "sha256:a85d2b46be66a71bedde836d9e41859879cc54a2a04fad1191eb50c2066f6e9d"},
    {file = "wrapt-1.14.1-cp35-cp35m-win32.whl", hash = "sha256:dbcda74c67263139358f4d188ae5faae95c30929281bc6866d00573783c422b7"},
    {file = "wrapt-1.14.1-cp35-cp35m-win_amd64.whl", hash = "sha256:b21bb4c09ffabfa0e85e3a6b623e19b80e7acd709b9f91452b8297ace2a8ab00"},
    {file = "wrapt-1.14.1-cp36-cp36m-macosx_10_9_x86_64.whl", hash = "sha256:9e0fd32e0148dd5dea6af5fee42beb949098564cc23211a88d799e434255a1f4"},
    {file = "wrapt-1.14.1-cp36-cp36m-manylinux_2_17_aarch64.manylinux2014_aarch64.whl", hash = "sha256:9736af4641846491aedb3c3f56b9bc5568d92b0692303b5a305301a95dfd38b1"},
    {file = "wrapt-1.14.1-cp36-cp36m-manylinux_2_5_i686.manylinux1_i686.manylinux_2_17_i686.manylinux2014_i686.whl", hash = "sha256:5b02d65b9ccf0ef6c34cba6cf5bf2aab1bb2f49c6090bafeecc9cd81ad4ea1c1"},
    {file = "wrapt-1.14.1-cp36-cp36m-manylinux_2_5_x86_64.manylinux1_x86_64.manylinux_2_17_x86_64.manylinux2014_x86_64.whl", hash = "sha256:21ac0156c4b089b330b7666db40feee30a5d52634cc4560e1905d6529a3897ff"},
    {file = "wrapt-1.14.1-cp36-cp36m-musllinux_1_1_aarch64.whl", hash = "sha256:9f3e6f9e05148ff90002b884fbc2a86bd303ae847e472f44ecc06c2cd2fcdb2d"},
    {file = "wrapt-1.14.1-cp36-cp36m-musllinux_1_1_i686.whl", hash = "sha256:6e743de5e9c3d1b7185870f480587b75b1cb604832e380d64f9504a0535912d1"},
    {file = "wrapt-1.14.1-cp36-cp36m-musllinux_1_1_x86_64.whl", hash = "sha256:d79d7d5dc8a32b7093e81e97dad755127ff77bcc899e845f41bf71747af0c569"},
    {file = "wrapt-1.14.1-cp36-cp36m-win32.whl", hash = "sha256:81b19725065dcb43df02b37e03278c011a09e49757287dca60c5aecdd5a0b8ed"},
    {file = "wrapt-1.14.1-cp36-cp36m-win_amd64.whl", hash = "sha256:b014c23646a467558be7da3d6b9fa409b2c567d2110599b7cf9a0c5992b3b471"},
    {file = "wrapt-1.14.1-cp37-cp37m-macosx_10_9_x86_64.whl", hash = "sha256:88bd7b6bd70a5b6803c1abf6bca012f7ed963e58c68d76ee20b9d751c74a3248"},
    {file = "wrapt-1.14.1-cp37-cp37m-manylinux_2_17_aarch64.manylinux2014_aarch64.whl", hash = "sha256:b5901a312f4d14c59918c221323068fad0540e34324925c8475263841dbdfe68"},
    {file = "wrapt-1.14.1-cp37-cp37m-manylinux_2_5_i686.manylinux1_i686.manylinux_2_17_i686.manylinux2014_i686.whl", hash = "sha256:d77c85fedff92cf788face9bfa3ebaa364448ebb1d765302e9af11bf449ca36d"},
    {file = "wrapt-1.14.1-cp37-cp37m-manylinux_2_5_x86_64.manylinux1_x86_64.manylinux_2_17_x86_64.manylinux2014_x86_64.whl", hash = "sha256:8d649d616e5c6a678b26d15ece345354f7c2286acd6db868e65fcc5ff7c24a77"},
    {file = "wrapt-1.14.1-cp37-cp37m-musllinux_1_1_aarch64.whl", hash = "sha256:7d2872609603cb35ca513d7404a94d6d608fc13211563571117046c9d2bcc3d7"},
    {file = "wrapt-1.14.1-cp37-cp37m-musllinux_1_1_i686.whl", hash = "sha256:ee6acae74a2b91865910eef5e7de37dc6895ad96fa23603d1d27ea69df545015"},
    {file = "wrapt-1.14.1-cp37-cp37m-musllinux_1_1_x86_64.whl", hash = "sha256:2b39d38039a1fdad98c87279b48bc5dce2c0ca0d73483b12cb72aa9609278e8a"},
    {file = "wrapt-1.14.1-cp37-cp37m-win32.whl", hash = "sha256:60db23fa423575eeb65ea430cee741acb7c26a1365d103f7b0f6ec412b893853"},
    {file = "wrapt-1.14.1-cp37-cp37m-win_amd64.whl", hash = "sha256:709fe01086a55cf79d20f741f39325018f4df051ef39fe921b1ebe780a66184c"},
    {file = "wrapt-1.14.1-cp38-cp38-macosx_10_9_x86_64.whl", hash = "sha256:8c0ce1e99116d5ab21355d8ebe53d9460366704ea38ae4d9f6933188f327b456"},
    {file = "wrapt-1.14.1-cp38-cp38-macosx_11_0_arm64.whl", hash = "sha256:e3fb1677c720409d5f671e39bac6c9e0e422584e5f518bfd50aa4cbbea02433f"},
    {file = "wrapt-1.14.1-cp38-cp38-manylinux_2_17_aarch64.manylinux2014_aarch64.whl", hash = "sha256:642c2e7a804fcf18c222e1060df25fc210b9c58db7c91416fb055897fc27e8cc"},
    {file = "wrapt-1.14.1-cp38-cp38-manylinux_2_5_i686.manylinux1_i686.manylinux_2_17_i686.manylinux2014_i686.whl", hash = "sha256:7b7c050ae976e286906dd3f26009e117eb000fb2cf3533398c5ad9ccc86867b1"},
    {file = "wrapt-1.14.1-cp38-cp38-manylinux_2_5_x86_64.manylinux1_x86_64.manylinux_2_17_x86_64.manylinux2014_x86_64.whl", hash = "sha256:ef3f72c9666bba2bab70d2a8b79f2c6d2c1a42a7f7e2b0ec83bb2f9e383950af"},
    {file = "wrapt-1.14.1-cp38-cp38-musllinux_1_1_aarch64.whl", hash = "sha256:01c205616a89d09827986bc4e859bcabd64f5a0662a7fe95e0d359424e0e071b"},
    {file = "wrapt-1.14.1-cp38-cp38-musllinux_1_1_i686.whl", hash = "sha256:5a0f54ce2c092aaf439813735584b9537cad479575a09892b8352fea5e988dc0"},
    {file = "wrapt-1.14.1-cp38-cp38-musllinux_1_1_x86_64.whl", hash = "sha256:2cf71233a0ed05ccdabe209c606fe0bac7379fdcf687f39b944420d2a09fdb57"},
    {file = "wrapt-1.14.1-cp38-cp38-win32.whl", hash = "sha256:aa31fdcc33fef9eb2552cbcbfee7773d5a6792c137b359e82879c101e98584c5"},
    {file = "wrapt-1.14.1-cp38-cp38-win_amd64.whl", hash = "sha256:d1967f46ea8f2db647c786e78d8cc7e4313dbd1b0aca360592d8027b8508e24d"},
    {file = "wrapt-1.14.1-cp39-cp39-macosx_10_9_x86_64.whl", hash = "sha256:3232822c7d98d23895ccc443bbdf57c7412c5a65996c30442ebe6ed3df335383"},
    {file = "wrapt-1.14.1-cp39-cp39-macosx_11_0_arm64.whl", hash = "sha256:988635d122aaf2bdcef9e795435662bcd65b02f4f4c1ae37fbee7401c440b3a7"},
    {file = "wrapt-1.14.1-cp39-cp39-manylinux_2_17_aarch64.manylinux2014_aarch64.whl", hash = "sha256:9cca3c2cdadb362116235fdbd411735de4328c61425b0aa9f872fd76d02c4e86"},
    {file = "wrapt-1.14.1-cp39-cp39-manylinux_2_5_i686.manylinux1_i686.manylinux_2_17_i686.manylinux2014_i686.whl", hash = "sha256:d52a25136894c63de15a35bc0bdc5adb4b0e173b9c0d07a2be9d3ca64a332735"},
    {file = "wrapt-1.14.1-cp39-cp39-manylinux_2_5_x86_64.manylinux1_x86_64.manylinux_2_17_x86_64.manylinux2014_x86_64.whl", hash = "sha256:40e7bc81c9e2b2734ea4bc1aceb8a8f0ceaac7c5299bc5d69e37c44d9081d43b"},
    {file = "wrapt-1.14.1-cp39-cp39-musllinux_1_1_aarch64.whl", hash = "sha256:b9b7a708dd92306328117d8c4b62e2194d00c365f18eff11a9b53c6f923b01e3"},
    {file = "wrapt-1.14.1-cp39-cp39-musllinux_1_1_i686.whl", hash = "sha256:6a9a25751acb379b466ff6be78a315e2b439d4c94c1e99cb7266d40a537995d3"},
    {file = "wrapt-1.14.1-cp39-cp39-musllinux_1_1_x86_64.whl", hash = "sha256:34aa51c45f28ba7f12accd624225e2b1e5a3a45206aa191f6f9aac931d9d56fe"},
    {file = "wrapt-1.14.1-cp39-cp39-win32.whl", hash = "sha256:dee0ce50c6a2dd9056c20db781e9c1cfd33e77d2d569f5d1d9321c641bb903d5"},
    {file = "wrapt-1.14.1-cp39-cp39-win_amd64.whl", hash = "sha256:dee60e1de1898bde3b238f18340eec6148986da0455d8ba7848d50470a7a32fb"},
    {file = "wrapt-1.14.1.tar.gz", hash = "sha256:380a85cf89e0e69b7cfbe2ea9f765f004ff419f34194018a6827ac0e3edfed4d"},
]
yarl = [
    {file = "yarl-1.8.1-cp310-cp310-macosx_10_9_universal2.whl", hash = "sha256:abc06b97407868ef38f3d172762f4069323de52f2b70d133d096a48d72215d28"},
    {file = "yarl-1.8.1-cp310-cp310-macosx_10_9_x86_64.whl", hash = "sha256:07b21e274de4c637f3e3b7104694e53260b5fc10d51fb3ec5fed1da8e0f754e3"},
    {file = "yarl-1.8.1-cp310-cp310-macosx_11_0_arm64.whl", hash = "sha256:9de955d98e02fab288c7718662afb33aab64212ecb368c5dc866d9a57bf48880"},
    {file = "yarl-1.8.1-cp310-cp310-manylinux_2_17_aarch64.manylinux2014_aarch64.whl", hash = "sha256:7ec362167e2c9fd178f82f252b6d97669d7245695dc057ee182118042026da40"},
    {file = "yarl-1.8.1-cp310-cp310-manylinux_2_17_ppc64le.manylinux2014_ppc64le.whl", hash = "sha256:20df6ff4089bc86e4a66e3b1380460f864df3dd9dccaf88d6b3385d24405893b"},
    {file = "yarl-1.8.1-cp310-cp310-manylinux_2_17_s390x.manylinux2014_s390x.whl", hash = "sha256:5999c4662631cb798496535afbd837a102859568adc67d75d2045e31ec3ac497"},
    {file = "yarl-1.8.1-cp310-cp310-manylinux_2_17_x86_64.manylinux2014_x86_64.whl", hash = "sha256:ed19b74e81b10b592084a5ad1e70f845f0aacb57577018d31de064e71ffa267a"},
    {file = "yarl-1.8.1-cp310-cp310-manylinux_2_5_i686.manylinux1_i686.manylinux_2_17_i686.manylinux2014_i686.whl", hash = "sha256:1e4808f996ca39a6463f45182e2af2fae55e2560be586d447ce8016f389f626f"},
    {file = "yarl-1.8.1-cp310-cp310-musllinux_1_1_aarch64.whl", hash = "sha256:2d800b9c2eaf0684c08be5f50e52bfa2aa920e7163c2ea43f4f431e829b4f0fd"},
    {file = "yarl-1.8.1-cp310-cp310-musllinux_1_1_i686.whl", hash = "sha256:6628d750041550c5d9da50bb40b5cf28a2e63b9388bac10fedd4f19236ef4957"},
    {file = "yarl-1.8.1-cp310-cp310-musllinux_1_1_ppc64le.whl", hash = "sha256:f5af52738e225fcc526ae64071b7e5342abe03f42e0e8918227b38c9aa711e28"},
    {file = "yarl-1.8.1-cp310-cp310-musllinux_1_1_s390x.whl", hash = "sha256:76577f13333b4fe345c3704811ac7509b31499132ff0181f25ee26619de2c843"},
    {file = "yarl-1.8.1-cp310-cp310-musllinux_1_1_x86_64.whl", hash = "sha256:0c03f456522d1ec815893d85fccb5def01ffaa74c1b16ff30f8aaa03eb21e453"},
    {file = "yarl-1.8.1-cp310-cp310-win32.whl", hash = "sha256:ea30a42dc94d42f2ba4d0f7c0ffb4f4f9baa1b23045910c0c32df9c9902cb272"},
    {file = "yarl-1.8.1-cp310-cp310-win_amd64.whl", hash = "sha256:9130ddf1ae9978abe63808b6b60a897e41fccb834408cde79522feb37fb72fb0"},
    {file = "yarl-1.8.1-cp37-cp37m-macosx_10_9_x86_64.whl", hash = "sha256:0ab5a138211c1c366404d912824bdcf5545ccba5b3ff52c42c4af4cbdc2c5035"},
    {file = "yarl-1.8.1-cp37-cp37m-manylinux_2_17_aarch64.manylinux2014_aarch64.whl", hash = "sha256:a0fb2cb4204ddb456a8e32381f9a90000429489a25f64e817e6ff94879d432fc"},
    {file = "yarl-1.8.1-cp37-cp37m-manylinux_2_17_ppc64le.manylinux2014_ppc64le.whl", hash = "sha256:85cba594433915d5c9a0d14b24cfba0339f57a2fff203a5d4fd070e593307d0b"},
    {file = "yarl-1.8.1-cp37-cp37m-manylinux_2_17_s390x.manylinux2014_s390x.whl", hash = "sha256:1ca7e596c55bd675432b11320b4eacc62310c2145d6801a1f8e9ad160685a231"},
    {file = "yarl-1.8.1-cp37-cp37m-manylinux_2_17_x86_64.manylinux2014_x86_64.whl", hash = "sha256:d0f77539733e0ec2475ddcd4e26777d08996f8cd55d2aef82ec4d3896687abda"},
    {file = "yarl-1.8.1-cp37-cp37m-manylinux_2_5_i686.manylinux1_i686.manylinux_2_17_i686.manylinux2014_i686.whl", hash = "sha256:29e256649f42771829974e742061c3501cc50cf16e63f91ed8d1bf98242e5507"},
    {file = "yarl-1.8.1-cp37-cp37m-musllinux_1_1_aarch64.whl", hash = "sha256:7fce6cbc6c170ede0221cc8c91b285f7f3c8b9fe28283b51885ff621bbe0f8ee"},
    {file = "yarl-1.8.1-cp37-cp37m-musllinux_1_1_i686.whl", hash = "sha256:59ddd85a1214862ce7c7c66457f05543b6a275b70a65de366030d56159a979f0"},
    {file = "yarl-1.8.1-cp37-cp37m-musllinux_1_1_ppc64le.whl", hash = "sha256:12768232751689c1a89b0376a96a32bc7633c08da45ad985d0c49ede691f5c0d"},
    {file = "yarl-1.8.1-cp37-cp37m-musllinux_1_1_s390x.whl", hash = "sha256:b19255dde4b4f4c32e012038f2c169bb72e7f081552bea4641cab4d88bc409dd"},
    {file = "yarl-1.8.1-cp37-cp37m-musllinux_1_1_x86_64.whl", hash = "sha256:6c8148e0b52bf9535c40c48faebb00cb294ee577ca069d21bd5c48d302a83780"},
    {file = "yarl-1.8.1-cp37-cp37m-win32.whl", hash = "sha256:de839c3a1826a909fdbfe05f6fe2167c4ab033f1133757b5936efe2f84904c07"},
    {file = "yarl-1.8.1-cp37-cp37m-win_amd64.whl", hash = "sha256:dd032e8422a52e5a4860e062eb84ac94ea08861d334a4bcaf142a63ce8ad4802"},
    {file = "yarl-1.8.1-cp38-cp38-macosx_10_9_universal2.whl", hash = "sha256:19cd801d6f983918a3f3a39f3a45b553c015c5aac92ccd1fac619bd74beece4a"},
    {file = "yarl-1.8.1-cp38-cp38-macosx_10_9_x86_64.whl", hash = "sha256:6347f1a58e658b97b0a0d1ff7658a03cb79bdbda0331603bed24dd7054a6dea1"},
    {file = "yarl-1.8.1-cp38-cp38-macosx_11_0_arm64.whl", hash = "sha256:7c0da7e44d0c9108d8b98469338705e07f4bb7dab96dbd8fa4e91b337db42548"},
    {file = "yarl-1.8.1-cp38-cp38-manylinux_2_17_aarch64.manylinux2014_aarch64.whl", hash = "sha256:5587bba41399854703212b87071c6d8638fa6e61656385875f8c6dff92b2e461"},
    {file = "yarl-1.8.1-cp38-cp38-manylinux_2_17_ppc64le.manylinux2014_ppc64le.whl", hash = "sha256:31a9a04ecccd6b03e2b0e12e82131f1488dea5555a13a4d32f064e22a6003cfe"},
    {file = "yarl-1.8.1-cp38-cp38-manylinux_2_17_s390x.manylinux2014_s390x.whl", hash = "sha256:205904cffd69ae972a1707a1bd3ea7cded594b1d773a0ce66714edf17833cdae"},
    {file = "yarl-1.8.1-cp38-cp38-manylinux_2_17_x86_64.manylinux2014_x86_64.whl", hash = "sha256:ea513a25976d21733bff523e0ca836ef1679630ef4ad22d46987d04b372d57fc"},
    {file = "yarl-1.8.1-cp38-cp38-manylinux_2_5_i686.manylinux1_i686.manylinux_2_17_i686.manylinux2014_i686.whl", hash = "sha256:d0b51530877d3ad7a8d47b2fff0c8df3b8f3b8deddf057379ba50b13df2a5eae"},
    {file = "yarl-1.8.1-cp38-cp38-musllinux_1_1_aarch64.whl", hash = "sha256:d2b8f245dad9e331540c350285910b20dd913dc86d4ee410c11d48523c4fd546"},
    {file = "yarl-1.8.1-cp38-cp38-musllinux_1_1_i686.whl", hash = "sha256:ab2a60d57ca88e1d4ca34a10e9fb4ab2ac5ad315543351de3a612bbb0560bead"},
    {file = "yarl-1.8.1-cp38-cp38-musllinux_1_1_ppc64le.whl", hash = "sha256:449c957ffc6bc2309e1fbe67ab7d2c1efca89d3f4912baeb8ead207bb3cc1cd4"},
    {file = "yarl-1.8.1-cp38-cp38-musllinux_1_1_s390x.whl", hash = "sha256:a165442348c211b5dea67c0206fc61366212d7082ba8118c8c5c1c853ea4d82e"},
    {file = "yarl-1.8.1-cp38-cp38-musllinux_1_1_x86_64.whl", hash = "sha256:b3ded839a5c5608eec8b6f9ae9a62cb22cd037ea97c627f38ae0841a48f09eae"},
    {file = "yarl-1.8.1-cp38-cp38-win32.whl", hash = "sha256:c1445a0c562ed561d06d8cbc5c8916c6008a31c60bc3655cdd2de1d3bf5174a0"},
    {file = "yarl-1.8.1-cp38-cp38-win_amd64.whl", hash = "sha256:56c11efb0a89700987d05597b08a1efcd78d74c52febe530126785e1b1a285f4"},
    {file = "yarl-1.8.1-cp39-cp39-macosx_10_9_universal2.whl", hash = "sha256:e80ed5a9939ceb6fda42811542f31c8602be336b1fb977bccb012e83da7e4936"},
    {file = "yarl-1.8.1-cp39-cp39-macosx_10_9_x86_64.whl", hash = "sha256:6afb336e23a793cd3b6476c30f030a0d4c7539cd81649683b5e0c1b0ab0bf350"},
    {file = "yarl-1.8.1-cp39-cp39-macosx_11_0_arm64.whl", hash = "sha256:4c322cbaa4ed78a8aac89b2174a6df398faf50e5fc12c4c191c40c59d5e28357"},
    {file = "yarl-1.8.1-cp39-cp39-manylinux_2_17_aarch64.manylinux2014_aarch64.whl", hash = "sha256:fae37373155f5ef9b403ab48af5136ae9851151f7aacd9926251ab26b953118b"},
    {file = "yarl-1.8.1-cp39-cp39-manylinux_2_17_ppc64le.manylinux2014_ppc64le.whl", hash = "sha256:5395da939ffa959974577eff2cbfc24b004a2fb6c346918f39966a5786874e54"},
    {file = "yarl-1.8.1-cp39-cp39-manylinux_2_17_s390x.manylinux2014_s390x.whl", hash = "sha256:076eede537ab978b605f41db79a56cad2e7efeea2aa6e0fa8f05a26c24a034fb"},
    {file = "yarl-1.8.1-cp39-cp39-manylinux_2_17_x86_64.manylinux2014_x86_64.whl", hash = "sha256:3d1a50e461615747dd93c099f297c1994d472b0f4d2db8a64e55b1edf704ec1c"},
    {file = "yarl-1.8.1-cp39-cp39-manylinux_2_5_i686.manylinux1_i686.manylinux_2_17_i686.manylinux2014_i686.whl", hash = "sha256:7de89c8456525650ffa2bb56a3eee6af891e98f498babd43ae307bd42dca98f6"},
    {file = "yarl-1.8.1-cp39-cp39-musllinux_1_1_aarch64.whl", hash = "sha256:4a88510731cd8d4befaba5fbd734a7dd914de5ab8132a5b3dde0bbd6c9476c64"},
    {file = "yarl-1.8.1-cp39-cp39-musllinux_1_1_i686.whl", hash = "sha256:2d93a049d29df172f48bcb09acf9226318e712ce67374f893b460b42cc1380ae"},
    {file = "yarl-1.8.1-cp39-cp39-musllinux_1_1_ppc64le.whl", hash = "sha256:21ac44b763e0eec15746a3d440f5e09ad2ecc8b5f6dcd3ea8cb4773d6d4703e3"},
    {file = "yarl-1.8.1-cp39-cp39-musllinux_1_1_s390x.whl", hash = "sha256:d0272228fabe78ce00a3365ffffd6f643f57a91043e119c289aaba202f4095b0"},
    {file = "yarl-1.8.1-cp39-cp39-musllinux_1_1_x86_64.whl", hash = "sha256:99449cd5366fe4608e7226c6cae80873296dfa0cde45d9b498fefa1de315a09e"},
    {file = "yarl-1.8.1-cp39-cp39-win32.whl", hash = "sha256:8b0af1cf36b93cee99a31a545fe91d08223e64390c5ecc5e94c39511832a4bb6"},
    {file = "yarl-1.8.1-cp39-cp39-win_amd64.whl", hash = "sha256:de49d77e968de6626ba7ef4472323f9d2e5a56c1d85b7c0e2a190b2173d3b9be"},
    {file = "yarl-1.8.1.tar.gz", hash = "sha256:af887845b8c2e060eb5605ff72b6f2dd2aab7a761379373fd89d314f4752abbf"},
]
zipp = [
    {file = "zipp-3.9.0-py3-none-any.whl", hash = "sha256:972cfa31bc2fedd3fa838a51e9bc7e64b7fb725a8c00e7431554311f180e9980"},
    {file = "zipp-3.9.0.tar.gz", hash = "sha256:3a7af91c3db40ec72dd9d154ae18e008c69efe8ca88dde4f9a731bb82fe2f9eb"},
]<|MERGE_RESOLUTION|>--- conflicted
+++ resolved
@@ -64,22 +64,14 @@
 
 [[package]]
 name = "boto3"
-<<<<<<< HEAD
-version = "1.24.96"
-=======
 version = "1.24.88"
->>>>>>> 3e572d92
 description = "The AWS SDK for Python"
 category = "main"
 optional = false
 python-versions = ">= 3.7"
 
 [package.dependencies]
-<<<<<<< HEAD
-botocore = ">=1.27.96,<1.28.0"
-=======
 botocore = ">=1.27.88,<1.28.0"
->>>>>>> 3e572d92
 jmespath = ">=0.7.1,<2.0.0"
 s3transfer = ">=0.6.0,<0.7.0"
 
@@ -88,11 +80,7 @@
 
 [[package]]
 name = "botocore"
-<<<<<<< HEAD
-version = "1.27.96"
-=======
 version = "1.27.88"
->>>>>>> 3e572d92
 description = "Low-level, data-driven core of boto 3."
 category = "main"
 optional = false
@@ -991,21 +979,12 @@
     {file = "bleach-5.0.1.tar.gz", hash = "sha256:0d03255c47eb9bd2f26aa9bb7f2107732e7e8fe195ca2f64709fcf3b0a4a085c"},
 ]
 boto3 = [
-<<<<<<< HEAD
-    {file = "boto3-1.24.96-py3-none-any.whl", hash = "sha256:748c055214c629744c34c7f94bfa888733dfac0b92e1daef9c243e1391ea4f53"},
-    {file = "boto3-1.24.96.tar.gz", hash = "sha256:6b8899542cff82becceb3498a2240bf77c96def0515b0a31f7f6a9d5b92e7a3d"},
-]
-botocore = [
-    {file = "botocore-1.27.96-py3-none-any.whl", hash = "sha256:e41a81a18511f2f9181b2a9ab302a55c0effecccbef846c55aad0c47bfdbefb9"},
-    {file = "botocore-1.27.96.tar.gz", hash = "sha256:fc0a13ef6042e890e361cf408759230f8574409bb51f81740d2e5d8ad5d1fbea"},
-=======
     {file = "boto3-1.24.88-py3-none-any.whl", hash = "sha256:6b4cf1cd0be65202c4cf0e4c69099bac3620bcd4049ca25a5e223c668401dd69"},
     {file = "boto3-1.24.88.tar.gz", hash = "sha256:93934343cac76084600a520e5be70c52152364d0c410681c2e25c2290f0e151c"},
 ]
 botocore = [
     {file = "botocore-1.27.88-py3-none-any.whl", hash = "sha256:de4e087b24cd3bc369eb2e27f8fe94a6499f7dea08c919fba13cefb2496bd2bb"},
     {file = "botocore-1.27.88.tar.gz", hash = "sha256:ded0a4035baf91eb358ef501c92a8512543f5ab7658f459df3077a70a555b5cd"},
->>>>>>> 3e572d92
 ]
 certifi = [
     {file = "certifi-2022.9.24-py3-none-any.whl", hash = "sha256:90c1a32f1d68f940488354e36370f6cca89f0f106db09518524c88d6ed83f382"},
