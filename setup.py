--- conflicted
+++ resolved
@@ -34,12 +34,5 @@
         "argcomplete",
         "tabulate>=0.8.2",
         "urllib3",
-<<<<<<< HEAD
-        "certifi"
-    ],
-=======
-        "certifi",
-        "backports.functools-lru-cache;python_version<'3.3'"
-    ]
->>>>>>> 9073a673
+        "certifi"]
 )