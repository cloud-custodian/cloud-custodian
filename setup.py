--- conflicted
+++ resolved
@@ -8,11 +8,7 @@
 
 setup(
     name="c7n",
-<<<<<<< HEAD
     version='0.8.24.1',
-=======
-    version='0.8.24.0',
->>>>>>> 4fdff544
     description="Cloud Custodian - Policy Rules Engine",
     long_description=read('README.rst'),
     classifiers=[
