import os
from setuptools import setup, find_packages


def read(fname):
    return open(os.path.join(os.path.dirname(__file__), fname)).read()


setup(
    name="c7n",
    version='0.8.23.0',
    description="Cloud Custodian - Policy Rules Engine",
    long_description=read('README.rst'),
    classifiers=[
      "Topic :: System :: Systems Administration",
      "Topic :: System :: Distributed Computing"
    ],
    url="https://github.com/capitalone/cloud-custodian",
    license="Apache-2.0",
    packages=find_packages(),
    entry_points={
        'console_scripts': [
            'custodian = c7n.cli:main']},
<<<<<<< HEAD
    install_requires=["boto3", "dashtable", "pyyaml", "jsonschema", "ipaddress", "argcomplete"],
=======
    install_requires=[
        "boto3>=1.4.4",
        "pyyaml",
        "jsonschema",
        "ipaddress",
        "argcomplete",
    ],
>>>>>>> 4317c149
)
<|MERGE_RESOLUTION|>--- conflicted
+++ resolved
@@ -21,15 +21,12 @@
     entry_points={
         'console_scripts': [
             'custodian = c7n.cli:main']},
-<<<<<<< HEAD
-    install_requires=["boto3", "dashtable", "pyyaml", "jsonschema", "ipaddress", "argcomplete"],
-=======
     install_requires=[
         "boto3>=1.4.4",
+        "dashtable",
         "pyyaml",
         "jsonschema",
         "ipaddress",
         "argcomplete",
     ],
->>>>>>> 4317c149
 )
