# Copyright 2015-2017 Capital One Services, LLC
#
# Licensed under the Apache License, Version 2.0 (the "License");
# you may not use this file except in compliance with the License.
# You may obtain a copy of the License at
#
# http://www.apache.org/licenses/LICENSE-2.0
#
# Unless required by applicable law or agreed to in writing, software
# distributed under the License is distributed on an "AS IS" BASIS,
# WITHOUT WARRANTIES OR CONDITIONS OF ANY KIND, either express or implied.
# See the License for the specific language governing permissions and
# limitations under the License.

<<<<<<< HEAD
version = u"0.8.29.0-dev"
=======
version = u"0.8.30.0"
>>>>>>> 2e9fb487
<|MERGE_RESOLUTION|>--- conflicted
+++ resolved
@@ -12,8 +12,4 @@
 # See the License for the specific language governing permissions and
 # limitations under the License.
 
-<<<<<<< HEAD
-version = u"0.8.29.0-dev"
-=======
 version = u"0.8.30.0"
->>>>>>> 2e9fb487
