--- conflicted
+++ resolved
@@ -12,8 +12,4 @@
 # See the License for the specific language governing permissions and
 # limitations under the License.
 
-<<<<<<< HEAD
-version = "0.8.23.0"
-=======
 version = "0.8.23.2"
->>>>>>> 8a25a9bd
