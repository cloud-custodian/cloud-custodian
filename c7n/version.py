--- conflicted
+++ resolved
@@ -12,8 +12,4 @@
 # See the License for the specific language governing permissions and
 # limitations under the License.
 
-<<<<<<< HEAD
 version = u"0.8.45.3"
-=======
-version = u"0.8.45.2"
->>>>>>> 21ecdd60
