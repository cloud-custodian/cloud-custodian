# Copyright 2016 Capital One Services, LLC
#
# Licensed under the Apache License, Version 2.0 (the "License");
# you may not use this file except in compliance with the License.
# You may obtain a copy of the License at
#
# http://www.apache.org/licenses/LICENSE-2.0
#
# Unless required by applicable law or agreed to in writing, software
# distributed under the License is distributed on an "AS IS" BASIS,
# WITHOUT WARRANTIES OR CONDITIONS OF ANY KIND, either express or implied.
# See the License for the specific language governing permissions and
# limitations under the License.
"""
Actions to take on resources
"""
import base64
import logging
import zlib

from botocore.exceptions import ClientError

from c7n.registry import PluginRegistry
from c7n.executor import ThreadPoolExecutor
from c7n import utils
from c7n.version import version as VERSION


class ActionRegistry(PluginRegistry):

    def __init__(self, *args, **kw):
        super(ActionRegistry, self).__init__(*args, **kw)
        self.register('notify', Notify)
        self.register('invoke-lambda', LambdaInvoke)

    def parse(self, data, manager):
        results = []
        for d in data:
            results.append(self.factory(d, manager))
        return results

    def factory(self, data, manager):
        if isinstance(data, dict):
            action_type = data.get('type')
            if action_type is None:
                raise ValueError(
                    "Invalid action type found in %s" % (data))
        else:
            action_type = data
            data = {}

        action_class = self.get(action_type)
        if action_class is None:
            raise ValueError(
                "Invalid action type %s, valid actions %s" % (
                    action_type, self.keys()))
        # Construct a ResourceManager
        return action_class(data, manager).validate()


class BaseAction(object):

    permissions = ()
    metrics = ()

    log = logging.getLogger("custodian.actions")

    executor_factory = ThreadPoolExecutor

    schema = {'type': 'object'}

    def __init__(self, data=None, manager=None, log_dir=None):
        self.data = data or {}
        self.manager = manager
        self.log_dir = log_dir

    def validate(self):
        return self

    @property
    def name(self):
        return self.__class__.__name__.lower()

    def process(self, resources):
        raise NotImplemented(
            "Base action class does not implement behavior")

    def get_permissions(self):
        return self.permissions

    def _run_api(self, cmd, *args, **kw):
        try:
            return cmd(*args, **kw)
        except ClientError, e:
            if (e.response['Error']['Code'] == 'DryRunOperation'
                    and e.response['ResponseMetadata']['HTTPStatusCode'] == 412
                    and 'would have succeeded' in e.message):
                return self.log.info(
                    "Dry run operation %s succeeded" % (
                        self.__class__.__name__.lower()))
            raise


class ModifyGroupsAction(BaseAction):
    """Common actions for modifying security groups on a resource
    
    Can target either physical groups as a list of group ids or
    symbolic groups like 'matched' or 'all'. 'matched' uses
    the annotations of the 'group' interface filter.
    
    Note an interface always gets at least one security group, so
    we also allow specification of an isolation/quarantine group
    that can be specified if there would otherwise be no groups.
    """

    schema = utils.type_schema(
        'remove-groups',
        **{'groups': {'anyOf': [
            {'type': 'string', 'enum': ['matched', 'all']},
            {'type': 'array', 'items': {'type': 'string'}}]},
           'isolation-group': {'type': 'string'}})

    def get_groups(self, resources):
        target_group_ids = self.data.get('groups', 'matched')
        isolation_group = self.data.get('isolation-group')
        return_groups = []

        for r in resources:
            rgroups = [g['GroupId'] for g in r['Groups']]
            if target_group_ids == 'matched':
<<<<<<< HEAD
                group_ids = r.get('MatchedSecurityGroups', ())
=======
                group_ids = r.get('c7n.matched-security-groups', ())
>>>>>>> 22e4b64b
            elif target_group_ids == 'all':
                group_ids = rgroups
            elif isinstance(target_group_ids, list):
                group_ids = target_group_ids
            else:
                continue

            if not group_ids:
                continue

            for g in group_ids:
                if g in rgroups:
                    rgroups.remove(g)

            if not rgroups:
                rgroups.append(isolation_group)
            
            return_groups.append(rgroups)  
        
        return return_groups


class EventAction(BaseAction):
    """Actions which receive lambda event if present
    """


class LambdaInvoke(EventAction):
    """ Invoke an arbitrary lambda

    serialized invocation parameters

     - resources / collection of resources
     - policy / policy that is invoke the lambda
     - action / action that is invoking the lambda
     - event / cloud trail event if any
     - version / version of custodian invoking the lambda

    We automatically batch into sets of 250 for invocation,
    We try to utilize async invocation by default, this imposes
    some greater size limits of 128kb which means we batch
    invoke.

    Example::

     - type: invoke-lambda
       function: my-function
    """

    schema = utils.type_schema(
        'invoke-lambda',
        function={'type': 'string'},
        async={'type': 'boolean'},
        qualifier={'type': 'string'},
        batch_size={'type': 'integer'},
        required=('function',))

    def process(self, resources, event=None):
        client = utils.local_session(
            self.manager.session_factory).client('lambda')

        params = dict(FunctionName=self.data['function'])
        if self.data.get('qualifier'):
            params['Qualifier'] = self.data['Qualifier']

        if self.data.get('async', True):
            params['InvocationType'] = 'Event'

        payload = {
            'version': VERSION,
            'event': event,
            'action': self.data,
            'policy': self.manager.data}

        results = []
        for resource_set in utils.chunks(resources, self.data.get('batch_size', 250)):
            payload['resources'] = resource_set
            params['Payload'] = utils.dumps(payload)
            result = client.invoke(**params)
            result['Payload'] = result['Payload'].read()
            results.append(result)
        return results


class Notify(EventAction):
    """
    Flexible notifications require quite a bit of implementation support
    on pluggable transports, templates, address resolution, variable
    extraction, batch periods, etc.

    For expedience and flexibility then, we instead send the data to
    an sqs queue, for processing. ie. actual communications is DIY atm.

    Example::

      policies:
        - name: ec2-bad-instance-kill
          resource: ec2
          filters:
           - Name: bad-instance
          actions:
           - terminate
           - type: notify
             to:
              - event-user
              - resource-creator
              - email@address
             # which template for the email should we use
             template: policy-template
             transport:
               type: sqs
               region: us-east-1
               queue: xyz
    """

    C7N_DATA_MESSAGE = "maidmsg/1.0"

    schema = {
        'type': 'object',
        'required': ['type', 'transport', 'to'],
        'properties': {
            'type': {'enum': ['notify']},
            'to': {'type': 'array', 'items': {'type': 'string'}},
            'cc': {'type': 'array', 'items': {'type': 'string'}},
            'cc_manager': {'type': 'boolean'},
            'from': {'type': 'string'},
            'subject': {'type': 'string'},
            'template': {'type': 'string'},
            'transport': {
                'type': 'object',
                'required': ['type', 'queue'],
                'properties': {
                    'queue': {'type': 'string'},
                    'region': {'type': 'string'},
                    'type': {'enum': ['sqs']}}
            }
        }
    }
    batch_size = 250

    def process(self, resources, event=None):
        aliases = self.manager.session_factory().client(
            'iam').list_account_aliases().get('AccountAliases', ())
        account_name = aliases and aliases[0] or ''
        for batch in utils.chunks(resources, self.batch_size):
            message = {'resources': batch,
                       'event': event,
                       'account': account_name,
                       'action': self.data,
                       'region': self.manager.config.region,
                       'policy': self.manager.data}
            receipt = self.send_data_message(message)
            self.log.info("sent message:%s policy:%s template:%s count:%s" % (
                receipt, self.manager.data['name'],
                self.data.get('template', 'default'), len(batch)))

    def send_data_message(self, message):
        if self.data['transport']['type'] == 'sqs':
            return self.send_sqs(message)

    def send_sqs(self, message):
        queue = self.data['transport']['queue']
        region = queue.split('.', 2)[1]
        client = self.manager.session_factory(region=region).client('sqs')
        attrs = {
            'mtype': {
                'DataType': 'String',
                'StringValue': self.C7N_DATA_MESSAGE,
                },
            }
        result = client.send_message(
            QueueUrl=queue,
            MessageBody=base64.b64encode(zlib.compress(utils.dumps(message))),
            MessageAttributes=attrs)
        return result['MessageId']


class AutoTagUser(EventAction):
    """Tag a resource with the user who created/modified it.

    policies:
      - name: ec2-auto-tag-owner
        resource: ec2
        filters:
         - tag:Owner: absent
        actions:
         - type: auto-tag-creator
           tag: OwnerContact

    There's a number of caveats to usage, resources which don't
    include tagging as part of their api, may have some delay before
    automation kicks in to create a tag. Real world delay may be several
    minutes, with worst case into hours[0]. This creates a race condition
    between auto tagging and automation.

    In practice this window is on the order of a fraction of a second, as
    we fetch the resource and evaluate the presence of the tag before
    attempting to tag it.

    References
     - AWS Config (see REQUIRED_TAGS caveat) - http://goo.gl/oDUXPY
     - CloudTrail User - http://goo.gl/XQhIG6 q
    """

    schema = utils.type_schema(
        'auto-tag',
        required=['tag'],
        **{'user-type': {
            'type': 'array',
            'items': {'type': 'string',
                      'enum': [
                          'IAMUser',
                          'AssumedRole',
                          'FederatedUser'
                      ]}},
           'update': {'type': 'boolean'},
           'tag': {'type': 'string'},
           }
    )

    def validate(self):
        if self.manager.data.get('mode', {}).get('type') != 'cloudtrail':
            raise ValueError("Auto tag owner requires an event")
        if self.manager.action_registry.get('tag') is None:
            raise ValueError("Resources does not support tagging")
        return self

    def process(self, resources, event):
        if event is None:
            return
        event = event['detail']
        utype = event['userIdentity']['type']
        if utype not in self.data.get('user-type', ['AssumedRole', 'IAMUser']):
            return

        user = None
        if utype == "IAMUser":
            user = event['userIdentity']['userName']
        elif utype == "AssumedRole":
            user = event['userIdentity']['arn']
            prefix, user = user.rsplit('/', 1)
            # instance role
            if user.startswith('i-'):
                return
            # lambda function
            elif user.startswith('awslambda'):
                return
        if user is None:
            return
        if not self.data.get('update', False):
            untagged = []
            for r in resources:
                found = False
                for t in r.get('Tags', ()):
                    if t['Key'] == self.data['tag']:
                        found = True
                        break
                if not found:
                    untagged.append(r)
        else:
            untagged = resources

        tag_action = self.manager.action_registry.get('tag')
        tag_action(
            {'key': self.data['tag'], 'value': user},
            self.manager).process(untagged)
        return untagged<|MERGE_RESOLUTION|>--- conflicted
+++ resolved
@@ -128,11 +128,7 @@
         for r in resources:
             rgroups = [g['GroupId'] for g in r['Groups']]
             if target_group_ids == 'matched':
-<<<<<<< HEAD
-                group_ids = r.get('MatchedSecurityGroups', ())
-=======
                 group_ids = r.get('c7n.matched-security-groups', ())
->>>>>>> 22e4b64b
             elif target_group_ids == 'all':
                 group_ids = rgroups
             elif isinstance(target_group_ids, list):
