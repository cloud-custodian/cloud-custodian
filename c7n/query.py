# Copyright 2016-2017 Capital One Services, LLC
#
# Licensed under the Apache License, Version 2.0 (the "License");
# you may not use this file except in compliance with the License.
# You may obtain a copy of the License at
#
# http://www.apache.org/licenses/LICENSE-2.0
#
# Unless required by applicable law or agreed to in writing, software
# distributed under the License is distributed on an "AS IS" BASIS,
# WITHOUT WARRANTIES OR CONDITIONS OF ANY KIND, either express or implied.
# See the License for the specific language governing permissions and
# limitations under the License.
"""
Query capability built on skew metamodel

tags_spec -> s3, elb, rds
"""
from __future__ import absolute_import, division, print_function, unicode_literals

import functools
import itertools
import json
from concurrent.futures import as_completed

import jmespath
import six

from botocore.paginate import set_value_from_jmespath

from c7n.actions import ActionRegistry
from c7n.exceptions import ClientError, ResourceLimitExceeded
from c7n.filters import FilterRegistry, MetricsFilter
from c7n.manager import ResourceManager
from c7n.registry import PluginRegistry
from c7n.tags import register_ec2_tags, register_universal_tags
from c7n.utils import (
    local_session, generate_arn, get_retry, chunks, camelResource)


class ResourceQuery(object):

    def __init__(self, session_factory):
        self.session_factory = session_factory

    @staticmethod
    def resolve(resource_type):
        if not isinstance(resource_type, type):
            raise ValueError(resource_type)
        else:
            m = resource_type
        return m

    def _invoke_client_enum(self, client, enum_op, params, path, retry=None):
        if client.can_paginate(enum_op):
            p = client.get_paginator(enum_op)
            results = p.paginate(**params)
            if retry:
                data = pager(results, retry)
            else:
                data = results.build_full_result()
        else:
            op = getattr(client, enum_op)
            data = op(**params)

        if path:
            path = jmespath.compile(path)
            data = path.search(data)

        return data

    def filter(self, resource_manager, **params):
        """Query a set of resources."""
        m = self.resolve(resource_manager.resource_type)
        client = local_session(self.session_factory).client(
            m.service, resource_manager.config.region)
        enum_op, path, extra_args = m.enum_spec
        if extra_args:
            params.update(extra_args)
        return self._invoke_client_enum(
            client, enum_op, params, path,
            getattr(resource_manager, 'retry', None)) or []

    def get(self, resource_manager, identities):
        """Get resources by identities
        """
        m = self.resolve(resource_manager.resource_type)
        params = {}
        client_filter = False

        # Try to formulate server side query
        if m.filter_name:
            if m.filter_type == 'list':
                params[m.filter_name] = identities
            elif m.filter_type == 'scalar':
                assert len(identities) == 1, "Scalar server side filter"
                params[m.filter_name] = identities[0]
        else:
            client_filter = True

        resources = self.filter(resource_manager, **params)
        if client_filter:
            # This logic was added to prevent the issue from:
            # https://github.com/capitalone/cloud-custodian/issues/1398
            if all(map(lambda r: isinstance(r, six.string_types), resources)):
                resources = [r for r in resources if r in identities]
            else:
                resources = [r for r in resources if r[m.id] in identities]

        return resources


class ChildResourceQuery(ResourceQuery):
    """A resource query for resources that must be queried with parent information.

    Several resource types can only be queried in the context of their
    parents identifiers. ie. efs mount targets (parent efs), route53 resource
    records (parent hosted zone), ecs services (ecs cluster).
    """

    capture_parent_id = False
    parent_key = 'c7n:parent-id'

    def __init__(self, session_factory, manager):
        self.session_factory = session_factory
        self.manager = manager

    def filter(self, resource_manager, **params):
        """Query a set of resources."""
        m = self.resolve(resource_manager.resource_type)
        client = local_session(self.session_factory).client(m.service)

        enum_op, path, extra_args = m.enum_spec
        if extra_args:
            params.update(extra_args)

        parent_type, parent_key, annotate_parent = m.parent_spec
        parents = self.manager.get_resource_manager(parent_type)
        parent_ids = [p[parents.resource_type.id] for p in parents.resources()]

        # Bail out with no parent ids...
        existing_param = parent_key in params
        if not existing_param and len(parent_ids) == 0:
            return []

        # Handle a query with parent id
        if existing_param:
            return self._invoke_client_enum(client, enum_op, params, path)

        # Have to query separately for each parent's children.
        results = []
        for parent_id in parent_ids:
            merged_params = dict(params, **{parent_key: parent_id})
            subset = self._invoke_client_enum(
                client, enum_op, merged_params, path)
            if annotate_parent:
                for r in subset:
                    r[self.parent_key] = parent_id
            if subset and self.capture_parent_id:
                results.extend([(parent_id, s) for s in subset])
            elif subset:
                results.extend(subset)
        return results


class QueryMeta(type):

    def __new__(cls, name, parents, attrs):
        if 'resource_type' not in attrs:
            return super(QueryMeta, cls).__new__(cls, name, parents, attrs)

        if 'filter_registry' not in attrs:
            attrs['filter_registry'] = FilterRegistry(
                '%s.filters' % name.lower())
        if 'action_registry' not in attrs:
            attrs['action_registry'] = ActionRegistry(
                '%s.actions' % name.lower())

        if attrs['resource_type']:
            m = ResourceQuery.resolve(attrs['resource_type'])
            # Generic cloud watch metrics support
            if m.dimension:
                attrs['filter_registry'].register('metrics', MetricsFilter)
            # EC2 Service boilerplate ...
            if m.service == 'ec2':
                # Generic ec2 resource tag support
                if getattr(m, 'taggable', True):
                    register_ec2_tags(
                        attrs['filter_registry'], attrs['action_registry'])
            if getattr(m, 'universal_taggable', False):
                register_universal_tags(
                    attrs['filter_registry'], attrs['action_registry'])

        return super(QueryMeta, cls).__new__(cls, name, parents, attrs)


def _napi(op_name):
    return op_name.title().replace('_', '')


sources = PluginRegistry('sources')


@sources.register('describe')
class DescribeSource(object):

    def __init__(self, manager):
        self.manager = manager
        self.query = ResourceQuery(self.manager.session_factory)

    def get_resources(self, ids, cache=True):
        return self.query.get(self.manager, ids)

    def resources(self, query):
        return self.query.filter(self.manager, **query)

    def get_permissions(self):
        m = self.manager.get_model()
        perms = ['%s:%s' % (m.service, _napi(m.enum_spec[0]))]
        if getattr(m, 'detail_spec', None):
            perms.append("%s:%s" % (m.service, _napi(m.detail_spec[0])))
        if getattr(m, 'batch_detail_spec', None):
            perms.append("%s:%s" % (m.service, _napi(m.batch_detail_spec[0])))
        return perms

    def augment(self, resources):
        model = self.manager.get_model()
        if getattr(model, 'detail_spec', None):
            detail_spec = getattr(model, 'detail_spec', None)
            _augment = _scalar_augment
        elif getattr(model, 'batch_detail_spec', None):
            detail_spec = getattr(model, 'batch_detail_spec', None)
            _augment = _batch_augment
        else:
            return resources
        _augment = functools.partial(
            _augment, self.manager, model, detail_spec)
        with self.manager.executor_factory(
                max_workers=self.manager.max_workers) as w:
            results = list(w.map(
                _augment, chunks(resources, self.manager.chunk_size)))
            return list(itertools.chain(*results))


@sources.register('describe-child')
class ChildDescribeSource(DescribeSource):

    resource_query_factory = ChildResourceQuery

    def __init__(self, manager):
        self.manager = manager
        self.query = self.get_query()

    def get_query(self):
        return self.resource_query_factory(
            self.manager.session_factory, self.manager)


@sources.register('config')
class ConfigSource(object):

    retry = staticmethod(get_retry(('ThrottlingException',)))

    def __init__(self, manager):
        self.manager = manager

    def get_permissions(self):
        return ["config:GetResourceConfigHistory",
                "config:ListDiscoveredResources"]

    def get_resources(self, ids, cache=True):
        client = local_session(self.manager.session_factory).client('config')
        results = []
        m = self.manager.get_model()
        for i in ids:
            revisions = self.retry(
                client.get_resource_config_history,
                resourceId=i,
                resourceType=m.config_type,
                limit=1).get('configurationItems')
            if not revisions:
                continue
            results.append(self.load_resource(revisions[0]))
        return filter(None, results)

    def load_resource(self, item):
        if isinstance(item['configuration'], six.string_types):
            item_config = json.loads(item['configuration'])
        else:
            item_config = item['configuration']
        return camelResource(item_config)

    def resources(self, query=None):
        client = local_session(self.manager.session_factory).client('config')
        paginator = client.get_paginator('list_discovered_resources')
        pages = paginator.paginate(
            resourceType=self.manager.get_model().config_type)
        results = []

        with self.manager.executor_factory(max_workers=5) as w:
            ridents = pager(pages, self.retry)
            resource_ids = [
                r['resourceId'] for r in ridents.get('resourceIdentifiers', ())]
            self.manager.log.debug(
                "querying %d %s resources",
                len(resource_ids),
                self.manager.__class__.__name__.lower())

            for resource_set in chunks(resource_ids, 50):
                futures = []
                futures.append(w.submit(self.get_resources, resource_set))
                for f in as_completed(futures):
                    if f.exception():
                        self.manager.log.error(
                            "Exception getting resources from config \n %s" % (
                                f.exception()))
                    results.extend(f.result())
        return results

    def augment(self, resources):
        return resources


def pager(p, retry):
    results = {}
    iterator = iter(p)

    while True:
        try:
            page = retry(next, iterator)
        except StopIteration:
            return results
        if isinstance(page, tuple) and len(page) == 2:
            page = page[1]
        for rexpr in p.result_keys:
            rv = rexpr.search(page)
            if rv is None:
                continue
            ev = rexpr.search(results)
            if ev is None:
                set_value_from_jmespath(results, rexpr.expression, rv)
                continue
            ev.extend(rv)


@six.add_metaclass(QueryMeta)
class QueryResourceManager(ResourceManager):

    resource_type = ""

    retry = None

    # TODO Check if we can move to describe source
    max_workers = 3
    chunk_size = 20

    permissions = ()

    _generate_arn = None

    retry = staticmethod(
        get_retry((
            'ThrottlingException',
            'RequestLimitExceeded',
            'Throttled',
            'ThorttlingException',
            'Client.RequestLimitExceeded')))

    def __init__(self, data, options):
        super(QueryResourceManager, self).__init__(data, options)
        self.source = self.get_source(self.source_type)

    @property
    def source_type(self):
        return self.data.get('source', 'describe')

    def get_source(self, source_type):
        return sources.get(source_type)(self)

    @classmethod
    def get_model(cls):
        return ResourceQuery.resolve(cls.resource_type)

    @classmethod
    def match_ids(cls, ids):
        """return ids that match this resource type's id format."""
        id_prefix = getattr(cls.get_model(), 'id_prefix', None)
        if id_prefix is not None:
            return [i for i in ids if i.startswith(id_prefix)]
        return ids

    def get_permissions(self):
        perms = self.source.get_permissions()
        if getattr(self, 'permissions', None):
            perms.extend(self.permissions)
        return perms

    def get_cache_key(self, query):
        return {
            'account': self.account_id,
            'region': self.config.region,
            'resource': str(self.__class__.__name__),
            'q': query
        }

    def resources(self, query=None):
        key = self.get_cache_key(query)
        if self._cache.load():
            resources = self._cache.get(key)
            if resources is not None:
                self.log.debug("Using cached %s: %d" % (
                    "%s.%s" % (self.__class__.__module__,
                               self.__class__.__name__),
                    len(resources)))
                return self.filter_resources(resources)

        if query is None:
            query = {}

<<<<<<< HEAD
        with self.ctx.tracer.subsegment('resource-fetch'):
            resources = self.source.resources(query)
        with self.ctx.tracer.subsegment('resource-augment'):
            resources = self.augment(resources)
        self._cache.save(key, resources)
        with self.ctx.tracer.subsegment('filter'):
            return self.filter_resources(resources)
=======
        resources = self.augment(self.source.resources(query))
        resource_count = len(resources)
        self._cache.save(key, resources)
        resources = self.filter_resources(resources)

        # Check if we're out of a policies execution limits.
        self.check_resource_limit(len(resources), resource_count)
        return resources

    def check_resource_limit(self, selection_count, population_count):
        """Check if policy's execution affects more resources then its limit.

        Ideally this would be at a higher level but we've hidden
        filtering behind the resource manager facade for default usage.
        """
        p = self.ctx.policy
        if p.max_resources and p.max_resources > selection_count:
            raise ResourceLimitExceeded(
                ("policy: %s exceeded resource limit: {limit} "
                 "found: {selection_count}") % p.name,
                "max-resources", p.max_resources, selection_count, population_count)
        elif p.max_resources_percent:
            if (population_count * (
                    p.max_resources_percent / 100.0) < selection_count):
                raise ResourceLimitExceeded(
                    ("policy: %s exceeded resource limit: {limit}%% "
                     "found: {selection_count} total: {population_count}") % p.name,
                    "max-percent", p.max_resources_percent, selection_count, population_count)
        return True
>>>>>>> 8b61ba9e

    def _get_cached_resources(self, ids):
        key = self.get_cache_key(None)
        if self._cache.load():
            resources = self._cache.get(key)
            if resources is not None:
                self.log.debug("Using cached results for get_resources")
                m = self.get_model()
                id_set = set(ids)
                return [r for r in resources if r[m.id] in id_set]
        return None

    def get_resources(self, ids, cache=True, augment=True):
        if cache:
            resources = self._get_cached_resources(ids)
            if resources is not None:
                return resources
        try:
            resources = self.source.get_resources(ids)
            if augment:
                resources = self.augment(resources)
            return resources
        except ClientError as e:
            self.log.warning("event ids not resolved: %s error:%s" % (ids, e))
            return []

    def augment(self, resources):
        """subclasses may want to augment resources with additional information.

        ie. we want tags by default (rds, elb), and policy, location, acl for
        s3 buckets.
        """
        return self.source.augment(resources)

    @property
    def account_id(self):
        """ Return the current account ID.

        This should now be passed in using the --account-id flag, but for a
        period of time we will support the old behavior of inferring this from
        IAM.
        """
        return self.config.account_id

    @property
    def region(self):
        """ Return the current region.
        """
        return self.config.region

    def get_arns(self, resources):
        arns = []
        for r in resources:
            _id = r[self.get_model().id]
            if 'arn' in _id[:3]:
                arns.append(_id)
            else:
                arns.append(self.generate_arn(_id))
        return arns

    @property
    def generate_arn(self):
        """ Generates generic arn if ID is not already arn format.
        """
        if self._generate_arn is None:
            self._generate_arn = functools.partial(
                generate_arn,
                self.get_model().service,
                region=self.config.region,
                account_id=self.account_id,
                resource_type=self.get_model().type,
                separator='/')
        return self._generate_arn


class ChildResourceManager(QueryResourceManager):

    child_source = 'describe-child'

    @property
    def source_type(self):
        source = self.data.get('source', self.child_source)
        if source == 'describe':
            source = self.child_source
        return source

    def get_parent_manager(self):
        return self.get_resource_manager(self.resource_type.parent_spec[0])


def _batch_augment(manager, model, detail_spec, resource_set):
    detail_op, param_name, param_key, detail_path = detail_spec
    client = local_session(manager.session_factory).client(
        model.service, region_name=manager.config.region)
    op = getattr(client, detail_op)
    if manager.retry:
        args = (op,)
        op = manager.retry
    else:
        args = ()
    kw = {param_name: [param_key and r[param_key] or r for r in resource_set]}
    response = op(*args, **kw)
    return response[detail_path]


def _scalar_augment(manager, model, detail_spec, resource_set):
    detail_op, param_name, param_key, detail_path = detail_spec
    client = local_session(manager.session_factory).client(
        model.service, region_name=manager.config.region)
    op = getattr(client, detail_op)
    if manager.retry:
        args = (op,)
        op = manager.retry
    else:
        args = ()
    results = []
    for r in resource_set:
        kw = {param_name: param_key and r[param_key] or r}
        response = op(*args, **kw)
        if detail_path:
            response = response[detail_path]
        else:
            response.pop('ResponseMetadata')
        if param_key is None:
            response[model.id] = r
            r = response
        else:
            r.update(response)
        results.append(r)
    return results<|MERGE_RESOLUTION|>--- conflicted
+++ resolved
@@ -417,19 +417,16 @@
         if query is None:
             query = {}
 
-<<<<<<< HEAD
         with self.ctx.tracer.subsegment('resource-fetch'):
             resources = self.source.resources(query)
         with self.ctx.tracer.subsegment('resource-augment'):
             resources = self.augment(resources)
+
+        resource_count = len(resources)            
         self._cache.save(key, resources)
+
         with self.ctx.tracer.subsegment('filter'):
-            return self.filter_resources(resources)
-=======
-        resources = self.augment(self.source.resources(query))
-        resource_count = len(resources)
-        self._cache.save(key, resources)
-        resources = self.filter_resources(resources)
+            resources = self.filter_resources(resources)
 
         # Check if we're out of a policies execution limits.
         self.check_resource_limit(len(resources), resource_count)
@@ -455,7 +452,6 @@
                      "found: {selection_count} total: {population_count}") % p.name,
                     "max-percent", p.max_resources_percent, selection_count, population_count)
         return True
->>>>>>> 8b61ba9e
 
     def _get_cached_resources(self, ids):
         key = self.get_cache_key(None)
