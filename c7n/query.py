# Copyright 2016 Capital One Services, LLC
#
# Licensed under the Apache License, Version 2.0 (the "License");
# you may not use this file except in compliance with the License.
# You may obtain a copy of the License at
#
# http://www.apache.org/licenses/LICENSE-2.0
#
# Unless required by applicable law or agreed to in writing, software
# distributed under the License is distributed on an "AS IS" BASIS,
# WITHOUT WARRANTIES OR CONDITIONS OF ANY KIND, either express or implied.
# See the License for the specific language governing permissions and
# limitations under the License.
"""
Query capability built on skew metamodel

tags_spec -> s3, elb, rds
"""
import functools
import itertools
import jmespath
<<<<<<< HEAD
import warnings
=======
import json
>>>>>>> 56f85df3

from botocore.client import ClientError
from concurrent.futures import as_completed

from c7n.actions import ActionRegistry
from c7n.filters import FilterRegistry, MetricsFilter
from c7n.tags import register_tags
<<<<<<< HEAD
from c7n.utils import local_session, get_retry, chunks, get_account_id_from_iam
=======
from c7n.utils import local_session, get_retry, chunks, camelResource
from c7n.registry import PluginRegistry
>>>>>>> 56f85df3
from c7n.manager import ResourceManager


class ResourceQuery(object):

    def __init__(self, session_factory):
        self.session_factory = session_factory

    @staticmethod
    def resolve(resource_type):
        if not isinstance(resource_type, type):
            raise ValueError(resource_type)
        else:
            m = resource_type
        return m

    def filter(self, resource_type, **params):
        """Query a set of resources."""
        m = self.resolve(resource_type)
        client = local_session(self.session_factory).client(
            m.service)
        enum_op, path, extra_args = m.enum_spec
        if extra_args:
            params.update(extra_args)

        if client.can_paginate(enum_op):
            p = client.get_paginator(enum_op)
            results = p.paginate(**params)
            data = results.build_full_result()
        else:
            op = getattr(client, enum_op)
            data = op(**params)
        if path:
            path = jmespath.compile(path)
            data = path.search(data)
        if data is None:
            data = []
        return data

    def get(self, resource_type, identities):
        """Get resources by identities
        """
        m = self.resolve(resource_type)
        params = {}
        client_filter = False

        # Try to formulate server side query
        if m.filter_name:
            if m.filter_type == 'list':
                params[m.filter_name] = identities
            elif m.filter_type == 'scalar':
                assert len(identities) == 1, "Scalar server side filter"
                params[m.filter_name] = identities[0]
        else:
            client_filter = True

        resources = self.filter(resource_type, **params)
        if client_filter:
            resources = [r for r in resources if r[m.id] in identities]

        return resources


class QueryMeta(type):

    def __new__(cls, name, parents, attrs):
        if 'filter_registry' not in attrs:
            attrs['filter_registry'] = FilterRegistry(
                '%s.filters' % name.lower())
        if 'action_registry' not in attrs:
            attrs['action_registry'] = ActionRegistry(
                '%s.filters' % name.lower())

        if attrs['resource_type']:
            m = ResourceQuery.resolve(attrs['resource_type'])
            # Generic cloud watch metrics support
            if m.dimension and 'metrics':
                attrs['filter_registry'].register('metrics', MetricsFilter)
            # EC2 Service boilerplate ...
            if m.service == 'ec2':
                # Generic ec2 retry
                attrs['retry'] = staticmethod(get_retry((
                    'RequestLimitExceeded', 'Client.RequestLimitExceeded')))
                # Generic ec2 resource tag support
                if getattr(m, 'taggable', True):
                    register_tags(
                        attrs['filter_registry'], attrs['action_registry'])
        return super(QueryMeta, cls).__new__(cls, name, parents, attrs)


def _napi(op_name):
    return op_name.title().replace('_', '')


sources = PluginRegistry('sources')


class Source(object):

    def __init__(self, manager):
        self.manager = manager


@sources.register('describe')
class DescribeSource(Source):

    def __init__(self, manager):
        self.manager = manager
        self.query = ResourceQuery(self.manager.session_factory)

    def get_resources(self, ids, cache=True):
        return self.query.get(self.manager.resource_type, ids)

    def resources(self, query):
        if self.manager.retry:
            resources = self.manager.retry(
                self.query.filter, self.manager.resource_type, **query)
        else:
            resources = self.query.filter(self.manager.resource_type, **query)
        return resources

    def get_permissions(self):
        m = self.manager.get_model()
        perms = ['%s:%s' % (m.service, _napi(m.enum_spec[0]))]
        if getattr(m, 'detail_spec', None):
            perms.append("%s:%s" % (m.service, _napi(m.detail_spec[0])))
        return perms

    def augment(self, resources):
        model = self.manager.get_model()
        if getattr(model, 'detail_spec', None):
            detail_spec = getattr(model, 'detail_spec', None)
            _augment = _scalar_augment
        elif getattr(model, 'batch_detail_spec', None):
            detail_spec = getattr(model, 'batch_detail_spec', None)
            _augment = _batch_augment
        else:
            return resources
        _augment = functools.partial(
            _augment, self.manager, model, detail_spec)
        with self.manager.executor_factory(
                max_workers=self.manager.max_workers) as w:
            results = list(w.map(
                _augment, chunks(resources, self.manager.chunk_size)))
            return list(itertools.chain(*results))


@sources.register('config')
class ConfigSource(Source):

    def get_permissions(self):
        return ["config:GetResourceConfigHistory",
                "config:ListDiscoveredResources"]

    def get_resources(self, ids, cache=True):
        client = local_session(self.manager.session_factory).client('config')
        results = []
        m = self.manager.get_model()
        for i in ids:
            results.append(
                camelResource(
                    json.loads(
                        client.get_resource_config_history(
                            resourceId=i,
                            resourceType=m.config_type,
                            limit=1)[
                                'configurationItems'][0]['configuration'])))
        return results

    def resources(self, query=None):
        client = local_session(self.manager.session_factory).client('config')
        paginator = client.get_paginator('list_discovered_resources')
        pages = paginator.paginate(
            resourceType=self.manager.get_model().config_type)
        results = []
        with self.manager.executor_factory(max_workers=5) as w:
            resource_ids = [
                r['resourceId'] for r in
                pages.build_full_result()['resourceIdentifiers']]
            self.manager.log.debug(
                "querying %d %s resources",
                len(resource_ids),
                self.manager.__class__.__name__.lower())

            for resource_set in chunks(resource_ids, 50):
                futures = []
                futures.append(w.submit(self.get_resources, resource_set))
                for f in as_completed(futures):
                    if f.exception():
                        self.log.error(
                            "Exception creating snapshot set \n %s" % (
                                f.exception()))
                    results.extend(f.result())
        return results

    def augment(self, resources):
        return resources


class QueryResourceManager(ResourceManager):

    __metaclass__ = QueryMeta

    resource_type = ""

    retry = None

    # TODO Check if we can move to describe source
    max_workers = 3
    chunk_size = 20

    permissions = ()
    _account_id = None  # Remove when we no longer infer account ID from IAM

    def __init__(self, data, options):
        super(QueryResourceManager, self).__init__(data, options)
        self.source = sources.get(self.source_type)(self)

    @property
    def source_type(self):
        return self.data.get('source', 'describe')

    @classmethod
    def get_model(cls):
        return ResourceQuery.resolve(cls.resource_type)

    @classmethod
    def match_ids(cls, ids):
        """return ids that match this resource type's id format."""
        id_prefix = getattr(cls.get_model(), 'id_prefix', None)
        if id_prefix is not None:
            return [i for i in ids if i.startswith(id_prefix)]
        return ids

    def get_permissions(self):
        perms = self.source.get_permissions()
        if getattr(self, 'permissions', None):
            perms.extend(self.permissions)
        return perms

    def resources(self, query=None):
        key = {'region': self.config.region,
               'resource': str(self.__class__.__name__),
               'q': query}

        if self._cache.load():
            resources = self._cache.get(key)
            if resources is not None:
                self.log.debug("Using cached %s: %d" % (
                   "%s.%s" % (
                        self.__class__.__module__,
                        self.__class__.__name__),
                    len(resources)))
                return self.filter_resources(resources)

        if query is None:
            query = {}

        resources = self.augment(self.source.resources(query))
        self._cache.save(key, resources)
        return self.filter_resources(resources)

    def get_resources(self, ids, cache=True):
        key = {'region': self.config.region,
               'resource': str(self.__class__.__name__),
               'q': None}
        if cache and self._cache.load():
            resources = self._cache.get(key)
            if resources is not None:
                self.log.debug("Using cached results for get_resources")
                m = self.get_model()
                id_set = set(ids)
                return [r for r in resources if r[m.id] in id_set]
        try:
            resources = self.augment(self.source.get_resources(ids))
            return resources
        except ClientError as e:
            self.log.warning("event ids not resolved: %s error:%s" % (ids, e))
            return []

    def augment(self, resources):
        """subclasses may want to augment resources with additional information.

        ie. we want tags by default (rds, elb), and policy, location, acl for
        s3 buckets.
        """
        return self.source.augment(resources)

    @property
    def account_id(self):
        """ Return the current account ID. 
        
        This should now be passed in using the --account-id flag, but for a
        period of time we will support the old behavior of inferring this from
        IAM.
        """
        if self.config.account_id:
            return self.config.account_id

        # Below this comment is deprecated.
        msg = ("Warning: Inferring the account ID from IAM is deprecated. "
               "Use the --account-id flag to specify this value. "
               "({})".format(self.ctx.policy))
        warnings.warn(msg, DeprecationWarning)
        
        if self._account_id is None:
            session = local_session(self.session_factory)
            self._account_id = get_account_id_from_iam(session)
        return self._account_id


def _batch_augment(manager, model, detail_spec, resource_set):
    detail_op, param_name, param_key, detail_path = detail_spec
    client = local_session(manager.session_factory).client(model.service)
    op = getattr(client, detail_op)
    if manager.retry:
        args = (op,)
        op = manager.retry
    else:
        args = ()
    kw = {param_name: [param_key and r[param_key] or r for r in resource_set]}
    response = op(*args, **kw)
    return response[detail_path]


def _scalar_augment(manager, model, detail_spec, resource_set):
    detail_op, param_name, param_key, detail_path = detail_spec
    client = local_session(manager.session_factory).client(model.service)
    op = getattr(client, detail_op)
    if manager.retry:
        args = (op,)
        op = manager.retry
    else:
        args = ()
    results = []
    for r in resource_set:
        kw = {param_name: param_key and r[param_key] or r}
        response = op(*args, **kw)
        if detail_path:
            response = response[detail_path]
        else:
            response.pop('ResponseMetadata')
        if param_key is None:
            response[model.id] = r
            r = response
        else:
            r.update(response)
        results.append(r)
    return results
<|MERGE_RESOLUTION|>--- conflicted
+++ resolved
@@ -19,11 +19,8 @@
 import functools
 import itertools
 import jmespath
-<<<<<<< HEAD
 import warnings
-=======
 import json
->>>>>>> 56f85df3
 
 from botocore.client import ClientError
 from concurrent.futures import as_completed
@@ -31,12 +28,8 @@
 from c7n.actions import ActionRegistry
 from c7n.filters import FilterRegistry, MetricsFilter
 from c7n.tags import register_tags
-<<<<<<< HEAD
-from c7n.utils import local_session, get_retry, chunks, get_account_id_from_iam
-=======
-from c7n.utils import local_session, get_retry, chunks, camelResource
+from c7n.utils import local_session, get_retry, chunks, camelResource, get_account_id_from_iam
 from c7n.registry import PluginRegistry
->>>>>>> 56f85df3
 from c7n.manager import ResourceManager
 
 
