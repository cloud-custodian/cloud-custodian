--- conflicted
+++ resolved
@@ -94,14 +94,8 @@
                 client_filter = False
             elif m.filter_type == 'scalar' and len(identities) == 1:
                 params[m.filter_name] = identities[0]
-<<<<<<< HEAD
-        else:
-            client_filter = True
-            
-=======
                 client_filter = False
 
->>>>>>> 5fd45ee1
         resources = self.filter(resource_manager, **params)
         if client_filter:
             # This logic was added to prevent the issue from:
