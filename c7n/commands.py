# Copyright 2016 Capital One Services, LLC
#
# Licensed under the Apache License, Version 2.0 (the "License");
# you may not use this file except in compliance with the License.
# You may obtain a copy of the License at
#
# http://www.apache.org/licenses/LICENSE-2.0
#
# Unless required by applicable law or agreed to in writing, software
# distributed under the License is distributed on an "AS IS" BASIS,
# WITHOUT WARRANTIES OR CONDITIONS OF ANY KIND, either express or implied.
# See the License for the specific language governing permissions and
# limitations under the License.
from __future__ import print_function

from datetime import timedelta, datetime
from functools import wraps
import inspect
import json
import logging
import os
import pprint
import sys
import time

import yaml

from c7n.policy import Policy, load as policy_load
from c7n.reports import report as do_report
from c7n.utils import Bag, dumps
from c7n.manager import resources
from c7n.resources import load_resources
<<<<<<< HEAD
from c7n import schema, version
=======
from c7n import mu, schema
>>>>>>> 4cde6549


log = logging.getLogger('custodian.commands')


def policy_command(f):

    @wraps(f)
    def _load_policies(options):
        load_resources()
        collection = policy_load(options, options.config)
        policies = collection.filter(options.policy_filter)
        return f(options, policies)

    return _load_policies


def validate(options):
    load_resources()
    if options.config is not None:
        # support the old -c option
        options.configs.append(options.config)
    if len(options.configs) < 1:
        # no configs to test
        # We don't have the parser object, so fake ArgumentParser.error
        print('custodian validate: error: no config files specified',
              file=sys.stderr)
        sys.exit(2)
    used_policy_names = set()
    schm = schema.generate()
    errors = []
    for config_file in options.configs:
        config_file = os.path.expanduser(config_file)
        if not os.path.exists(config_file):
            raise ValueError("Invalid path for config %r" % config_file)

        options.dryrun = True
        format = config_file.rsplit('.', 1)[-1]
        with open(config_file) as fh:
            if format in ('yml', 'yaml'):
                data = yaml.safe_load(fh.read())
            if format in ('json',):
                data = json.load(fh)

        errors = schema.validate(data, schm)
        conf_policy_names = {p['name'] for p in data.get('policies', ())}
        dupes = conf_policy_names.intersection(used_policy_names)
        if len(dupes) >= 1:
            errors.append(ValueError(
                "Only one policy with a given name allowed, duplicates: %s" % (
                    ", ".join(dupes)
                )
            ))
        used_policy_names = used_policy_names.union(conf_policy_names)
        if not errors:
            null_config = Bag(dryrun=True, log_group=None, cache=None, assume_role="na")
            for p in data.get('policies', ()):
                try:
                    Policy(p, null_config, Bag())
                except Exception as e:
                    msg = "Policy: %s is invalid: %s" % (
                        p.get('name', 'unknown'), e)
                    errors.append(msg)
        if not errors:
            log.info("Configuration valid: {}".format(config_file))
            continue

        log.error("Configuration invalid: {}".format(config_file))
        for e in errors:
            log.error(" %s" % e)
    if errors:
        sys.exit(1)


@policy_command
def run(options, policies):
    exit_code = 0
    for policy in policies:
        try:
            policy()
        except Exception:
            exit_code = 1
            if options.debug:
                raise
            log.exception(
                "Error while executing policy %s, continuing" % (
                    policy.name))
    sys.exit(exit_code)


@policy_command
def report(options, policies):
    assert len(policies) == 1, "Only one policy report at a time"
    policy = policies.pop()
    d = datetime.now()
    delta = timedelta(days=options.days)
    begin_date = d - delta
    do_report(
        policy, begin_date, options, sys.stdout,
        raw_output_fh=options.raw)


@policy_command
def logs(options, policies):
    assert len(policies) == 1, "Only one policy log at a time"
    policy = policies.pop()

    for e in policy.get_logs(options.start, options.end):
        print("%s: %s" % (
            time.strftime(
                "%Y-%m-%d %H:%M:%S", time.localtime(e['timestamp'] / 1000)),
            e['message']))


def _schema_get_docstring(starting_class):
    """ Given a class, return its docstring.

    If no docstring is present for the class, search base classes in MRO for a
    docstring.
    """
    for cls in inspect.getmro(starting_class):
        if inspect.getdoc(cls):
            return inspect.getdoc(cls)


def schema_cmd(options):
    """ Print info about the resources, actions and filters available. """
    if options.json:
        schema.json_dump(options.resource)
        return

    load_resources()
    resource_mapping = schema.resource_vocabulary()

    if options.summary:
        schema.summary(resource_mapping)
        return

    # Here are the formats for what we accept:
    # - No argument
    #   - List all available RESOURCES
    # - RESOURCE
    #   - List all available actions and filters for supplied RESOURCE
    # - RESOURCE.actions
    #   - List all available actions for supplied RESOURCE
    # - RESOURCE.actions.ACTION
    #   - Show class doc string and schema for supplied action
    # - RESOURCE.filters
    #   - List all available filters for supplied RESOURCE
    # - RESOURCE.filters.FILTER
    #   - Show class doc string and schema for supplied filter

    if not options.resource:
        resource_list = {'resources': sorted(resources.keys()) }
        print(yaml.safe_dump(resource_list, default_flow_style=False))
        return

    # Format is RESOURCE.CATEGORY.ITEM
    components = options.resource.split('.')

    #
    # Handle resource
    #
    resource = components[0].lower()
    if resource not in resource_mapping:
        print('{} is not a valid resource'.format(resource), file=sys.stderr)
        sys.exit(2)

    if len(components) == 1:
        del(resource_mapping[resource]['classes'])
        output = {resource: resource_mapping[resource]}
        print(yaml.safe_dump(output))
        return

    #
    # Handle category
    #
    category = components[1].lower()
    if category not in ('actions', 'filters'):
        print(("Valid choices are 'actions' and 'filters'."
               " You supplied '{}'").format(category), file=sys.stderr)
        sys.exit(2)

    if len(components) == 2:
        output = "No {} available for resource {}.".format(category, resource)
        if category in resource_mapping[resource]:
            output = {resource: {
                category: resource_mapping[resource][category]}}
        print(yaml.safe_dump(output))
        return

    #
    # Handle item
    #
    item = components[2].lower()
    if item not in resource_mapping[resource][category]:
        print('{} is not in the {} list for resource {}'.format(
            item, category, resource), file=sys.stderr)
        sys.exit(2)

    if len(components) == 3:
        cls = resource_mapping[resource]['classes'][category][item]

        # Print docstring
        docstring = _schema_get_docstring(cls)
        print("\nHelp\n----\n")
        if docstring:
            print(docstring)
        else:
            # Shouldn't ever hit this, so exclude from cover
            print("No help is available for this item.")  # pragma: no cover

        # Print schema
        print("\nSchema\n------\n")
        pp = pprint.PrettyPrinter(indent=4)
        if hasattr(cls, 'schema'):
            pp.pprint(cls.schema)
        else:
            # Shouldn't ever hit this, so exclude from cover
            print("No schema is available for this item.", file=sys.sterr)  # pragma: no cover
        print('')
        return

    # We received too much (e.g. s3.actions.foo.bar)
    print("Invalid selector '{}'.  Max of 3 components in the "
          "format RESOURCE.CATEGORY.ITEM".format(options.resource),
          file=sys.stderr)
    sys.exit(2)


def _metrics_get_endpoints(options):
    """ Determine the start and end dates based on user-supplied options. """
    if bool(options.start) ^ bool(options.end):
        print('Error: --start and --end must be specified together',
              file=sys.stderr)
        sys.exit(2)

    if options.start and options.end:
        start = options.start
        end = options.end
    else:
        end = datetime.utcnow()
        start = end - timedelta(options.days)

    return start, end


@policy_command
def metrics_cmd(options, policies):
    start, end = _metrics_get_endpoints(options)
    data = {}
    for p in policies:
        log.info('Getting %s metrics', p)
        data[p.name] = p.get_metrics(start, end, options.period)
    print(dumps(data, indent=2))<|MERGE_RESOLUTION|>--- conflicted
+++ resolved
@@ -30,11 +30,7 @@
 from c7n.utils import Bag, dumps
 from c7n.manager import resources
 from c7n.resources import load_resources
-<<<<<<< HEAD
-from c7n import schema, version
-=======
-from c7n import mu, schema
->>>>>>> 4cde6549
+from c7n import schema
 
 
 log = logging.getLogger('custodian.commands')
