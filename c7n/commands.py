--- conflicted
+++ resolved
@@ -25,20 +25,14 @@
 from c7n.policy import Policy, load as policy_load
 from c7n.reports import report as do_report
 from c7n.policymetrics import policy_metrics as do_policy_metrics
-<<<<<<< HEAD
 from c7n.utils import Bag
 from c7n.exceptions import ArgumentError
 from c7n.manager import resources
 from c7n.resources import load_resources
 from c7n.schema import json_dump as schema_json_dump
+from c7n.schema import generate as schema_generate
 from c7n.schema import validate as schema_validate
 from c7n.schema import resource_vocabulary, schema_summary
-=======
-from c7n.utils import Bag, ArgumentError
-from c7n.schema import print_schema
-from c7n.schema import generate as schema_generate
-from c7n.schema import validate as schema_validate
->>>>>>> a2a9c027
 from c7n import mu, version
 
 
