--- conflicted
+++ resolved
@@ -58,13 +58,8 @@
 
     zip_compression = zipfile.ZIP_DEFLATED
 
-<<<<<<< HEAD
     def __init__(self, modules=(), prefix=None):
         self._temp_archive_file = tempfile.NamedTemporaryFile()
-=======
-    def __init__(self, *modules):
-        self._temp_archive_file = tempfile.NamedTemporaryFile(delete=False)
->>>>>>> e5d3ec2c
         self._zip_file = zipfile.ZipFile(
             self._temp_archive_file, mode='w',
             compression=self.zip_compression)
