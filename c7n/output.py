--- conflicted
+++ resolved
@@ -30,11 +30,6 @@
 
 from c7n.exceptions import InvalidOutputConfig
 from c7n.registry import PluginRegistry
-<<<<<<< HEAD
-=======
-from c7n.log import CloudWatchLogHandler
-from c7n.utils import chunks, local_session, parse_s3, get_retry
->>>>>>> 8b61ba9e
 
 try:
     import psutil
@@ -105,7 +100,6 @@
         """Enter main segment for policy execution.
         """
 
-<<<<<<< HEAD
     def __exit__(self, exc_type=None, exc_value=None, exc_traceback=None):
         """Exit main segment for policy execution.
         """
@@ -114,20 +108,6 @@
 class DeltaStats(object):
 
     def __init__(self, ctx, config=None):
-=======
-    BUFFER_SIZE = 20
-
-    @staticmethod
-    def select(metrics_selector):
-        if not metrics_selector:
-            return NullMetricsOutput
-        for k in metrics_outputs.keys():
-            if k.startswith(metrics_selector):
-                return metrics_outputs[k]
-        raise ValueError("invalid metrics option %r" % metrics_selector)
-
-    def __init__(self, ctx, namespace=DEFAULT_NAMESPACE):
->>>>>>> 8b61ba9e
         self.ctx = ctx
         self.config = config or {}
         self.snapshot_stack = []
@@ -180,7 +160,6 @@
         """
         return {}
 
-<<<<<<< HEAD
     def __enter__(self):
         """Push a snapshot
         """
@@ -251,12 +230,6 @@
         self.ctx = ctx
         self.config = config
         self.buf = []
-=======
-        if os.getenv("C7N_METRICS_TZ", 'TRUE').upper() in ('TRUE', ''):
-            return datetime.datetime.utcnow()
-        else:
-            return datetime.datetime.now()
->>>>>>> 8b61ba9e
 
     def flush(self):
         if self.buf:
@@ -287,38 +260,14 @@
             d['Dimensions'].append({"Name": k, "Value": v})
         return d
 
-<<<<<<< HEAD
     def put_metric(self, key, value, unit, buffer=True, **dimensions):
         point = self._format_metric(key, value, unit, dimensions)
         self.buf.append(point)
         if buffer:
-            # Max metrics in a single request
-            if len(self.buf) == 20:
+            if len(self.buf) > self.BUFFER_SIZE:
                 self.flush()
         else:
             self.flush()
-=======
-    def _put_metrics(self, ns, metrics):
-        watch = local_session(self.ctx.session_factory).client('cloudwatch')
-        for metric_values in chunks(metrics, self.BUFFER_SIZE):
-            return self.retry(
-                watch.put_metric_data, Namespace=ns, MetricData=metrics)
-
-
-class NullMetricsOutput(MetricsOutput):
-
-    permissions = ()
-
-    def __init__(self, ctx, namespace=DEFAULT_NAMESPACE):
-        super(NullMetricsOutput, self).__init__(ctx, namespace)
-        self.data = []
-
-    def _put_metrics(self, ns, metrics):
-        self.data.append({'Namespace': ns, 'MetricData': metrics})
-        for m in metrics:
-            if m['MetricName'] not in ('ActionTime', 'ResourceTime'):
-                log.debug(self.format_metric(m))
->>>>>>> 8b61ba9e
 
     def get_metadata(self):
         res = []
