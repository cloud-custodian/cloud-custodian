--- conflicted
+++ resolved
@@ -94,38 +94,24 @@
     def get_logs(self, start, end, period):
         """Retrieve logs for the policy"""
         raise NotImplementedError("not yet")
-        
+
     def get_metrics(self, start, end, period):
         """Retrieve any associated metrics for the policy."""
-        # Avoiding runtime lambda dep, premature optimization?
-        from c7n.mu import PolicyLambda, LambdaManager
         values = {}
-
         default_dimensions = {
-            'Policy': self.name, 'ResType': self.resource_type,
+            'Policy': self.policy.name, 'ResType': self.policy.resource_type,
             'Scope': 'Policy'}
 
         metrics = list(self.POLICY_METRICS)
 
-<<<<<<< HEAD
         # Support action, and filter custom metrics
         for el in itertools.chain(
-                self.resource_manager.actions, self.resource_manager.filters):
+                self.policy.resource_manager.actions,
+                self.policy.resource_manager.filters):
             if el.metrics:
                 metrics.extend(el.metrics)
-=======
-    @property
-    def tags(self):
-        return self.data.get('tags', ())
-
-    @property
-    def is_lambda(self):
-        if 'mode' not in self.data:
-            return False
-        return True
->>>>>>> efbc55a5
-
-        session = utils.local_session(self.session_factory)
+
+        session = utils.local_session(self.policy.session_factory)
         client = session.client('cloudwatch')
 
         for m in metrics:
@@ -175,7 +161,9 @@
             rt = time.time() - s
             self.policy.log.info(
                 "policy: %s resource:%s has count:%d time:%0.2f" % (
-                    self.policy.name, self.policy.resource_type, len(resources), rt))
+                    self.policy.name,
+                    self.policy.resource_type,
+                    len(resources), rt))
             self.policy.ctx.metrics.put_metric(
                 "ResourceCount", len(resources), "Count", Scope="Policy")
             self.policy.ctx.metrics.put_metric(
@@ -201,9 +189,13 @@
                 s = time.time()
                 results = a.process(resources)
                 self.policy.log.info(
-                    "policy: %s action: %s resources: %d execution_time: %0.2f" % (
-                        self.policy.name, a.name, len(resources), time.time()-s))
-                self.policy._write_file("action-%s" % a.name, utils.dumps(results))
+                    "policy: %s action: %s"
+                    " resources: %d"
+                    " execution_time: %0.2f" % (
+                        self.policy.name, a.name,
+                        len(resources), time.time()-s))
+                self.policy._write_file(
+                    "action-%s" % a.name, utils.dumps(results))
             self.policy.ctx.metrics.put_metric(
                 "ActionTime", time.time() - at, "Seconds", Scope="Policy")
             return resources
@@ -223,7 +215,7 @@
             super(LambdaMode, self).get_metrics(start, end, period))
         return values
 
-    def resolve_resources(self, event, mode):
+    def resolve_resources(self, event):
         mode = self.policy.data.get('mode', {})
         resource_ids = CloudWatchEvents.get_ids(event, mode)
         if resource_ids is None:
@@ -257,23 +249,25 @@
             resources, event)
 
         if 'debug' in event:
-            self.log.info("Filtered resources %d" % len(resources))
+            self.policy.log.info("Filtered resources %d" % len(resources))
 
         if not resources:
-            self.log.info("policy: %s resources: %s no resources matched" % (
-                self.name, self.resource_type))
+            self.policy.log.info(
+                "policy: %s resources: %s no resources matched" % (
+                    self.policy.name, self.policy.resource_type))
             return
 
-        self.ctx.metrics.put_metric(
+        self.policy.ctx.metrics.put_metric(
             'ResourceCount', len(resources), 'Count', Scope="Policy",
             buffer=False)
 
         if 'debug' in event:
-            self.log.info("Invoking actions %s", self.resource_manager.actions)
-        for action in self.resource_manager.actions:
-            self.log.info(
+            self.policy.log.info(
+                "Invoking actions %s", self.policy.resource_manager.actions)
+        for action in self.policy.resource_manager.actions:
+            self.policy.log.info(
                 "policy: %s invoking action: %s resources: %d",
-                self.name, action.name, len(resources))
+                self.policy.name, action.name, len(resources))
             if isinstance(action, EventAction):
                 action.process(resources, event)
             else:
@@ -284,18 +278,19 @@
         # Avoiding runtime lambda dep, premature optimization?
         from c7n.mu import PolicyLambda, LambdaManager
 
-        with self.ctx:
-            self.log.info(
-                "Provisioning policy lambda %s", self.name)
+        with self.policy.ctx:
+            self.policy.log.info(
+                "Provisioning policy lambda %s", self.policy.name)
             try:
-                manager = LambdaManager(self.session_factory)
+                manager = LambdaManager(self.policy.session_factory)
             except ClientError:
                 # For cli usage by normal users, don't assume the role just use
                 # it for the lambda
                 manager = LambdaManager(
-                    lambda assume=False: self.session_factory(assume))
+                    lambda assume=False: self.policy.session_factory(assume))
             return manager.publish(
-                PolicyLambda(self), 'current', role=self.options.assume_role)
+                PolicyLambda(self), 'current', 
+                role=self.policy.options.assume_role)
 
 
 class PeriodicMode(LambdaMode, PullMode):
@@ -330,8 +325,9 @@
 class Policy(object):
 
     EXEC_MODE_MAP = {
+        'pull': PullMode,
         'periodic': PeriodicMode,
-        'cloud-trail': CloudTrailMode,
+        'cloudtrail': CloudTrailMode,
         'ec2-instance-state': EC2InstanceState,
         'asg-instance-state': ASGInstanceState,
         'config-rule': ConfigRuleMode}
