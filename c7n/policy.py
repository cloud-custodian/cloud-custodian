--- conflicted
+++ resolved
@@ -589,28 +589,8 @@
         'ec2': jmespath.compile('detail.resource.instanceDetails.instanceId'),
         'iam-user': jmespath.compile('detail.resource.accessKeyDetails.userName')}
 
-<<<<<<< HEAD
-    def assume_member(self, event):
-        # if a member role is defined we're being run out of the master, and we need
-        # to assume back into the member for policy execution.
-        member_role = self.policy.data['mode'].get('member-role')
-        if member_role:
-            # In the master account we might be multiplexing a hot lambda across
-            # multiple member accounts for each event/invocation.
-            member_id = event['detail']['accountId']
-            member_role = member_role.format(account_id=member_id)
-            utils.reset_session_cache()
-            self.policy.options['account_id'] = member_id
-            self.policy.session_factory = SessionFactory(
-                assume_role=member_role)
-            self.policy.log.info(
-                "Guard duty assuming member role: %s", member_role)
-            return True
-        return False
-=======
     def get_member_account_id(self, event):
         return event['detail']['accountId']
->>>>>>> 80cb785b
 
     def resolve_resources(self, event):
         self.assume_member(event)
