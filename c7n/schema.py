# Copyright 2016 Capital One Services, LLC
#
# Licensed under the Apache License, Version 2.0 (the "License");
# you may not use this file except in compliance with the License.
# You may obtain a copy of the License at
#
# http://www.apache.org/licenses/LICENSE-2.0
#
# Unless required by applicable law or agreed to in writing, software
# distributed under the License is distributed on an "AS IS" BASIS,
# WITHOUT WARRANTIES OR CONDITIONS OF ANY KIND, either express or implied.
# See the License for the specific language governing permissions and
# limitations under the License.
"""
Jsonschema validation of cloud custodian config.

We start with a walkthrough of the various class registries
of resource types and assemble and generate the schema.

We do some specialization to reduce overall schema size
via reference usage, although in some cases we prefer
copies, due to issues with inheritance via reference (
allowedProperties and enum extension).

All filters and actions are annotated with schema typically using
the utils.type_schema function.
"""
from collections import Counter
import json
import logging

from jsonschema import Draft4Validator as Validator
from jsonschema.exceptions import best_match

from c7n.manager import resources
from c7n.filters import ValueFilter, EventFilter, AgeFilter
from c7n.offhours import Time as TimeFilter


def validate(data):
    schema = generate()
    Validator.check_schema(schema)
    validator = Validator(schema)

    errors = list(validator.iter_errors(data))
    if not errors:
        counter = Counter([p['name'] for p in data.get('policies')])
        dupes = []
        for k, v in counter.items():
            if v > 1:
                dupes.append(k)
        if dupes:
            return [ValueError(
                "Only one policy with a given name allowed, duplicates: %s" % (
                    ", ".join(dupes)))]
        return []
    try:
        resp = specific_error(errors[0])
<<<<<<< HEAD
        name = isinstance(errors[0].instance, dict) and errors[0].instance.get('name', '')
=======
        name = isinstance(errors[0].instance, dict) and errors[0].instance.get('name', 'unknown') or 'unknown'
>>>>>>> f070ddf7
        return [resp, name]
    except Exception:
        logging.exception(
            "specific_error failed, traceback, followed by fallback")

    return filter(None, [
        errors[0],
        best_match(validator.iter_errors(data)),
    ])


def specific_error(error):
    """Try to find the best error for humans to resolve

    The jsonschema.exceptions.best_match error is based purely on a
    mix of a strong match (ie. not anyOf, oneOf) and schema depth,
    this often yields odd results that are semantically confusing,
    instead we can use a bit of structural knowledge of schema to
    provide better results.
    """
    if error.validator not in ('anyOf', 'oneOf'):
        return error

    r = t = None
    if isinstance(error.instance, dict):
        t = error.instance.get('type')
        r = error.instance.get('resource')

    if r is not None:
        found = None
        for idx, v in enumerate(error.validator_value):
            if r in v['$ref'].rsplit('/', 2):
                found = idx
        if found is not None:
            # error context is a flat list of all validation
            # failures, we have to index back to the policy
            # of interest.
            for e in error.context:
                # resource policies have a fixed path from
                # the top of the schema
                if e.absolute_schema_path[4] == found:
                    return specific_error(e)
            return specific_error(error.context[idx])

    if t is not None:
        found = None
        for idx, v in enumerate(error.validator_value):
            if '$ref' in v and v['$ref'].endswith(t):
                found = idx
        if found is not None:
            # Try to walk back an element/type ref to the specific
            # error
            spath = list(error.context[0].absolute_schema_path)
            spath.reverse()
            slen = len(spath)
            if 'oneOf' in spath:
                idx = spath.index('oneOf')
            elif 'anyOf' in spath:
                idx = spath.index('anyOf')
            vidx = slen - idx
            for e in error.context:
                if e.absolute_schema_path[vidx] == found:
                    return e
    return error


def generate(resource_types=()):
    resource_defs = {}
    definitions = {
        'resources': resource_defs,
        'filters': {
            'value': ValueFilter.schema,
            'event': EventFilter.schema,
            'time': TimeFilter.schema,
            'age': AgeFilter.schema,
            # Shortcut form of value filter as k=v
            'valuekv': {
                'type': 'object',
                'minProperties': 1,
                'maxProperties': 1},
        },

        'policy': {
            'type': 'object',
            'required': ['name', 'resource'],
            'additionalProperties': False,
            'properties': {
                'name': {
                    'type': 'string',
                    'pattern': "^[A-z][A-z0-9]*(-[A-z0-9]*[A-z][A-z0-9]*)*$"},
                'region': {'type': 'string'},
                'resource': {'type': 'string'},
                'max-resources': {'type': 'integer'},
                'comment': {'type': 'string'},
                'comments': {'type': 'string'},
                'description': {'type': 'string'},
                'tags': {'type': 'array', 'items': {'type': 'string'}},
                'mode': {'$ref': '#/definitions/policy-mode'},
                'actions': {
                    'type': 'array',
                },
                'filters': {
                    'type': 'array'
                },
                #
                # unclear if this should be allowed, it kills resource
                # cache coherency between policies, and we need to
                # generalize server side query mechanisms, currently
                # this only for ec2 instance queries. limitations
                # in json schema inheritance prevent us from doing this
                # on a type specific basis http://goo.gl/8UyRvQ
                'query': {
                    'type': 'array', 'items': {
                        'type': 'object',
                        'minProperties': 1,
                        'maxProperties': 1}}
            },
        },
        'policy-mode': {
            'type': 'object',
            'required': ['type'],
            'properties': {
                'type': {
                    'enum': [
                        'cloudtrail',
                        'ec2-instance-state',
                        'asg-instance-state',
                        'config-rule',
                        'periodic'
                    ]},
                'events': {'type': 'array', 'items': {
                    'oneOf': [
                        {'type': 'string'},
                        {'type': 'object',
                         'required': ['event', 'source', 'ids'],
                         'properties': {
                             'source': {'type': 'string'},
                             'ids': {'type': 'string'},
                             'event': {'type': 'string'}}}]
                    }}
            },
        },
    }

    resource_refs = []
    for type_name, resource_type in resources.items():
        if resource_types and type_name not in resource_types:
            continue
        resource_refs.append(
            process_resource(type_name, resource_type, resource_defs))

    schema = {
        '$schema': 'http://json-schema.org/schema#',
        'id': 'http://schema.cloudcustodian.io/v0/custodian.json',
        'definitions': definitions,
        'type': 'object',
        'required': ['policies'],
        'additionalProperties': False,
        'properties': {
            'vars': {'type': 'object'},
            'policies': {
                'type': 'array',
                'additionalItems': False,
                'items': {'anyOf': resource_refs}
                }
            }
    }

    return schema


def process_resource(type_name, resource_type, resource_defs):
    r = resource_defs.setdefault(type_name, {'actions': {}, 'filters': {}})

    seen_actions = set()  # Aliases get processed once
    action_refs = []
    for action_name, a in resource_type.action_registry.items():
        if a in seen_actions:
            continue
        else:
            seen_actions.add(a)
        r['actions'][action_name] = a.schema
        action_refs.append(
            {'$ref': '#/definitions/resources/%s/actions/%s' % (
                type_name, action_name)})

    # one word action shortcuts
    action_refs.append(
        {'enum': resource_type.action_registry.keys()})

    nested_filter_refs = []
    filters_seen = set()
    for k, v in sorted(resource_type.filter_registry.items()):
        if v in filters_seen:
            continue
        else:
            filters_seen.add(v)
        nested_filter_refs.append(
            {'$ref': '#/definitions/resources/%s/filters/%s' % (
                type_name, k)})
    nested_filter_refs.append(
        {'$ref': '#/definitions/filters/valuekv'})

    filter_refs = []
    filters_seen = set() # for aliases
    for filter_name, f in sorted(resource_type.filter_registry.items()):
        if f in filters_seen:
            continue
        else:
            filters_seen.add(f)

        if filter_name in ('or', 'and'):
            continue
        elif filter_name == 'value':
            r['filters'][filter_name] = {
                '$ref': '#/definitions/filters/value'}
            r['filters']['valuekv'] = {
                '$ref': '#/definitions/filters/valuekv'}
        elif filter_name == 'event':
            r['filters'][filter_name] = {
                '$ref': '#/definitions/filters/event'}
        elif filter_name == 'or':
            r['filters'][filter_name] = {
                'type': 'array',
                'items': {'anyOf': nested_filter_refs}}
        elif filter_name == 'and':
            r['filters'][filter_name] = {
                'type': 'array',
                'items': {'anyOf': nested_filter_refs}}
        else:
            r['filters'][filter_name] = f.schema
        filter_refs.append(
            {'$ref': '#/definitions/resources/%s/filters/%s' % (
                type_name, filter_name)})
    filter_refs.append(
        {'$ref': '#/definitions/filters/valuekv'})

    # one word filter shortcuts
    filter_refs.append(
        {'enum': resource_type.filter_registry.keys()})

    resource_policy = {
        'allOf': [
            {'$ref': '#/definitions/policy'},
            {'properties': {
                'resource': {'enum': [type_name]},
                'filters': {
                    'type': 'array',
                    'items': {'anyOf': filter_refs}},
                'actions': {
                    'type': 'array',
                    'items': {'anyOf': action_refs}}}},
            ]
    }

    if type_name == 'ec2':
        resource_policy['allOf'][1]['properties']['query'] = {}

    r['policy'] = resource_policy
    return {'$ref': '#/definitions/resources/%s/policy' % type_name}


if __name__ == '__main__':
    from c7n.resources import load_resources
    load_resources()
    # dump our schema
    # $ python -m c7n.schema
    try:
        print(json.dumps(generate(), indent=2))
    except:
        import traceback, pdb, sys
        traceback.print_exc()
        pdb.post_mortem(sys.exc_info()[-1])<|MERGE_RESOLUTION|>--- conflicted
+++ resolved
@@ -56,11 +56,7 @@
         return []
     try:
         resp = specific_error(errors[0])
-<<<<<<< HEAD
-        name = isinstance(errors[0].instance, dict) and errors[0].instance.get('name', '')
-=======
         name = isinstance(errors[0].instance, dict) and errors[0].instance.get('name', 'unknown') or 'unknown'
->>>>>>> f070ddf7
         return [resp, name]
     except Exception:
         logging.exception(
