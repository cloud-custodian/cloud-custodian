--- conflicted
+++ resolved
@@ -15,14 +15,10 @@
 
 import copy
 import csv
-<<<<<<< HEAD
 import functools
-=======
 from datetime import datetime, timedelta
 import json
->>>>>>> d3448933
 import itertools
-import json
 import logging
 import os
 import random
@@ -30,7 +26,6 @@
 import sys
 import threading
 import time
-from datetime import datetime, timedelta
 
 import six
 from six.moves.urllib import parse as urlparse
