# Copyright 2016 Capital One Services, LLC
#
# Licensed under the Apache License, Version 2.0 (the "License");
# you may not use this file except in compliance with the License.
# You may obtain a copy of the License at
#
# http://www.apache.org/licenses/LICENSE-2.0
#
# Unless required by applicable law or agreed to in writing, software
# distributed under the License is distributed on an "AS IS" BASIS,
# WITHOUT WARRANTIES OR CONDITIONS OF ANY KIND, either express or implied.
# See the License for the specific language governing permissions and
# limitations under the License.
"""
Resource Filtering Logic
"""

from datetime import datetime, timedelta
import fnmatch
import logging
import operator
import re

from dateutil.tz import tzutc
from dateutil.parser import parse
import jmespath

from c7n.executor import ThreadPoolExecutor
from c7n.registry import PluginRegistry
<<<<<<< HEAD
from c7n.utils import set_annotation, type_schema, parse_cidrs
=======
from c7n.resolver import ValuesFrom
from c7n.utils import set_annotation, type_schema
>>>>>>> f426a60b


class FilterValidationError(Exception): pass


# Matching filters annotate their key onto objects
ANNOTATION_KEY = "MatchedFilters"


def glob_match(value, pattern):
    if not isinstance(value, basestring):
        return False
    return fnmatch.fnmatch(value, pattern)


def regex_match(value, regex):
    if not isinstance(value, basestring):
        return False
    # Note python 2.5+ internally cache regex
    # would be nice to use re2
    return bool(re.match(regex, value, flags=re.IGNORECASE))


def operator_in(x, y):
    return x in y


def operator_ni(x, y):
    return x not in y


OPERATORS = {
    'eq': operator.eq,
    'equal': operator.eq,
    'ne': operator.ne,
    'not-equal': operator.ne,
    'gt': operator.gt,
    'greater-than': operator.gt,
    'ge': operator.ge,
    'gte': operator.ge,
    'le': operator.le,
    'lte': operator.le,
    'lt': operator.lt,
    'less-than': operator.lt,
    'glob': glob_match,
    'regex': regex_match,
    'in': operator_in,
    'ni': operator_ni,
    'not-in': operator_ni}


class FilterRegistry(PluginRegistry):

    def __init__(self, *args, **kw):
        super(FilterRegistry, self).__init__(*args, **kw)
        self.register('value', ValueFilter)
        self.register('or', Or)
        self.register('and', And)
        self.register('event', EventFilter)

    def parse(self, data, manager):
        results = []
        for d in data:
            results.append(self.factory(d, manager))
        return results

    def factory(self, data, manager=None):
        """Factory func for filters.

        data - policy config for filters
        manager - resource type manager (ec2, s3, etc)
        """

        # Make the syntax a little nicer for common cases.
        if isinstance(data, dict) and len(data) == 1 and 'type' not in data:
            if data.keys()[0] == 'or':
                return Or(data, self, manager)
            elif data.keys()[0] == 'and':
                return And(data, self, manager)
            return ValueFilter(data, manager).validate()
        if isinstance(data, basestring):
            filter_type = data
            data = {'type': data}
        else:
            filter_type = data.get('type')
        if not filter_type:
            raise FilterValidationError(
                "%s Invalid Filter %s" % (
                    self.plugin_type, data))
        filter_class = self.get(filter_type)
        if filter_class is not None:
            return filter_class(data, manager).validate()
        else:
            raise FilterValidationError(
                "%s Invalid filter type %s" % (
                    self.plugin_type, data))


# Really should be an abstract base class (abc) or
# zope.interface

class Filter(object):

    executor_factory = ThreadPoolExecutor

    log = logging.getLogger('custodian.filters')

    metrics = ()

    schema = {'type': 'object'}

    def __init__(self, data, manager=None):
        self.data = data
        self.manager = manager

    def validate(self):
        """validate filter config, return validation error or self"""
        return self

    def process(self, resources, event=None):
        """ Bulk process resources and return filtered set."""
        return filter(self, resources)

    def __call__(self, instance):
        """ Process an individual resource."""
        raise NotImplementedError()


class Or(Filter):

    def __init__(self, data, registry, manager):
        super(Or, self).__init__(data)
        self.registry = registry
        self.filters = registry.parse(self.data.values()[0], manager)
        self.manager = manager

    def process(self, resources, event=None):
        if self.manager:
            return self.process_set(resources, event)
        return super(Or, self).process(resources, event)

    def __call__(self, r):
        """Fallback for older unit tests that don't utilize a query manager"""
        for f in self.filters:
            if f(r):
                return True
        return False

    def process_set(self, resources, event):
        resource_type = self.manager.query.resolve(self.manager.resource_type)
        resource_map = {r[resource_type.id]: r for r in resources}
        results = set()
        for f in self.filters:
            results = results.union([
                r[resource_type.id] for r in f.process(resources, event)])
        return [resource_map[r_id] for r_id in results]


class And(Filter):

    def __init__(self, data, registry, manager):
        super(And, self).__init__(data)
        self.registry = registry
        self.filters = registry.parse(self.data.values()[0], manager)

    def process(self, resources, events=None):
        for f in self.filters:
            resources = f.process(resources, events)
        return resources


class ValueFilter(Filter):
    """Generic value filter using jmespath
    """
    expr = None
    op = v = vtype = None

    schema = {
        'type': 'object',
        # Doesn't mix well with inherits that extend
        'additionalProperties': False,
        'required': ['type'],
        'properties': {
            # Doesn't mix well as enum with inherits that extend
            'type': {'enum': ['value']},
            'key': {'type': 'string'},
            'value_type': {'enum': [
                'age', 'integer', 'expiration', 'normalize', 'size', 'cidr_size']},
            'default': {'type': 'object'},
            'value_from': ValuesFrom.schema,
            'value': {'oneOf': [
                {'type': 'array'},
                {'type': 'string'},
                {'type': 'boolean'},
                {'type': 'number'}]},
            'op': {'enum': OPERATORS.keys()}}}

    annotate = True

    def validate(self):
        if len(self.data) == 1:
            return self
        if 'key' not in self.data:
            raise FilterValidationError(
                "Missing 'key' in value filter %s" % self.data)
        if 'value' not in self.data and 'value_from' not in self.data:
            raise FilterValidationError(
                "Missing 'value' in value filter %s" % self.data)
        if 'op' in self.data:
            if not self.data['op'] in OPERATORS:
                raise FilterValidationError(
                    "Invalid operator in value filter %s" % self.data)
            if self.data['op'] == 'regex':
                # Sanity check that we can compile
                try:
                    re.compile(self.data['value'])
                except re.error as e:
                    raise FilterValidationError(
                        "Invalid regex: %s %s" % (e, self.data))
        return self

    def __call__(self, i):
        matched = self.match(i)
        if matched and self.annotate:
            set_annotation(i, ANNOTATION_KEY, self.k)
        return matched

    def match(self, i):
        if self.v is None and len(self.data) == 1:
            [(self.k, self.v)] = self.data.items()
        elif self.v is None:
            self.k = self.data.get('key')
            self.op = self.data.get('op')
            if 'value_from' in self.data:
                values = ValuesFrom(self.data['value_from'], self.manager)
                self.v = values.get_values()
            else:
                self.v = self.data.get('value')
            self.vtype = self.data.get('value_type')

        if i is None:
            return False

        # Value extract
        if self.k.startswith('tag:'):
            tk = self.k.split(':', 1)[1]
            r = None
            for t in i.get("Tags", []):
                if t.get('Key') == tk:
                    r = t.get('Value')
                    break
        elif '.' not in self.k and '[' not in self.k and '(' not in self.k:
            r = i.get(self.k)
        elif self.expr:
            r = self.expr.search(i)
        else:
            self.expr = jmespath.compile(self.k)
            r = self.expr.search(i)

        # value type conversion
        if self.vtype is not None:
            v, r = self.process_value_type(self.v, r)
        else:
            v = self.v

        # Value match
        if r is None and v == 'absent':
            return True
        elif r is not None and v == 'present':
            return True
        elif v == 'not-null' and r:
            return True
        elif self.op:
            op = OPERATORS[self.op]
            return op(r, v)
        elif r == self.v:
            return True
        return False

    def process_value_type(self, sentinel, value):
        if self.vtype == 'normalize' and isinstance(value, basestring):
            return sentinel, value.strip().lower()

        elif self.vtype == 'integer':
            try:
                value = int(value.strip())
            except ValueError:
                value = 0
        elif self.vtype == 'size':
            try:
                return sentinel, len(value)
            except TypeError:
                return sentinel, 0
        elif self.vtype == 'swap':
            return value, sentinel
        elif self.vtype == 'age':
            if not isinstance(sentinel, datetime):
                sentinel = datetime.now(tz=tzutc()) - timedelta(sentinel)

            if not isinstance(value, datetime):
                value = parse(value)
            # Reverse the age comparison, we want to compare the value being
            # greater than the sentinel typically. Else the syntax for age
            # comparisons is intuitively wrong.
            return value, sentinel

        elif self.vtype == 'cidr_size':
            for i in value:
                v = parse_cidrs(i)
            return sentinel, v

        # Allows for expiration filtering, for events in the future as opposed
        # to events in the past which age filtering allows for.
        elif self.vtype == 'expiration':
            if not isinstance(sentinel, datetime):
                sentinel = datetime.now(tz=tzutc()) + timedelta(sentinel)

            if not isinstance(value, datetime):
                value = parse(value)

            return sentinel, value
        return sentinel, value


class AgeFilter(Filter):
    """Automatically filter resources older than a given date.
    """
    threshold_date = None

    # The name of attribute to compare to threshold; must override in subclass
    date_attribute = None

    schema = None

    def validate(self):
        if not self.date_attribute:
            raise NotImplementedError(
                "date_attribute must be overriden in subclass")
        return self

    def get_resource_date(self, i):
        v = i[self.date_attribute]
        if not isinstance(v, datetime):
            v = parse(v)
        if not v.tzinfo:
            v = v.replace(tzinfo=tzutc())
        return v

    def __call__(self, i):
        if not self.threshold_date:
            days = self.data.get('days', 60)
            n = datetime.now(tz=tzutc())
            self.threshold_date = n - timedelta(days)
        v = self.get_resource_date(i)
        op = OPERATORS[self.data.get('op', 'greater-than')]
        return op(self.threshold_date, v)


class EventFilter(ValueFilter):
    """Filter against a cloudwatch event associated to a resource type."""

    schema = type_schema('event', rinherit=ValueFilter.schema)

    def validate(self):
        if 'mode' not in self.manager.data:
            raise FilterValidationError(
                "Event filters can only be used with lambda policies")
        return self

    def process(self, resources, event=None):
        if event is None:
            return resources
        if self(event):
            return resources
        return []
<|MERGE_RESOLUTION|>--- conflicted
+++ resolved
@@ -27,12 +27,8 @@
 
 from c7n.executor import ThreadPoolExecutor
 from c7n.registry import PluginRegistry
-<<<<<<< HEAD
+from c7n.resolver import ValuesFrom
 from c7n.utils import set_annotation, type_schema, parse_cidrs
-=======
-from c7n.resolver import ValuesFrom
-from c7n.utils import set_annotation, type_schema
->>>>>>> f426a60b
 
 
 class FilterValidationError(Exception): pass
