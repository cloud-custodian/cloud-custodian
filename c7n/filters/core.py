--- conflicted
+++ resolved
@@ -291,25 +291,11 @@
         if i is None:
             return False
 
-        # Value extract
-<<<<<<< HEAD
+        # value extract
         r = self.get_resource_value(self.k, i)
-=======
-        if self.k.startswith('tag:'):
-            tk = self.k.split(':', 1)[1]
-            r = None
-            for t in i.get("Tags", []):
-                if t.get('Key') == tk:
-                    r = t.get('Value')
-                    break
-        elif '.' not in self.k and '[' not in self.k and '(' not in self.k:
-            r = i.get(self.k)
-        elif self.expr:
-            r = self.expr.search(i)
-        else:
-            self.expr = jmespath.compile(self.k)
-            r = self.expr.search(i)
->>>>>>> fe693c84
+
+        if self.op in ('in', 'not-in') and r is None:
+            r = ()
 
         # value type conversion
         if self.vtype is not None:
