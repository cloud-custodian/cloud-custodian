# Copyright 2016-2017 Capital One Services, LLC
#
# Licensed under the Apache License, Version 2.0 (the "License");
# you may not use this file except in compliance with the License.
# You may obtain a copy of the License at
#
# http://www.apache.org/licenses/LICENSE-2.0
#
# Unless required by applicable law or agreed to in writing, software
# distributed under the License is distributed on an "AS IS" BASIS,
# WITHOUT WARRANTIES OR CONDITIONS OF ANY KIND, either express or implied.
# See the License for the specific language governing permissions and
# limitations under the License.
from .core import (
    ANNOTATION_KEY,
    FilterValidationError,
    OPERATORS,
    FilterRegistry,
    Filter,
    Or,
    And,
    Not,
    ValueFilter,
    AgeFilter,
    EventFilter,)
from .config import ConfigCompliance
from .health import HealthEventFilter
<<<<<<< HEAD
from .iamaccess import (
    CrossAccountAccessFilter, 
    PolicyChecker, 
    PolicyStatementFilter
)
=======
from .iamaccess import CrossAccountAccessFilter, PolicyChecker
from .iamanalyzer import AccessAnalyzer
>>>>>>> 1b40e4e7
from .metrics import MetricsFilter, ShieldMetrics
from .vpc import DefaultVpcBase<|MERGE_RESOLUTION|>--- conflicted
+++ resolved
@@ -25,15 +25,11 @@
     EventFilter,)
 from .config import ConfigCompliance
 from .health import HealthEventFilter
-<<<<<<< HEAD
 from .iamaccess import (
     CrossAccountAccessFilter, 
     PolicyChecker, 
     PolicyStatementFilter
 )
-=======
-from .iamaccess import CrossAccountAccessFilter, PolicyChecker
 from .iamanalyzer import AccessAnalyzer
->>>>>>> 1b40e4e7
 from .metrics import MetricsFilter, ShieldMetrics
 from .vpc import DefaultVpcBase