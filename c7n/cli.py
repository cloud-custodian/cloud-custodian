--- conflicted
+++ resolved
@@ -151,11 +151,7 @@
 
 def _report_options(p):
     """ Add options specific to the report subcommand. """
-<<<<<<< HEAD
-    _default_options(p, blacklist=['cache', 'log-group'])
-=======
-    _default_options(p, blacklist=['region', 'cache', 'log-group', 'quiet'])
->>>>>>> 42540835
+    _default_options(p, blacklist=['cache', 'log-group', 'quiet'])
     p.add_argument(
         '--days', type=float, default=1,
         help="Number of days of history to consider")
