--- conflicted
+++ resolved
@@ -28,17 +28,15 @@
 from datetime import datetime
 from dateutil.parser import parse as date_parse
 
-<<<<<<< HEAD
-# DeprecationWarning is ignored by default.  Enable it
-warnings.simplefilter('always', DeprecationWarning)
-=======
 try:
     from setproctitle import setproctitle
 except ImportError:
     setproctitle = lambda t: None
 
 from c7n.commands import schema_completer
->>>>>>> 56f85df3
+
+# DeprecationWarning is ignored by default.  Enable it
+warnings.simplefilter('always', DeprecationWarning)
 
 DEFAULT_REGION = 'us-east-1'
 
