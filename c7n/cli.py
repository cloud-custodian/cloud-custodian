--- conflicted
+++ resolved
@@ -116,8 +116,6 @@
 
 
 def _default_account_id(options):
-<<<<<<< HEAD
-=======
     if options.assume_role:
         try:
             options.account_id = options.assume_role.split(':')[4]
@@ -126,7 +124,6 @@
             pass
 
     profile = getattr(options, 'profile', None)
->>>>>>> 57ad1d16
     try:
         session = utils.get_profile_session(options)
         options.account_id = get_account_id_from_sts(session)
