--- conflicted
+++ resolved
@@ -80,14 +80,12 @@
         if name in self._factories:
             del self._factories[name]
 
-<<<<<<< HEAD
     def notify(self, event, key=None):
         for subscriber in self._subscribers[event]:
             subscriber(self, key)
-=======
+
     def __getitem__(self, name):
         return self.get(name)
->>>>>>> b75cbae3
 
     def get(self, name):
         return self._factories.get(name)
