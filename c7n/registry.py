--- conflicted
+++ resolved
@@ -52,39 +52,26 @@
     def __init__(self, plugin_type):
         self.plugin_type = plugin_type
         self._factories = {}
-<<<<<<< HEAD
-        self._subscribers = []
-=======
         self._subscribers = {x: [] for x in self.EVENTS}
 
     def subscribe(self, event, func):
         if event not in self.EVENTS:
             raise ValueError('Invalid event')
-
         self._subscribers[event].append(func)
->>>>>>> abb2f599
 
     def register(self, name, klass=None):
         # invoked as function
         if klass:
             klass.type = name
             self._factories[name] = klass
-<<<<<<< HEAD
-            self.notify(name, klass)
-=======
             self.notify(self.EVENT_REGISTER, klass)
->>>>>>> abb2f599
             return klass
 
         # invoked as class decorator
         def _register_class(klass):
             self._factories[name] = klass
             klass.type = name
-<<<<<<< HEAD
-            self.notify(name, klass)
-=======
             self.notify(self.EVENT_REGISTER, klass)
->>>>>>> abb2f599
             return klass
         return _register_class
 
@@ -108,13 +95,6 @@
     def items(self):
         return self._factories.items()
 
-    def subscribe(self, callback):
-        self._subscribers.append(callback)
-
-    def notify(self, name, klass):
-        for s in self._subscribers:
-            s(name, klass)
-
     def load_plugins(self):
         """ Load external plugins.
 
