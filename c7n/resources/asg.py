# Copyright 2015-2017 Capital One Services, LLC
#
# Licensed under the Apache License, Version 2.0 (the "License");
# you may not use this file except in compliance with the License.
# You may obtain a copy of the License at
#
# http://www.apache.org/licenses/LICENSE-2.0
#
# Unless required by applicable law or agreed to in writing, software
# distributed under the License is distributed on an "AS IS" BASIS,
# WITHOUT WARRANTIES OR CONDITIONS OF ANY KIND, either express or implied.
# See the License for the specific language governing permissions and
# limitations under the License.
from __future__ import absolute_import, division, print_function, unicode_literals

from botocore.client import ClientError

from collections import Counter
from concurrent.futures import as_completed

from datetime import datetime, timedelta
from dateutil import zoneinfo
from dateutil.parser import parse

import base64
import logging
import itertools
import time
import zlib

from c7n.actions import Action, ActionRegistry
from c7n.exceptions import PolicyValidationError
from c7n.filters import (
    FilterRegistry, ValueFilter, AgeFilter, Filter,
    OPERATORS)
from c7n.filters.offhours import OffHour, OnHour, Time
import c7n.filters.vpc as net_filters

from c7n.manager import resources
from c7n import query
from c7n.tags import TagActionFilter, DEFAULT_TAG, TagCountFilter, TagTrim
from c7n.utils import (
    local_session, type_schema, chunks, get_retry, worker)


from .ec2 import deserialize_user_data

log = logging.getLogger('custodian.asg')

filters = FilterRegistry('asg.filters')
actions = ActionRegistry('asg.actions')

filters.register('offhour', OffHour)
filters.register('onhour', OnHour)
filters.register('tag-count', TagCountFilter)
filters.register('marked-for-op', TagActionFilter)


@resources.register('asg')
class ASG(query.QueryResourceManager):

    class resource_type(object):
        service = 'autoscaling'
        type = 'autoScalingGroup'
        id = name = 'AutoScalingGroupName'
        date = 'CreatedTime'
        dimension = 'AutoScalingGroupName'
        enum_spec = ('describe_auto_scaling_groups', 'AutoScalingGroups', None)
        filter_name = 'AutoScalingGroupNames'
        filter_type = 'list'
        config_type = 'AWS::AutoScaling::AutoScalingGroup'

        default_report_fields = (
            'AutoScalingGroupName',
            'CreatedTime',
            'LaunchConfigurationName',
            'count:Instances',
            'DesiredCapacity',
            'HealthCheckType',
            'list:LoadBalancerNames',
        )

    filter_registry = filters
    action_registry = actions

    retry = staticmethod(get_retry(('ResourceInUse', 'Throttling',)))


class LaunchConfigFilterBase(object):
    """Mixin base class for querying asg launch configs."""

    permissions = ("autoscaling:DescribeLaunchConfigurations",)
    configs = None

    def initialize(self, asgs):
        """Get launch configs for the set of asgs"""
        config_names = set()
        skip = []

        for a in asgs:
            # Per https://github.com/capitalone/cloud-custodian/issues/143
            if 'LaunchConfigurationName' not in a:
                skip.append(a)
                continue
            config_names.add(a['LaunchConfigurationName'])

        for a in skip:
            asgs.remove(a)

        self.configs = {}
        self.log.debug(
            "Querying launch configs for filter %s",
            self.__class__.__name__)

        lc_resources = self.manager.get_resource_manager('launch-config')
        if len(config_names) < 5:
            configs = lc_resources.get_resources(list(config_names))
        else:
            configs = lc_resources.resources()
        self.configs = {
            cfg['LaunchConfigurationName']: cfg for cfg in configs
            if cfg['LaunchConfigurationName'] in config_names}


@filters.register('security-group')
class SecurityGroupFilter(
        net_filters.SecurityGroupFilter, LaunchConfigFilterBase):

    RelatedIdsExpression = ""

    def get_permissions(self):
        return ("autoscaling:DescribeLaunchConfigurations",
                "ec2:DescribeSecurityGroups",)

    def get_related_ids(self, asgs):
        group_ids = set()
        for asg in asgs:
            cfg = self.configs.get(asg['LaunchConfigurationName'])
            group_ids.update(cfg.get('SecurityGroups', ()))
        return group_ids

    def process(self, asgs, event=None):
        self.initialize(asgs)
        return super(SecurityGroupFilter, self).process(asgs, event)


@filters.register('subnet')
class SubnetFilter(net_filters.SubnetFilter):

    RelatedIdsExpression = ""

    def get_related_ids(self, asgs):
        subnet_ids = set()
        for asg in asgs:
            subnet_ids.update(
                [sid.strip() for sid in asg.get('VPCZoneIdentifier', '').split(',')])
        return subnet_ids


filters.register('network-location', net_filters.NetworkLocation)


@filters.register('launch-config')
class LaunchConfigFilter(ValueFilter, LaunchConfigFilterBase):
    """Filter asg by launch config attributes.

    :example:

    .. code-block:: yaml

        policies:
          - name: launch-configs-with-public-address
            resource: asg
            filters:
              - type: launch-config
                key: AssociatePublicIpAddress
                value: true
    """
    schema = type_schema(
        'launch-config', rinherit=ValueFilter.schema)
    permissions = ("autoscaling:DescribeLaunchConfigurations",)

    def process(self, asgs, event=None):
        self.initialize(asgs)
        return super(LaunchConfigFilter, self).process(asgs, event)

    def __call__(self, asg):
        # Active launch configs can be deleted..
        cfg = self.configs.get(asg['LaunchConfigurationName'])
        return self.match(cfg)


class ConfigValidFilter(Filter, LaunchConfigFilterBase):

    def get_permissions(self):
        return list(itertools.chain([
            self.manager.get_resource_manager(m).get_permissions()
            for m in ('subnet', 'security-group', 'key-pair', 'elb',
                      'app-elb-target-group', 'ebs-snapshot', 'ami')]))

    def validate(self):
        if self.manager.data.get('mode'):
            raise PolicyValidationError(
                "invalid-config makes too many queries to be run in lambda")
        return self

    def initialize(self, asgs):
        super(ConfigValidFilter, self).initialize(asgs)
        # pylint: disable=attribute-defined-outside-init
        self.subnets = self.get_subnets()
        self.security_groups = self.get_security_groups()
        self.key_pairs = self.get_key_pairs()
        self.elbs = self.get_elbs()
        self.appelb_target_groups = self.get_appelb_target_groups()
        self.snapshots = self.get_snapshots()
        self.images, self.image_snaps = self.get_images()

    def get_subnets(self):
        manager = self.manager.get_resource_manager('subnet')
        return set([s['SubnetId'] for s in manager.resources()])

    def get_security_groups(self):
        manager = self.manager.get_resource_manager('security-group')
        return set([s['GroupId'] for s in manager.resources()])

    def get_key_pairs(self):
        manager = self.manager.get_resource_manager('key-pair')
        return set([k['KeyName'] for k in manager.resources()])

    def get_elbs(self):
        manager = self.manager.get_resource_manager('elb')
        return set([e['LoadBalancerName'] for e in manager.resources()])

    def get_appelb_target_groups(self):
        manager = self.manager.get_resource_manager('app-elb-target-group')
        return set([a['TargetGroupArn'] for a in manager.resources()])

    def get_images(self):
        manager = self.manager.get_resource_manager('ami')
        images = set()
        image_snaps = set()
        image_ids = list({lc['ImageId'] for lc in self.configs.values()})

        # Pull account images, we should be able to utilize cached values,
        # drawn down the image population to just images not in the account.
        account_images = [
            i for i in manager.resources() if i['ImageId'] in image_ids]
        account_image_ids = {i['ImageId'] for i in account_images}
        image_ids = [image_id for image_id in image_ids
                     if image_id not in account_image_ids]

        # To pull third party images, we explicitly use a describe
        # source without any cache.
        #
        # Can't use a config source since it won't have state for
        # third party ami, we auto propagate source normally, so we
        # explicitly pull a describe source. Can't use a cache either
        # as their not in the account.
        #
        while image_ids:
            try:
                amis = manager.get_source('describe').get_resources(
                    image_ids, cache=False)
                account_images.extend(amis)
                break
            except ClientError as e:
                msg = e.response['Error']['Message']
                if e.response['Error']['Code'] != 'InvalidAMIID.NotFound':
                    raise
                for n in msg[msg.find('[') + 1: msg.find(']')].split(','):
                    image_ids.remove(n.strip())

        for a in account_images:
            images.add(a['ImageId'])
            # Capture any snapshots, images strongly reference their
            # snapshots, and some of these will be third party in the
            # case of a third party image.
            for bd in a.get('BlockDeviceMappings', ()):
                if 'Ebs' not in bd or 'SnapshotId' not in bd['Ebs']:
                    continue
                image_snaps.add(bd['Ebs']['SnapshotId'].strip())

        return images, image_snaps

    def get_snapshots(self):
        manager = self.manager.get_resource_manager('ebs-snapshot')
        return set([s['SnapshotId'] for s in manager.resources()])

    def process(self, asgs, event=None):
        self.initialize(asgs)
        return super(ConfigValidFilter, self).process(asgs, event)

    def get_asg_errors(self, asg):
        errors = []
        subnets = asg.get('VPCZoneIdentifier', '').split(',')

        for subnet in subnets:
            subnet = subnet.strip()
            if subnet not in self.subnets:
                errors.append(('invalid-subnet', subnet))

        for elb in asg['LoadBalancerNames']:
            elb = elb.strip()
            if elb not in self.elbs:
                errors.append(('invalid-elb', elb))

        for appelb_target in asg.get('TargetGroupARNs', []):
            appelb_target = appelb_target.strip()
            if appelb_target not in self.appelb_target_groups:
                errors.append(('invalid-appelb-target-group', appelb_target))

        cfg_id = asg.get(
            'LaunchConfigurationName', asg['AutoScalingGroupName'])
        cfg_id = cfg_id.strip()

        cfg = self.configs.get(cfg_id)

        if cfg is None:
            errors.append(('invalid-config', cfg_id))
            self.log.debug(
                "asg:%s no launch config found" % asg['AutoScalingGroupName'])
            asg['Invalid'] = errors
            return True

        for sg in cfg['SecurityGroups']:
            sg = sg.strip()
            if sg not in self.security_groups:
                errors.append(('invalid-security-group', sg))

        if cfg['KeyName'] and cfg['KeyName'].strip() not in self.key_pairs:
            errors.append(('invalid-key-pair', cfg['KeyName']))

        if cfg['ImageId'].strip() not in self.images:
            errors.append(('invalid-image', cfg['ImageId']))

        for bd in cfg['BlockDeviceMappings']:
            if 'Ebs' not in bd or 'SnapshotId' not in bd['Ebs']:
                continue
            snapshot_id = bd['Ebs']['SnapshotId'].strip()
            if snapshot_id in self.image_snaps:
                continue
            if snapshot_id not in self.snapshots:
                errors.append(('invalid-snapshot', bd['Ebs']['SnapshotId']))
        return errors


@filters.register('valid')
class ValidConfigFilter(ConfigValidFilter):
    """Filters autoscale groups to find those that are structurally valid.

    This operates as the inverse of the invalid filter for multi-step
    workflows.

    See details on the invalid filter for a list of checks made.

    :example:

        .. code-base: yaml

            policies:
              - name: asg-valid-config
                resource: asg
                filters:
                  - valid
    """

    schema = type_schema('valid')

    def __call__(self, asg):
        errors = self.get_asg_errors(asg)
        return not bool(errors)


@filters.register('invalid')
class InvalidConfigFilter(ConfigValidFilter):
    """Filter autoscale groups to find those that are structurally invalid.

    Structurally invalid means that the auto scale group will not be able
    to launch an instance succesfully as the configuration has

    - invalid subnets
    - invalid security groups
    - invalid key pair name
    - invalid launch config volume snapshots
    - invalid amis
    - invalid health check elb (slower)

    Internally this tries to reuse other resource managers for better
    cache utilization.

    :example:

        .. code-base: yaml

            policies:
              - name: asg-invalid-config
                resource: asg
                filters:
                  - invalid
    """
    schema = type_schema('invalid')

    def __call__(self, asg):
        errors = self.get_asg_errors(asg)
        if errors:
            asg['Invalid'] = errors
            return True


@filters.register('not-encrypted')
class NotEncryptedFilter(Filter, LaunchConfigFilterBase):
    """Check if an ASG is configured to have unencrypted volumes.

    Checks both the ami snapshots and the launch configuration.

    :example:

    .. code-block:: yaml

            policies:
              - name: asg-unencrypted
                resource: asg
                filters:
                  - type: not-encrypted
                    exclude_image: true
    """
    schema = type_schema('not-encrypted', exclude_image={'type': 'boolean'})
    permissions = (
        'ec2:DescribeImages',
        'ec2:DescribeSnapshots',
        'autoscaling:DescribeLaunchConfigurations')

    images = unencrypted_configs = unencrypted_images = None

    # TODO: resource-manager, notfound err mgr

    def process(self, asgs, event=None):
        self.initialize(asgs)
        return super(NotEncryptedFilter, self).process(asgs, event)

    def __call__(self, asg):
        cfg = self.configs.get(asg['LaunchConfigurationName'])
        if not cfg:
            self.log.warning(
                "ASG %s instances: %d has missing config: %s",
                asg['AutoScalingGroupName'], len(asg['Instances']),
                asg['LaunchConfigurationName'])
            return False
        unencrypted = []
        if (not self.data.get('exclude_image') and cfg['ImageId'] in self.unencrypted_images):
            unencrypted.append('Image')
        if cfg['LaunchConfigurationName'] in self.unencrypted_configs:
            unencrypted.append('LaunchConfig')
        if unencrypted:
            asg['Unencrypted'] = unencrypted
        return bool(unencrypted)

    def initialize(self, asgs):
        super(NotEncryptedFilter, self).initialize(asgs)
        ec2 = local_session(self.manager.session_factory).client('ec2')
        self.unencrypted_images = self.get_unencrypted_images(ec2)
        self.unencrypted_configs = self.get_unencrypted_configs(ec2)

    def _fetch_images(self, ec2, image_ids):
        while True:
            try:
                return ec2.describe_images(ImageIds=list(image_ids))
            except ClientError as e:
                if e.response['Error']['Code'] == 'InvalidAMIID.NotFound':
                    msg = e.response['Error']['Message']
                    e_ami_ids = [
                        e_ami_id.strip() for e_ami_id
                        in msg[msg.find("'[") + 2:msg.rfind("]'")].split(',')]
                    self.log.warning(
                        "asg:not-encrypted filter image not found %s",
                        e_ami_ids)
                    for e_ami_id in e_ami_ids:
                        image_ids.remove(e_ami_id)
                    continue
                raise

    def get_unencrypted_images(self, ec2):
        """retrieve images which have unencrypted snapshots referenced."""
        image_ids = set()
        for cfg in self.configs.values():
            image_ids.add(cfg['ImageId'])

        self.log.debug("querying %d images", len(image_ids))
        results = self._fetch_images(ec2, image_ids)
        self.images = {i['ImageId']: i for i in results['Images']}

        unencrypted_images = set()
        for i in self.images.values():
            for bd in i['BlockDeviceMappings']:
                if 'Ebs' in bd and not bd['Ebs'].get('Encrypted'):
                    unencrypted_images.add(i['ImageId'])
                    break
        return unencrypted_images

    def get_unencrypted_configs(self, ec2):
        """retrieve configs that have unencrypted ebs voluems referenced."""
        unencrypted_configs = set()
        snaps = {}
        for cid, c in self.configs.items():
            image = self.images.get(c['ImageId'])
            # image deregistered/unavailable
            if image is not None:
                image_block_devs = {
                    bd['DeviceName']: bd['Ebs']
                    for bd in image['BlockDeviceMappings'] if 'Ebs' in bd}
            else:
                image_block_devs = {}
            for bd in c['BlockDeviceMappings']:
                if 'Ebs' not in bd:
                    continue
                # Launch configs can shadow image devices, images have
                # precedence.
                if bd['DeviceName'] in image_block_devs:
                    continue
                if 'SnapshotId' in bd['Ebs']:
                    snaps.setdefault(
                        bd['Ebs']['SnapshotId'].strip(), []).append(cid)
                elif not bd['Ebs'].get('Encrypted'):
                    unencrypted_configs.add(cid)
        if not snaps:
            return unencrypted_configs

        self.log.debug("querying %d snapshots", len(snaps))
        for s in self.get_snapshots(ec2, list(snaps.keys())):
            if not s.get('Encrypted'):
                unencrypted_configs.update(snaps[s['SnapshotId']])
        return unencrypted_configs

    def get_snapshots(self, ec2, snap_ids):
        """get snapshots corresponding to id, but tolerant of invalid id's."""
        while snap_ids:
            try:
                result = ec2.describe_snapshots(SnapshotIds=snap_ids)
            except ClientError as e:
                bad_snap = NotEncryptedFilter.get_bad_snapshot(e)
                if bad_snap:
                    snap_ids.remove(bad_snap)
                    continue
                raise
            else:
                return result.get('Snapshots', ())
        return ()

    @staticmethod
    def get_bad_snapshot(e):
        """Handle various client side errors when describing snapshots"""
        msg = e.response['Error']['Message']
        error = e.response['Error']['Code']
        e_snap_id = None
        if error == 'InvalidSnapshot.NotFound':
            e_snap_id = msg[msg.find("'") + 1:msg.rfind("'")]
            log.warning("Snapshot not found %s" % e_snap_id)
        elif error == 'InvalidSnapshotID.Malformed':
            e_snap_id = msg[msg.find('"') + 1:msg.rfind('"')]
            log.warning("Snapshot id malformed %s" % e_snap_id)
        return e_snap_id


@filters.register('image-age')
class ImageAgeFilter(AgeFilter, LaunchConfigFilterBase):
    """Filter asg by image age (in days).

    :example:

    .. code-block:: yaml

            policies:
              - name: asg-older-image
                resource: asg
                filters:
                  - type: image-age
                    days: 90
                    op: ge
    """
    permissions = (
        "ec2:DescribeImages",
        "autoscaling:DescribeLaunchConfigurations")

    date_attribute = "CreationDate"
    schema = type_schema(
        'image-age',
        op={'type': 'string', 'enum': list(OPERATORS.keys())},
        days={'type': 'number'})

    def process(self, asgs, event=None):
        self.initialize(asgs)
        return super(ImageAgeFilter, self).process(asgs, event)

    def initialize(self, asgs):
        super(ImageAgeFilter, self).initialize(asgs)
        image_ids = set()
        for cfg in self.configs.values():
            image_ids.add(cfg['ImageId'])
        results = self.manager.get_resource_manager('ami').resources()
        self.images = {i['ImageId']: i for i in results}

    def get_resource_date(self, i):
        cfg = self.configs[i['LaunchConfigurationName']]
        ami = self.images.get(cfg['ImageId'], {})
        return parse(ami.get(
            self.date_attribute, "2000-01-01T01:01:01.000Z"))


@filters.register('image')
class ImageFilter(ValueFilter, LaunchConfigFilterBase):
    """Filter asg by image

    :example:

    .. code-block:: yaml

        policies:
          - name: non-windows-asg
            resource: asg
            filters:
              - type: image
                key: Platform
                value: Windows
                op: ne
    """
    permissions = (
        "ec2:DescribeImages",
        "autoscaling:DescribeLaunchConfigurations")

    schema = type_schema('image', rinherit=ValueFilter.schema)

    def process(self, asgs, event=None):
        self.initialize(asgs)
        return super(ImageFilter, self).process(asgs, event)

    def initialize(self, asgs):
        super(ImageFilter, self).initialize(asgs)
        image_ids = set()
        for cfg in self.configs.values():
            image_ids.add(cfg['ImageId'])
        results = self.manager.get_resource_manager('ami').resources()
        base_image_map = {i['ImageId']: i for i in results}
        resources = {i: base_image_map[i] for i in image_ids if i in base_image_map}
        missing = list(set(image_ids) - set(resources.keys()))
        if missing:
            loaded = self.manager.get_resource_manager('ami').get_resources(missing, False)
            resources.update({image['ImageId']: image for image in loaded})
        self.images = resources

    def __call__(self, i):
        cfg = self.configs[i['LaunchConfigurationName']]
        image = self.images.get(cfg['ImageId'], {})
        # Finally, if we have no image...
        if not image:
            self.log.warning(
                "Could not locate image for instance:%s ami:%s" % (
                    i['InstanceId'], i["ImageId"]))
            # Match instead on empty skeleton?
            return False
        return self.match(image)


@filters.register('vpc-id')
class VpcIdFilter(ValueFilter):
    """Filters ASG based on the VpcId

    This filter is available as a ValueFilter as the vpc-id is not natively
    associated to the results from describing the autoscaling groups.

    :example:

    .. code-block:: yaml

        policies:
          - name: asg-vpc-xyz
            resource: asg
            filters:
              - type: vpc-id
                value: vpc-12ab34cd
    """

    schema = type_schema(
        'vpc-id', rinherit=ValueFilter.schema)
    schema['properties'].pop('key')
    permissions = ('ec2:DescribeSubnets',)

    # TODO: annotation

    def __init__(self, data, manager=None):
        super(VpcIdFilter, self).__init__(data, manager)
        self.data['key'] = 'VpcId'

    def process(self, asgs, event=None):
        subnets = {}
        for a in asgs:
            subnet_ids = a.get('VPCZoneIdentifier', '')
            if not subnet_ids:
                continue
            subnets.setdefault(subnet_ids.split(',')[0], []).append(a)

        subnet_manager = self.manager.get_resource_manager('subnet')
        # Invalid subnets on asgs happen, so query all
        all_subnets = {s['SubnetId']: s for s in subnet_manager.resources()}

        for s, s_asgs in subnets.items():
            if s not in all_subnets:
                self.log.warning(
                    "invalid subnet %s for asgs: %s",
                    s, [a['AutoScalingGroupName'] for a in s_asgs])
                continue
            for a in s_asgs:
                a['VpcId'] = all_subnets[s]['VpcId']
        return super(VpcIdFilter, self).process(asgs)


@filters.register('progagated-tags')
class PropagatedTagFilter(Filter):
    """Filter ASG based on propagated tags

    This filter is designed to find all autoscaling groups that have a list
    of tag keys (provided) that are set to propagate to new instances. Using
    this will allow for easy validation of asg tag sets are in place across an
    account for compliance.

    :example:

        .. code-block: yaml

            policies:
              - name: asg-non-propagated-tags
                resource: asg
                filters:
                  - type: propagated-tags
                    keys: ["ABC", "BCD"]
                    match: false
                    propagate: true
    """
    schema = type_schema(
        'progagated-tags',
        keys={'type': 'array', 'items': {'type': 'string'}},
        match={'type': 'boolean'},
        propagate={'type': 'boolean'})
    permissions = (
        "autoscaling:DescribeLaunchConfigurations",
        "autoscaling:DescribeAutoScalingGroups")

    def process(self, asgs, event=None):
        keys = self.data.get('keys', [])
        match = self.data.get('match', True)
        results = []
        for asg in asgs:
            if self.data.get('propagate', True):
                tags = [t['Key'] for t in asg.get('Tags', []) if t[
                    'Key'] in keys and t['PropagateAtLaunch']]
                if match and all(k in tags for k in keys):
                    results.append(asg)
                if not match and not all(k in tags for k in keys):
                    results.append(asg)
            else:
                tags = [t['Key'] for t in asg.get('Tags', []) if t[
                    'Key'] in keys and not t['PropagateAtLaunch']]
                if match and all(k in tags for k in keys):
                    results.append(asg)
                if not match and not all(k in tags for k in keys):
                    results.append(asg)
        return results


@actions.register('tag-trim')
class GroupTagTrim(TagTrim):
    """Action to trim the number of tags to avoid hitting tag limits

    :example:

    .. code-block:: yaml

            policies:
              - name: asg-tag-trim
                resource: asg
                filters:
                  - type: tag-count
                    count: 10
                actions:
                  - type: tag-trim
                    space: 1
                    preserve:
                      - OwnerName
                      - OwnerContact
    """

    max_tag_count = 10
    permissions = ('autoscaling:DeleteTags',)

    def process_tag_removal(self, resource, candidates):
        client = local_session(
            self.manager.session_factory).client('autoscaling')
        tags = []
        for t in candidates:
            tags.append(
                dict(Key=t, ResourceType='auto-scaling-group',
                     ResourceId=resource['AutoScalingGroupName']))
        client.delete_tags(Tags=tags)


@filters.register('capacity-delta')
class CapacityDelta(Filter):
    """Filter returns ASG that have less instances than desired or required

    :example:

    .. code-block:: yaml

            policies:
              - name: asg-capacity-delta
                resource: asg
                filters:
                  - capacity-delta
    """

    schema = type_schema('capacity-delta')

    def process(self, asgs, event=None):
        return [a for a in asgs
                if len(a['Instances']) < a['DesiredCapacity'] or
                len(a['Instances']) < a['MinSize']]


@filters.register('user-data')
class UserDataFilter(ValueFilter, LaunchConfigFilterBase):

    schema = type_schema('user-data', rinherit=ValueFilter.schema)
    batch_size = 50
    annotation = 'c7n:user-data'

<<<<<<< HEAD
    def validate(self):
        return self

=======
>>>>>>> c26d27c8
    def get_permissions(self):
        return self.manager.get_resource_manager('asg').get_permissions()

    def process(self, asgs, event=None):
        '''
        Get list of autoscaling groups whose launch configs match the user-data filter.
        Note: Since this is an autoscaling filter, this won't match unused launch configs.
        :param launch_configs: List of launch configurations
        :param event: Event
        :return: List of ASG's with matching launch configs
        '''

        self.data['key'] = '"c7n:user-data"'
        results = []
        super(UserDataFilter, self).initialize(asgs)

        for asg in asgs:
            launch_config = self.configs.get(asg['LaunchConfigurationName'])
            if self.annotation not in launch_config:
                if not launch_config['UserData']:
<<<<<<< HEAD
                    asg[self.annotation] = None
                else:
                    asg[self.annotation] = deserialize_user_data(
                        launch_config['UserData'])
=======
                    launch_config[self.annotation] = None
                else:
                    data = base64.b64decode(launch_config['UserData'])
                    try:
                        asg[self.annotation] = data.decode('utf8')
                    except UnicodeDecodeError:
                        asg[self.annotation] = zlib.decompress(
                            data, 16).decode('utf8')
>>>>>>> c26d27c8
            if self.match(asg):
                results.append(asg)
            return results


@actions.register('resize')
class Resize(Action):
    """Action to resize the min/max/desired instances in an ASG

    There are several ways to use this action:

    1. set min/desired to current running instances

    .. code-block:: yaml

            policies:
              - name: asg-resize
                resource: asg
                filters:
                  - capacity-delta
                actions:
                  - type: resize
                    desired-size: "current"

    2. apply a fixed resize of min, max or desired, optionally saving the
       previous values to a named tag (for restoring later):

    .. code-block:: yaml

            policies:
              - name: offhours-asg-off
                resource: asg
                filters:
                  - type: offhour
                    offhour: 19
                    default_tz: bst
                actions:
                  - type: resize
                    min-size: 0
                    desired-size: 0
                    save-options-tag: OffHoursPrevious

    3. restore previous values for min/max/desired from a tag:

    .. code-block:: yaml

            policies:
              - name: offhours-asg-on
                resource: asg
                filters:
                  - type: onhour
                    onhour: 8
                    default_tz: bst
                actions:
                  - type: resize
                    restore-options-tag: OffHoursPrevious

    """

    schema = type_schema(
        'resize',
        **{
            'min-size': {'type': 'integer', 'minimum': 0},
            'max-size': {'type': 'integer', 'minimum': 0},
            'desired-size': {
                "anyOf": [
                    {'enum': ["current"]},
                    {'type': 'integer', 'minimum': 0}
                ]
            },
            # support previous key name with underscore
            'desired_size': {
                "anyOf": [
                    {'enum': ["current"]},
                    {'type': 'integer', 'minimum': 0}
                ]
            },
            'save-options-tag': {'type': 'string'},
            'restore-options-tag': {'type': 'string'},
        }
    )
    permissions = (
        'autoscaling:UpdateAutoScalingGroup',
        'autoscaling:CreateOrUpdateTags'
    )

    def process(self, asgs):
        # ASG parameters to save to/restore from a tag
        asg_params = ['MinSize', 'MaxSize', 'DesiredCapacity']

        # support previous param desired_size when desired-size is not present
        if 'desired_size' in self.data and 'desired-size' not in self.data:
            self.data['desired-size'] = self.data['desired_size']

        client = local_session(self.manager.session_factory).client(
            'autoscaling')
        for a in asgs:
            tag_map = {t['Key']: t['Value'] for t in a.get('Tags', [])}
            update = {}
            current_size = len(a['Instances'])

            if 'restore-options-tag' in self.data:
                # we want to restore all ASG size params from saved data
                log.debug('Want to restore ASG %s size from tag %s' %
                    (a['AutoScalingGroupName'], self.data['restore-options-tag']))
                if self.data['restore-options-tag'] in tag_map:
                    for field in tag_map[self.data['restore-options-tag']].split(';'):
                        (param, value) = field.split('=')
                        if param in asg_params:
                            update[param] = int(value)

            else:
                # we want to resize, parse provided params
                if 'min-size' in self.data:
                    update['MinSize'] = self.data['min-size']

                if 'max-size' in self.data:
                    update['MaxSize'] = self.data['max-size']

                if 'desired-size' in self.data:
                    if self.data['desired-size'] == 'current':
                        update['DesiredCapacity'] = min(current_size, a['DesiredCapacity'])
                        if 'MinSize' not in update:
                            # unless we were given a new value for min_size then
                            # ensure it is at least as low as current_size
                            update['MinSize'] = min(current_size, a['MinSize'])
                    elif type(self.data['desired-size']) == int:
                        update['DesiredCapacity'] = self.data['desired-size']

            if update:
                log.debug('ASG %s size: current=%d, min=%d, max=%d, desired=%d'
                    % (a['AutoScalingGroupName'], current_size, a['MinSize'],
                    a['MaxSize'], a['DesiredCapacity']))

                if 'save-options-tag' in self.data:
                    # save existing ASG params to a tag before changing them
                    log.debug('Saving ASG %s size to tag %s' %
                        (a['AutoScalingGroupName'], self.data['save-options-tag']))
                    tags = [dict(
                        Key=self.data['save-options-tag'],
                        PropagateAtLaunch=False,
                        Value=';'.join({'%s=%d' % (param, a[param]) for param in asg_params}),
                        ResourceId=a['AutoScalingGroupName'],
                        ResourceType='auto-scaling-group',
                    )]
                    self.manager.retry(client.create_or_update_tags, Tags=tags)

                log.debug('Resizing ASG %s with %s' % (a['AutoScalingGroupName'],
                    str(update)))
                self.manager.retry(
                    client.update_auto_scaling_group,
                    AutoScalingGroupName=a['AutoScalingGroupName'],
                    **update)
            else:
                log.debug('nothing to resize')


@actions.register('remove-tag')
@actions.register('untag')
@actions.register('unmark')
class RemoveTag(Action):
    """Action to remove tag/tags from an ASG

    :example:

    .. code-block:: yaml

            policies:
              - name: asg-remove-unnecessary-tags
                resource: asg
                filters:
                  - "tag:UnnecessaryTag": present
                actions:
                  - type: remove-tag
                    key: UnnecessaryTag
    """

    schema = type_schema(
        'remove-tag',
        aliases=('untag', 'unmark'),
        key={'type': 'string'})
    permissions = ('autoscaling:DeleteTags',)
    batch_size = 1

    def process(self, asgs):
        error = False
        key = self.data.get('key', DEFAULT_TAG)
        with self.executor_factory(max_workers=3) as w:
            futures = {}
            for asg_set in chunks(asgs, self.batch_size):
                futures[w.submit(self.process_asg_set, asg_set, key)] = asg_set
            for f in as_completed(futures):
                asg_set = futures[f]
                if f.exception():
                    error = f.exception()
                    self.log.exception(
                        "Exception untagging asg:%s tag:%s error:%s" % (
                            ", ".join([a['AutoScalingGroupName']
                                       for a in asg_set]),
                            self.data.get('key', DEFAULT_TAG),
                            f.exception()))
        if error:
            raise error

    def process_asg_set(self, asgs, key):
        session = local_session(self.manager.session_factory)
        client = session.client('autoscaling')
        tags = [dict(
            Key=key, ResourceType='auto-scaling-group',
            ResourceId=a['AutoScalingGroupName']) for a in asgs]
        self.manager.retry(client.delete_tags, Tags=tags)


@actions.register('tag')
@actions.register('mark')
class Tag(Action):
    """Action to add a tag to an ASG

    The *propagate* parameter can be used to specify that the tag being added
    will need to be propagated down to each ASG instance associated or simply
    to the ASG itself.

    :example:

    .. code-block:: yaml

            policies:
              - name: asg-add-owner-tag
                resource: asg
                filters:
                  - "tag:OwnerName": absent
                actions:
                  - type: tag
                    key: OwnerName
                    value: OwnerName
                    propagate: true
    """

    schema = type_schema(
        'tag',
        key={'type': 'string'},
        value={'type': 'string'},
        # Backwards compatibility
        tag={'type': 'string'},
        msg={'type': 'string'},
        propagate={'type': 'boolean'},
        aliases=('mark',)
    )
    permissions = ('autoscaling:CreateOrUpdateTags',)
    batch_size = 1

    def process(self, asgs):
        key = self.data.get('key', self.data.get('tag', DEFAULT_TAG))
        value = self.data.get(
            'value', self.data.get(
                'msg', 'AutoScaleGroup does not meet policy guidelines'))
        return self.tag(asgs, key, value)

    def tag(self, asgs, key, value):
        error = None
        with self.executor_factory(max_workers=3) as w:
            futures = {}
            for asg_set in chunks(asgs, self.batch_size):
                futures[w.submit(
                    self.process_asg_set, asg_set, key, value)] = asg_set
            for f in as_completed(futures):
                asg_set = futures[f]
                if f.exception():
                    self.log.exception(
                        "Exception untagging tag:%s error:%s asg:%s" % (
                            self.data.get('key', DEFAULT_TAG),
                            f.exception(),
                            ", ".join([a['AutoScalingGroupName']
                                       for a in asg_set])))
        if error:
            raise error

    def process_asg_set(self, asgs, key, value):
        session = local_session(self.manager.session_factory)
        client = session.client('autoscaling')
        propagate = self.data.get('propagate_launch', True)
        tags = [
            dict(Key=key, ResourceType='auto-scaling-group', Value=value,
                 PropagateAtLaunch=propagate,
                 ResourceId=a['AutoScalingGroupName']) for a in asgs]
        self.manager.retry(client.create_or_update_tags, Tags=tags)


@actions.register('propagate-tags')
class PropagateTags(Action):
    """Propagate tags to an asg instances.

    In AWS changing an asg tag does not propagate to instances.

    This action exists to do that, and can also trim older tags
    not present on the asg anymore that are present on instances.


    :example:

    .. code-block:: yaml

            policies:
              - name: asg-propagate-required
                resource: asg
                filters:
                  - "tag:OwnerName": present
                actions:
                  - type: propagate-tags
                    tags:
                      - OwnerName
    """

    schema = type_schema(
        'propagate-tags',
        tags={'type': 'array', 'items': {'type': 'string'}},
        trim={'type': 'boolean'})
    permissions = ('ec2:DeleteTags', 'ec2:CreateTags')

    def validate(self):
        if not isinstance(self.data.get('tags', []), (list, tuple)):
            raise ValueError("No tags specified")
        return self

    def process(self, asgs):
        if not asgs:
            return
        if self.data.get('trim', False):
            self.instance_map = self.get_instance_map(asgs)
        with self.executor_factory(max_workers=10) as w:
            instance_count = sum(list(w.map(self.process_asg, asgs)))
            self.log.info("Applied tags to %d instances" % instance_count)

    def process_asg(self, asg):
        client = local_session(self.manager.session_factory).client('ec2')
        instance_ids = [i['InstanceId'] for i in asg['Instances']]
        tag_map = {t['Key']: t['Value'] for t in asg.get('Tags', [])
                   if t['PropagateAtLaunch'] and not t['Key'].startswith('aws:')}

        if self.data.get('tags'):
            tag_map = {
                k: v for k, v in tag_map.items()
                if k in self.data['tags']}

        tag_set = set(tag_map)
        if self.data.get('trim', False):
            instances = [self.instance_map[i] for i in instance_ids]
            self.prune_instance_tags(client, asg, tag_set, instances)
        if not self.manager.config.dryrun:
            client.create_tags(
                Resources=instance_ids,
                Tags=[{'Key': k, 'Value': v} for k, v in tag_map.items()])
        return len(instance_ids)

    def prune_instance_tags(self, client, asg, tag_set, instances):
        """Remove tags present on all asg instances which are not present
        on the asg.
        """
        instance_tags = Counter()
        instance_count = len(instances)

        remove_tags = []
        extra_tags = []

        for i in instances:
            instance_tags.update([
                t['Key'] for t in i['Tags']
                if not t['Key'].startswith('aws:')])
        for k, v in instance_tags.items():
            if not v >= instance_count:
                extra_tags.append(k)
                continue
            if k not in tag_set:
                remove_tags.append(k)

        if remove_tags:
            log.debug("Pruning asg:%s instances:%d of old tags: %s" % (
                asg['AutoScalingGroupName'], instance_count, remove_tags))
        if extra_tags:
            log.debug("Asg: %s has uneven tags population: %s" % (
                asg['AutoScalingGroupName'], instance_tags))
        # Remove orphan tags
        remove_tags.extend(extra_tags)

        if not self.manager.config.dryrun:
            client.delete_tags(
                Resources=[i['InstanceId'] for i in instances],
                Tags=[{'Key': t} for t in remove_tags])

    def get_instance_map(self, asgs):
        instance_ids = [
            i['InstanceId'] for i in
            list(itertools.chain(*[
                g['Instances']
                for g in asgs if g['Instances']]))]
        if not instance_ids:
            return {}
        return {i['InstanceId']: i for i in
                self.manager.get_resource_manager(
                    'ec2').get_resources(instance_ids)}


@actions.register('rename-tag')
class RenameTag(Action):
    """Rename a tag on an AutoScaleGroup.

    :example:

    .. code-block:: yaml

            policies:
              - name: asg-rename-owner-tag
                resource: asg
                filters:
                  - "tag:OwnerNames": present
                actions:
                  - type: rename-tag
                    propagate: true
                    source: OwnerNames
                    dest: OwnerName
    """

    schema = type_schema(
        'rename-tag', required=['source', 'dest'],
        propagate={'type': 'boolean'},
        source={'type': 'string'},
        dest={'type': 'string'})

    def get_permissions(self):
        permissions = (
            'autoscaling:CreateOrUpdateTags',
            'autoscaling:DeleteTags')
        if self.data.get('propagate', True):
            permissions += ('ec2:CreateTags', 'ec2:DeleteTags')
        return permissions

    def process(self, asgs):
        source = self.data.get('source')
        dest = self.data.get('dest')
        count = len(asgs)

        filtered = []
        for a in asgs:
            for t in a.get('Tags'):
                if t['Key'] == source:
                    filtered.append(a)
                    break
        asgs = filtered
        self.log.info("Filtered from %d asgs to %d", count, len(asgs))
        self.log.info(
            "Renaming %s to %s on %d asgs", source, dest, len(filtered))
        with self.executor_factory(max_workers=3) as w:
            list(w.map(self.process_asg, asgs))

    def process_asg(self, asg):
        """Move source tag to destination tag.

        Check tag count on asg
        Create new tag tag
        Delete old tag
        Check tag count on instance
        Create new tag
        Delete old tag
        """
        source_tag = self.data.get('source')
        tag_map = {t['Key']: t for t in asg.get('Tags', [])}
        source = tag_map[source_tag]
        destination_tag = self.data.get('dest')
        propagate = self.data.get('propagate', True)
        client = local_session(
            self.manager.session_factory).client('autoscaling')
        # technically safer to create first, but running into
        # max tags constraints, otherwise.
        #
        # delete_first = len([t for t in tag_map if not t.startswith('aws:')])
        client.delete_tags(Tags=[
            {'ResourceId': asg['AutoScalingGroupName'],
             'ResourceType': 'auto-scaling-group',
             'Key': source_tag,
             'Value': source['Value']}])
        client.create_or_update_tags(Tags=[
            {'ResourceId': asg['AutoScalingGroupName'],
             'ResourceType': 'auto-scaling-group',
             'PropagateAtLaunch': propagate,
             'Key': destination_tag,
             'Value': source['Value']}])
        if propagate:
            self.propagate_instance_tag(source, destination_tag, asg)

    def propagate_instance_tag(self, source, destination_tag, asg):
        client = local_session(self.manager.session_factory).client('ec2')
        client.delete_tags(
            Resources=[i['InstanceId'] for i in asg['Instances']],
            Tags=[{"Key": source['Key']}])
        client.create_tags(
            Resources=[i['InstanceId'] for i in asg['Instances']],
            Tags=[{'Key': destination_tag, 'Value': source['Value']}])


@actions.register('mark-for-op')
class MarkForOp(Tag):
    """Action to create a delayed action for a later date

    :example:

    .. code-block:: yaml

            policies:
              - name: asg-suspend-schedule
                resource: asg
                filters:
                  - type: value
                    key: MinSize
                    value: 2
                actions:
                  - type: mark-for-op
                    tag: custodian_suspend
                    message: "Suspending: {op}@{action_date}"
                    op: suspend
                    days: 7
    """

    schema = type_schema(
        'mark-for-op',
        op={'enum': ['suspend', 'resume', 'delete']},
        key={'type': 'string'},
        tag={'type': 'string'},
        message={'type': 'string'},
        days={'type': 'number', 'minimum': 0},
        hours={'type': 'number', 'minimum': 0})

    default_template = (
        'AutoScaleGroup does not meet org policy: {op}@{action_date}')

    def validate(self):
        self.tz = zoneinfo.gettz(
            Time.TZ_ALIASES.get(self.data.get('tz', 'utc')))
        if not self.tz:
            raise PolicyValidationError(
                "Invalid timezone specified %s on %s" % (self.tz, self.manager.data))
        return self

    def process(self, asgs):
        self.tz = zoneinfo.gettz(
            Time.TZ_ALIASES.get(self.data.get('tz', 'utc')))

        msg_tmpl = self.data.get('message', self.default_template)
        key = self.data.get('key', self.data.get('tag', DEFAULT_TAG))
        op = self.data.get('op', 'suspend')
        days = self.data.get('days', 0)
        hours = self.data.get('hours', 0)

        action_date = self._generate_timestamp(days, hours)
        try:
            msg = msg_tmpl.format(
                op=op, action_date=action_date)
        except Exception:
            self.log.warning("invalid template %s" % msg_tmpl)
            msg = self.default_template.format(
                op=op, action_date=action_date)

        self.log.info("Tagging %d asgs for %s on %s" % (
            len(asgs), op, action_date))
        self.tag(asgs, key, msg)

    def _generate_timestamp(self, days, hours):
        n = datetime.now(tz=self.tz)
        if days == hours == 0:
            # maintains default value of days being 4 if nothing is provided
            days = 4
        action_date = (n + timedelta(days=days, hours=hours))
        if hours > 0:
            action_date_string = action_date.strftime('%Y/%m/%d %H%M %Z')
        else:
            action_date_string = action_date.strftime('%Y/%m/%d')

        return action_date_string


@actions.register('suspend')
class Suspend(Action):
    """Action to suspend ASG processes and instances

    AWS ASG suspend/resume and process docs https://goo.gl/XYtKQ8

    :example:

    .. code-block:: yaml

            policies:
              - name: asg-suspend-processes
                resource: asg
                filters:
                  - "tag:SuspendTag": present
                actions:
                  - type: suspend
    """
    permissions = ("autoscaling:SuspendProcesses", "ec2:StopInstances")

    ASG_PROCESSES = [
        "Launch",
        "Terminate",
        "HealthCheck",
        "ReplaceUnhealthy",
        "AZRebalance",
        "AlarmNotification",
        "ScheduledActions",
        "AddToLoadBalancer"]

    schema = type_schema(
        'suspend',
        exclude={
            'type': 'array',
            'title': 'ASG Processes to not suspend',
            'items': {'enum': ASG_PROCESSES}})

    ASG_PROCESSES = set(ASG_PROCESSES)

    def process(self, asgs):
        with self.executor_factory(max_workers=3) as w:
            list(w.map(self.process_asg, asgs))

    def process_asg(self, asg):
        """Multistep process to stop an asg aprori of setup

        - suspend processes
        - stop instances
        """
        session = local_session(self.manager.session_factory)
        asg_client = session.client('autoscaling')
        processes = list(self.ASG_PROCESSES.difference(
            self.data.get('exclude', ())))

        try:
            self.manager.retry(
                asg_client.suspend_processes,
                ScalingProcesses=processes,
                AutoScalingGroupName=asg['AutoScalingGroupName'])
        except ClientError as e:
            if e.response['Error']['Code'] == 'ValidationError':
                return
            raise
        ec2_client = session.client('ec2')
        try:
            instance_ids = [i['InstanceId'] for i in asg['Instances']]
            if not instance_ids:
                return
            retry = get_retry((
                'RequestLimitExceeded', 'Client.RequestLimitExceeded'))
            retry(ec2_client.stop_instances, InstanceIds=instance_ids)
        except ClientError as e:
            if e.response['Error']['Code'] in (
                    'InvalidInstanceID.NotFound',
                    'IncorrectInstanceState'):
                log.warning("Erroring stopping asg instances %s %s" % (
                    asg['AutoScalingGroupName'], e))
                return
            raise


@actions.register('resume')
class Resume(Action):
    """Resume a suspended autoscale group and its instances

    Parameter 'delay' is the amount of time (in seconds) to wait between
    resuming each instance within the ASG (default value: 30)

    :example:

    .. code-block:: yaml

            policies:
              - name: asg-resume-processes
                resource: asg
                filters:
                  - "tag:Resume": present
                actions:
                  - type: resume
                    delay: 300
    """
    schema = type_schema('resume', delay={'type': 'number'})
    permissions = ("autoscaling:ResumeProcesses", "ec2:StartInstances")

    def process(self, asgs):
        original_count = len(asgs)
        asgs = [a for a in asgs if a['SuspendedProcesses']]
        self.delay = self.data.get('delay', 30)
        self.log.debug("Filtered from %d to %d suspended asgs",
                       original_count, len(asgs))

        with self.executor_factory(max_workers=3) as w:
            futures = {}
            for a in asgs:
                futures[w.submit(self.resume_asg_instances, a)] = a
            for f in as_completed(futures):
                if f.exception():
                    log.error("Traceback resume asg:%s instances error:%s" % (
                        futures[f]['AutoScalingGroupName'],
                        f.exception()))
                    continue

        log.debug("Sleeping for asg health check grace")
        time.sleep(self.delay)

        with self.executor_factory(max_workers=3) as w:
            futures = {}
            for a in asgs:
                futures[w.submit(self.resume_asg, a)] = a
            for f in as_completed(futures):
                if f.exception():
                    log.error("Traceback resume asg:%s error:%s" % (
                        futures[f]['AutoScalingGroupName'],
                        f.exception()))

    def resume_asg_instances(self, asg):
        """Resume asg instances.
        """
        session = local_session(self.manager.session_factory)
        ec2_client = session.client('ec2')
        instance_ids = [i['InstanceId'] for i in asg['Instances']]
        if not instance_ids:
            return

        retry = get_retry((
            'RequestLimitExceeded', 'Client.RequestLimitExceeded'))
        retry(ec2_client.start_instances, InstanceIds=instance_ids)

    def resume_asg(self, asg):
        """Resume asg processes.
        """
        session = local_session(self.manager.session_factory)
        asg_client = session.client('autoscaling')
        self.manager.retry(
            asg_client.resume_processes,
            AutoScalingGroupName=asg['AutoScalingGroupName'])


@actions.register('delete')
class Delete(Action):
    """Action to delete an ASG

    The 'force' parameter is needed when deleting an ASG that has instances
    attached to it.

    :example:

    .. code-block:: yaml

            policies:
              - name: asg-unencrypted
                resource: asg
                filters:
                  - type: not-encrypted
                    exclude_image: true
                actions:
                  - type: delete
                    force: true
    """

    schema = type_schema('delete', force={'type': 'boolean'})
    permissions = ("autoscaling:DeleteAutoScalingGroup",)

    def process(self, asgs):
        with self.executor_factory(max_workers=3) as w:
            list(w.map(self.process_asg, asgs))

    @worker
    def process_asg(self, asg):
        force_delete = self.data.get('force', False)
        if force_delete:
            log.info('Forcing deletion of Auto Scaling group %s',
                     asg['AutoScalingGroupName'])
        session = local_session(self.manager.session_factory)
        asg_client = session.client('autoscaling')
        try:
            self.manager.retry(
                asg_client.delete_auto_scaling_group,
                AutoScalingGroupName=asg['AutoScalingGroupName'],
                ForceDelete=force_delete)
        except ClientError as e:
            if e.response['Error']['Code'] == 'ValidationError':
                log.warning("Erroring deleting asg %s %s",
                            asg['AutoScalingGroupName'], e)
                return
            raise


@resources.register('launch-config')
class LaunchConfig(query.QueryResourceManager):

    class resource_type(object):
        service = 'autoscaling'
        type = 'launchConfiguration'
        id = name = 'LaunchConfigurationName'
        date = 'CreatedTime'
        dimension = None
        enum_spec = (
            'describe_launch_configurations', 'LaunchConfigurations', None)
        filter_name = 'LaunchConfigurationNames'
        filter_type = 'list'
        config_type = 'AWS::AutoScaling::LaunchConfiguration'

    retry = staticmethod(get_retry(('Throttling',)))

    def get_source(self, source_type):
        if source_type == 'describe':
            return DescribeLaunchConfig(self)
        elif source_type == 'config':
            return query.ConfigSource(self)
        raise ValueError('invalid source %s' % source_type)


class DescribeLaunchConfig(query.DescribeSource):

    def augment(self, resources):
        return resources


@LaunchConfig.filter_registry.register('age')
class LaunchConfigAge(AgeFilter):
    """Filter ASG launch configuration by age (in days)

    :example:

    .. code-block:: yaml

            policies:
              - name: asg-launch-config-old
                resource: launch-config
                filters:
                  - type: age
                    days: 90
                    op: ge
    """

    date_attribute = "CreatedTime"
    schema = type_schema(
        'age',
        op={'type': 'string', 'enum': list(OPERATORS.keys())},
        days={'type': 'number'})


@LaunchConfig.filter_registry.register('unused')
class UnusedLaunchConfig(Filter):
    """Filters all launch configurations that are not in use but exist

    :example:

    .. code-block:: yaml

            policies:
              - name: asg-unused-launch-config
                resource: launch-config
                filters:
                  - unused
    """

    schema = type_schema('unused')

    def get_permissions(self):
        return self.manager.get_resource_manager('asg').get_permissions()

    def process(self, configs, event=None):
        asgs = self.manager.get_resource_manager('asg').resources()
        self.used = set([
            a.get('LaunchConfigurationName', a['AutoScalingGroupName'])
            for a in asgs])
        return super(UnusedLaunchConfig, self).process(configs)

    def __call__(self, config):
        return config['LaunchConfigurationName'] not in self.used


@LaunchConfig.action_registry.register('delete')
class LaunchConfigDelete(Action):
    """Filters all unused launch configurations

    :example:

    .. code-block:: yaml

            policies:
              - name: asg-unused-launch-config-delete
                resource: launch-config
                filters:
                  - unused
                actions:
                  - delete
    """

    schema = type_schema('delete')
    permissions = ("autoscaling:DeleteLaunchConfiguration",)

    def process(self, configs):
        with self.executor_factory(max_workers=2) as w:
            list(w.map(self.process_config, configs))

    @worker
    def process_config(self, config):
        session = local_session(self.manager.session_factory)
        client = session.client('autoscaling')
        try:
            client.delete_launch_configuration(
                LaunchConfigurationName=config[
                    'LaunchConfigurationName'])
        except ClientError as e:
            # Catch already deleted
            if e.response['Error']['Code'] == 'ValidationError':
                return
            raise<|MERGE_RESOLUTION|>--- conflicted
+++ resolved
@@ -22,11 +22,9 @@
 from dateutil import zoneinfo
 from dateutil.parser import parse
 
-import base64
 import logging
 import itertools
 import time
-import zlib
 
 from c7n.actions import Action, ActionRegistry
 from c7n.exceptions import PolicyValidationError
@@ -832,12 +830,6 @@
     batch_size = 50
     annotation = 'c7n:user-data'
 
-<<<<<<< HEAD
-    def validate(self):
-        return self
-
-=======
->>>>>>> c26d27c8
     def get_permissions(self):
         return self.manager.get_resource_manager('asg').get_permissions()
 
@@ -858,21 +850,10 @@
             launch_config = self.configs.get(asg['LaunchConfigurationName'])
             if self.annotation not in launch_config:
                 if not launch_config['UserData']:
-<<<<<<< HEAD
                     asg[self.annotation] = None
                 else:
                     asg[self.annotation] = deserialize_user_data(
                         launch_config['UserData'])
-=======
-                    launch_config[self.annotation] = None
-                else:
-                    data = base64.b64decode(launch_config['UserData'])
-                    try:
-                        asg[self.annotation] = data.decode('utf8')
-                    except UnicodeDecodeError:
-                        asg[self.annotation] = zlib.decompress(
-                            data, 16).decode('utf8')
->>>>>>> c26d27c8
             if self.match(asg):
                 results.append(asg)
             return results
