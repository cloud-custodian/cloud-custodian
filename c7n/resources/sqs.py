# Copyright 2016-2017 Capital One Services, LLC
# Copyright The Cloud Custodian Authors.
# SPDX-License-Identifier: Apache-2.0
from botocore.exceptions import ClientError

import json

from c7n.actions import RemovePolicyBase, ModifyPolicyBase
from c7n.filters import CrossAccountAccessFilter, MetricsFilter
from c7n.filters.kms import KmsRelatedFilter
from c7n.manager import resources
from c7n.utils import local_session
from c7n.query import ConfigSource, DescribeSource, QueryResourceManager, TypeInfo
from c7n.actions import BaseAction
from c7n.utils import type_schema
from c7n.tags import universal_augment

from c7n.resources.aws import Arn
from c7n.resources.securityhub import PostFinding


class DescribeQueue(DescribeSource):

    def augment(self, resources):
        client = local_session(self.manager.session_factory).client('sqs')

        def _augment(r):
            try:
                queue = self.manager.retry(
                    client.get_queue_attributes,
                    QueueUrl=r,
                    AttributeNames=['All'])['Attributes']
                queue['QueueUrl'] = r
            except ClientError as e:
                if e.response['Error']['Code'] == 'AWS.SimpleQueueService.NonExistentQueue':
                    return
                if e.response['Error']['Code'] == 'AccessDenied':
                    self.log.warning("Denied access to sqs %s" % r)
                    return
                raise
            return queue

        with self.manager.executor_factory(max_workers=2) as w:
            return universal_augment(
                self.manager, list(filter(None, w.map(_augment, resources))))


class QueueConfigSource(ConfigSource):

    def load_resource(self, item):
        resource = super().load_resource(item)
<<<<<<< HEAD
        resource['QueueUrl'] = item['resourceId']
=======
        resource['QueueUrl'] = "https://sqs.{region}.amazonaws.com/{account_id}/{resource}".format(
            **Arn.parse(resource['QueueArn'])._asdict())
>>>>>>> 0e950e8a
        return resource


@resources.register('sqs')
class SQS(QueryResourceManager):

    class resource_type(TypeInfo):
        service = 'sqs'
        arn_type = ""
        enum_spec = ('list_queues', 'QueueUrls', None)
        detail_spec = ("get_queue_attributes", "QueueUrl", None, "Attributes")
        cfn_type = config_type = 'AWS::SQS::Queue'
        id = 'QueueUrl'
        arn = "QueueArn"
        filter_name = 'QueueNamePrefix'
        filter_type = 'scalar'
        name = 'QueueUrl'
        date = 'CreatedTimestamp'
        dimension = 'QueueName'
        universal_taggable = object()
        default_report_fields = (
            'QueueArn',
            'CreatedTimestamp',
            'ApproximateNumberOfMessages',
        )

    source_mapping = {
        'describe': DescribeQueue,
        'config': QueueConfigSource
    }

    def get_permissions(self):
        perms = super(SQS, self).get_permissions()
        perms.append('sqs:GetQueueAttributes')
        return perms

    def get_resources(self, ids, cache=True):
        ids_normalized = []
        for i in ids:
            if not i.startswith('https://'):
                ids_normalized.append(i)
                continue
            ids_normalized.append(i.rsplit('/', 1)[-1])
        return super(SQS, self).get_resources(ids_normalized, cache)


@SQS.filter_registry.register('metrics')
class MetricsFilter(MetricsFilter):

    def get_dimensions(self, resource):
        return [
            {'Name': 'QueueName',
             'Value': resource['QueueUrl'].rsplit('/', 1)[-1]}]


@SQS.filter_registry.register('cross-account')
class SQSCrossAccount(CrossAccountAccessFilter):
    """Filter SQS queues which have cross account permissions

    :example:

    .. code-block:: yaml

            policies:
              - name: sqs-cross-account
                resource: sqs
                filters:
                  - type: cross-account
    """
    permissions = ('sqs:GetQueueAttributes',)


@SQS.filter_registry.register('kms-key')
class KmsFilter(KmsRelatedFilter):
    """
    Filter a resource by its associcated kms key and optionally the aliasname
    of the kms key by using 'c7n:AliasName'
    The KmsMasterId returned for SQS sometimes has the alias name directly in the value.

    :example:

        .. code-block:: yaml

            policies:
                - name: sqs-kms-key-filters
                  resource: aws.sqs
                  filters:
                    - or:
                      - type: value
                        key: KmsMasterKeyId
                        value: "^(alias/aws/)"
                        op: regex
                      - type: kms-key
                        key: c7n:AliasName
                        value: "^(alias/aws/)"
                        op: regex
    """
    RelatedIdsExpression = 'KmsMasterKeyId'


@SQS.action_registry.register('post-finding')
class SQSPostFinding(PostFinding):

    resource_type = 'AwsSqsQueue'

    def format_resource(self, r):
        envelope, payload = self.format_envelope(r)
        payload.update(self.filter_empty({
            'KmsDataKeyReusePeriodSeconds': r.get('KmsDataKeyReusePeriodSeconds'),
            'KmsMasterKeyId': r.get('KmsMasterKeyId'),
            'QueueName': r['QueueArn'].split(':')[-1],
            'DeadLetterTargetArn': r.get('DeadLetterTargetArn')
        }))
        if 'KmsDataKeyReusePeriodSeconds' in payload:
            payload['KmsDataKeyReusePeriodSeconds'] = int(
                payload['KmsDataKeyReusePeriodSeconds'])
        return envelope


@SQS.action_registry.register('remove-statements')
class RemovePolicyStatement(RemovePolicyBase):
    """Action to remove policy statements from SQS

    :example:

    .. code-block:: yaml

           policies:
              - name: remove-sqs-cross-account
                resource: sqs
                filters:
                  - type: cross-account
                actions:
                  - type: remove-statements
                    statement_ids: matched
    """

    permissions = ('sqs:GetQueueAttributes', 'sqs:RemovePermission')

    def process(self, resources):
        results = []
        client = local_session(self.manager.session_factory).client('sqs')
        for r in resources:
            try:
                results += filter(None, [self.process_resource(client, r)])
            except Exception:
                self.log.exception(
                    "Error processing sqs:%s", r['QueueUrl'])
        return results

    def process_resource(self, client, resource):
        p = resource.get('Policy')
        if p is None:
            return

        p = json.loads(resource['Policy'])
        statements, found = self.process_policy(
            p, resource, CrossAccountAccessFilter.annotation_key)

        if not found:
            return

        for f in found:
            client.remove_permission(
                QueueUrl=resource['QueueUrl'],
                Label=f['Sid'])

        return {'Name': resource['QueueUrl'],
                'State': 'PolicyRemoved',
                'Statements': found}


@SQS.action_registry.register('modify-policy')
class ModifyPolicyStatement(ModifyPolicyBase):
    """Action to modify SQS Queue IAM policy statements.

    :example:

    .. code-block:: yaml

           policies:
              - name: sqs-yank-cross-account
                resource: sqs
                filters:
                  - type: cross-account
                actions:
                  - type: modify-policy
                    add-statements: [{
                        "Sid": "ReplaceWithMe",
                        "Effect": "Allow",
                        "Principal": "*",
                        "Action": ["sqs:GetQueueAttributes"],
                        "Resource": queue_url,
                            }]
                    remove-statements: '*'
    """
    permissions = ('sqs:SetQueueAttributes', 'sqs:GetQueueAttributes')

    def process(self, resources):
        results = []
        client = local_session(self.manager.session_factory).client('sqs')
        for r in resources:
            policy = json.loads(r.get('Policy') or '{}')
            policy_statements = policy.setdefault('Statement', [])

            new_policy, removed = self.remove_statements(
                policy_statements, r, CrossAccountAccessFilter.annotation_key)
            if new_policy is None:
                new_policy = policy_statements
            new_policy, added = self.add_statements(new_policy)

            if not removed and not added:
                continue

            results += {
                'Name': r['QueueUrl'],
                'State': 'PolicyModified',
                'Statements': new_policy
            }

            policy['Statement'] = new_policy
            client.set_queue_attributes(
                QueueUrl=r['QueueUrl'],
                Attributes={'Policy': json.dumps(policy)}
            )
        return results


@SQS.action_registry.register('delete')
class DeleteSqsQueue(BaseAction):
    """Action to delete a SQS queue

    To prevent unwanted deletion of SQS queues, it is recommended
    to include a filter

    :example:

    .. code-block:: yaml

            policies:
              - name: sqs-delete
                resource: sqs
                filters:
                  - KmsMasterKeyId: absent
                actions:
                  - type: delete
    """

    schema = type_schema('delete')
    permissions = ('sqs:DeleteQueue',)

    def process(self, queues):
        client = local_session(self.manager.session_factory).client('sqs')
        for q in queues:
            self.process_queue(client, q)

    def process_queue(self, client, queue):
        try:
            client.delete_queue(QueueUrl=queue['QueueUrl'])
        except (client.exceptions.QueueDoesNotExist,
                client.exceptions.QueueDeletedRecently):
            pass


@SQS.action_registry.register('set-encryption')
class SetEncryption(BaseAction):
    """Action to set encryption key on SQS queue

    :example:

    .. code-block:: yaml

            policies:
              - name: sqs-set-encrypt
                resource: sqs
                filters:
                  - KmsMasterKeyId: absent
                actions:
                  - type: set-encryption
                    key: "<alias of kms key>"
    """
    schema = type_schema(
        'set-encryption',
        key={'type': 'string'}, required=('key',))

    permissions = ('sqs:SetQueueAttributes',)

    def process(self, queues):
        # get KeyId
        key = "alias/" + self.data.get('key')
        session = local_session(self.manager.session_factory)
        key_id = session.client(
            'kms').describe_key(KeyId=key)['KeyMetadata']['KeyId']
        client = session.client('sqs')

        for q in queues:
            self.process_queue(client, q, key_id)

    def process_queue(self, client, queue, key_id):
        try:
            client.set_queue_attributes(
                QueueUrl=queue['QueueUrl'],
                Attributes={'KmsMasterKeyId': key_id}
            )
        except (client.exceptions.QueueDoesNotExist,) as e:
            self.log.exception(
                "Exception modifying queue:\n %s" % e)


@SQS.action_registry.register('set-retention-period')
class SetRetentionPeriod(BaseAction):
    """Action to set the retention period on an SQS queue (in seconds)

    :example:

    .. code-block:: yaml

        policies:
          - name: sqs-reduce-long-retention-period
            resource: sqs
            filters:
              - type: value
                key: MessageRetentionPeriod
                value_type: integer
                value: 345600
                op: ge
            actions:
              - type: set-retention-period
                period: 86400
    """
    schema = type_schema(
        'set-retention-period',
        period={'type': 'integer', 'minimum': 60, 'maximum': 1209600})
    permissions = ('sqs:SetQueueAttributes',)

    def process(self, queues):
        client = local_session(self.manager.session_factory).client('sqs')
        period = str(self.data.get('period', 345600))
        for q in queues:
            client.set_queue_attributes(
                QueueUrl=q['QueueUrl'],
                Attributes={
                    'MessageRetentionPeriod': period})<|MERGE_RESOLUTION|>--- conflicted
+++ resolved
@@ -49,12 +49,7 @@
 
     def load_resource(self, item):
         resource = super().load_resource(item)
-<<<<<<< HEAD
         resource['QueueUrl'] = item['resourceId']
-=======
-        resource['QueueUrl'] = "https://sqs.{region}.amazonaws.com/{account_id}/{resource}".format(
-            **Arn.parse(resource['QueueArn'])._asdict())
->>>>>>> 0e950e8a
         return resource
 
 
