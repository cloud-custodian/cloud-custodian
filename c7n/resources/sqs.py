# Copyright 2016-2017 Capital One Services, LLC
#
# Licensed under the Apache License, Version 2.0 (the "License");
# you may not use this file except in compliance with the License.
# You may obtain a copy of the License at
#
# http://www.apache.org/licenses/LICENSE-2.0
#
# Unless required by applicable law or agreed to in writing, software
# distributed under the License is distributed on an "AS IS" BASIS,
# WITHOUT WARRANTIES OR CONDITIONS OF ANY KIND, either express or implied.
# See the License for the specific language governing permissions and
# limitations under the License.
from __future__ import absolute_import, division, print_function, unicode_literals

from botocore.exceptions import ClientError

import json

from c7n.actions import AddPolicyBase, RemovePolicyBase, ModifyPolicyBase
from c7n.filters import CrossAccountAccessFilter, MetricsFilter
from c7n.filters.kms import KmsRelatedFilter
from c7n.manager import resources
from c7n.utils import local_session
from c7n.query import QueryResourceManager, TypeInfo
from c7n.actions import BaseAction
from c7n.utils import type_schema
from c7n.tags import universal_augment


@resources.register("sqs")
class SQS(QueryResourceManager):
    class resource_type(TypeInfo):
        service = "sqs"
        arn_type = ""
        enum_spec = ("list_queues", "QueueUrls", None)
        detail_spec = ("get_queue_attributes", "QueueUrl", None, "Attributes")
        id = "QueueUrl"
        arn = "QueueArn"
        filter_name = "QueueNamePrefix"
        filter_type = "scalar"
        name = "QueueUrl"
        date = "CreatedTimestamp"
        dimension = "QueueName"
        universal_taggable = object()
        default_report_fields = (
            "QueueArn",
            "CreatedTimestamp",
            "ApproximateNumberOfMessages",
        )

    def get_permissions(self):
        perms = super(SQS, self).get_permissions()
        perms.append("sqs:GetQueueAttributes")
        return perms

    def get_resources(self, ids, cache=True):
        ids_normalized = []
        for i in ids:
            if not i.startswith("https://"):
                ids_normalized.append(i)
                continue
            ids_normalized.append(i.rsplit("/", 1)[-1])
        return super(SQS, self).get_resources(ids_normalized, cache)

    def augment(self, resources):
        client = local_session(self.session_factory).client("sqs")

        def _augment(r):
            try:
                queue = self.retry(
                    client.get_queue_attributes, QueueUrl=r, AttributeNames=["All"]
                )["Attributes"]
                queue["QueueUrl"] = r
            except ClientError as e:
                if (
                    e.response["Error"]["Code"]
                    == "AWS.SimpleQueueService.NonExistentQueue"
                ):
                    return
                if e.response["Error"]["Code"] == "AccessDenied":
                    self.log.warning("Denied access to sqs %s" % r)
                    return
                raise
            return queue

        with self.executor_factory(max_workers=2) as w:
            return universal_augment(
                self, list(filter(None, w.map(_augment, resources)))
            )


@SQS.filter_registry.register("metrics")
class MetricsFilter(MetricsFilter):
    def get_dimensions(self, resource):
        return [{"Name": "QueueName", "Value": resource["QueueUrl"].rsplit("/", 1)[-1]}]


@SQS.filter_registry.register("cross-account")
class SQSCrossAccount(CrossAccountAccessFilter):
    """Filter SQS queues which have cross account permissions

    :example:

    .. code-block:: yaml

            policies:
              - name: sqs-cross-account
                resource: sqs
                filters:
                  - type: cross-account
    """

    permissions = ("sqs:GetQueueAttributes",)


@SQS.filter_registry.register("kms-key")
class KmsFilter(KmsRelatedFilter):
    """
    Filter a resource by its associcated kms key and optionally the aliasname
    of the kms key by using 'c7n:AliasName'
    The KmsMasterId returned for SQS sometimes has the alias name directly in the value.

    :example:

        .. code-block:: yaml

            policies:
                - name: sqs-kms-key-filters
                  resource: aws.sqs
                  filters:
                    - or:
                      - type: value
                        key: KmsMasterKeyId
                        value: "^(alias/aws/)"
                        op: regex
                      - type: kms-key
                        key: c7n:AliasName
                        value: "^(alias/aws/)"
                        op: regex
    """

    RelatedIdsExpression = "KmsMasterKeyId"


@SQS.action_registry.register("remove-statements")
class RemovePolicyStatement(RemovePolicyBase):
    """Action to remove policy statements from SQS

    :example:

    .. code-block:: yaml

           policies:
              - name: remove-sqs-cross-account
                resource: sqs
                filters:
                  - type: cross-account
                actions:
                  - type: remove-statements
                    statement_ids: matched
    """

    permissions = ("sqs:GetQueueAttributes", "sqs:RemovePermission")

    def process(self, resources):
        results = []
        client = local_session(self.manager.session_factory).client("sqs")
        for r in resources:
            try:
                results += filter(None, [self.process_resource(client, r)])
            except Exception:
                self.log.exception("Error processing sqs:%s", r["QueueUrl"])
        return results

    def process_resource(self, client, resource):
        p = resource.get("Policy")
        if p is None:
            return

        p = json.loads(resource["Policy"])
        statements, found = self.process_policy(
            p, resource, CrossAccountAccessFilter.annotation_key
        )

        if not found:
            return

        for f in found:
            client.remove_permission(QueueUrl=resource["QueueUrl"], Label=f["Sid"])

        return {
            "Name": resource["QueueUrl"],
            "State": "PolicyRemoved",
            "Statements": found,
        }


@SQS.action_registry.register("add-statements")
<<<<<<< HEAD
class AddPolicyStatements(ModifyPolicyBase):
=======
class AddPolicyStatements(AddPolicyBase):
>>>>>>> 9e6d6a7a
    """Action to add policy statements to SQS

    :example:

    .. code-block:: yaml

           policies:
              - name: add-sqs-cross-account
                resource: sqs
                filters:
                  - type: cross-account
                actions:
                  - type: add-statements
                    add-statements: [{
                        "Sid": "AddedPolicy",
                        "Effect": "Allow",
                        "Principal": "*",
                        "Action": ["SNS:GetTopicAttributes"],
                        "Resource": topic_arn,
                        }]
    """

<<<<<<< HEAD
    permissions = ("sqs:SetTopicAttributes", "sqs:GetTopicAttributes")
=======
    permissions = ("sqs:SetQueueAttributes", "sqs:GetQueueAttributes")
>>>>>>> 9e6d6a7a

    def process(self, resources):
        results = []
        client = local_session(self.manager.session_factory).client("sqs")
        for r in resources:
            policy = json.loads(r.get("Policy") or "{}")
            policy_statements = policy.setdefault("Statement", [])

            new_policy, added = self.add_statements(policy_statements)

            if not added:
                continue

            results += {
                "Name": r["QueueUrl"],
                "State": "PolicyModified",
                "Statements": new_policy,
            }
            policy["Statement"] = new_policy
            client.set_queue_attributes(
                QueueUrl=r["QueueUrl"], Attributes={"Policy": json.dumps(policy),}
            )

        return results


@SQS.action_registry.register("modify-policy")
class ModifyPolicyStatement(ModifyPolicyBase):

<<<<<<< HEAD
    permissions = ("sqs:SetTopicAttributes", "sqs:GetTopicAttributes")
=======
    permissions = ("sqs:SetQueueAttributes", "sqs:GetQueueAttributes")
>>>>>>> 9e6d6a7a

    def process(self, resources):
        results = []
        client = local_session(self.manager.session_factory).client("sqs")
        for r in resources:
            policy = json.loads(r.get("Policy") or "{}")
            policy_statements = policy.setdefault("Statement", [])

            new_policy, removed = self.remove_statements(
                policy_statements, r, CrossAccountAccessFilter.annotation_key
            )
            if new_policy is None:
                new_policy = policy_statements
            new_policy, added = self.add_statements(new_policy)

            if not removed or not added:
                continue

            results += {
                "Name": r["QueueUrl"],
                "State": "PolicyModified",
                "Statements": new_policy,
            }
            policy["Statement"] = new_policy
            client.set_queue_attributes(
                QueueUrl=r["QueueUrl"], Attributes={"Policy": json.dumps(policy),}
            )

        return results


@SQS.action_registry.register("delete")
class DeleteSqsQueue(BaseAction):
    """Action to delete a SQS queue

    To prevent unwanted deletion of SQS queues, it is recommended
    to include a filter

    :example:

    .. code-block:: yaml

            policies:
              - name: sqs-delete
                resource: sqs
                filters:
                  - KmsMasterKeyId: absent
                actions:
                  - type: delete
    """

    schema = type_schema("delete")
    permissions = ("sqs:DeleteQueue",)

    def process(self, queues):
        client = local_session(self.manager.session_factory).client("sqs")
        for q in queues:
            self.process_queue(client, q)

    def process_queue(self, client, queue):
        try:
            client.delete_queue(QueueUrl=queue["QueueUrl"])
        except (
            client.exceptions.QueueDoesNotExist,
            client.exceptions.QueueDeletedRecently,
        ):
            pass


@SQS.action_registry.register("set-encryption")
class SetEncryption(BaseAction):
    """Action to set encryption key on SQS queue

    :example:

    .. code-block:: yaml

            policies:
              - name: sqs-set-encrypt
                resource: sqs
                filters:
                  - KmsMasterKeyId: absent
                actions:
                  - type: set-encryption
                    key: "<alias of kms key>"
    """

    schema = type_schema("set-encryption", key={"type": "string"}, required=("key",))

    permissions = ("sqs:SetQueueAttributes",)

    def process(self, queues):
        # get KeyId
        key = "alias/" + self.data.get("key")
        session = local_session(self.manager.session_factory)
        key_id = session.client("kms").describe_key(KeyId=key)["KeyMetadata"]["KeyId"]
        client = session.client("sqs")

        for q in queues:
            self.process_queue(client, q, key_id)

    def process_queue(self, client, queue, key_id):
        try:
            client.set_queue_attributes(
                QueueUrl=queue["QueueUrl"], Attributes={"KmsMasterKeyId": key_id}
            )
        except (client.exceptions.QueueDoesNotExist,) as e:
            self.log.exception("Exception modifying queue:\n %s" % e)


@SQS.action_registry.register("set-retention-period")
class SetRetentionPeriod(BaseAction):
    """Action to set the retention period on an SQS queue (in seconds)

    :example:

    .. code-block:: yaml

        policies:
          - name: sqs-reduce-long-retention-period
            resource: sqs
            filters:
              - type: value
                key: MessageRetentionPeriod
                value_type: integer
                value: 345600
                op: ge
            actions:
              - type: set-retention-period
                period: 86400
    """

    schema = type_schema(
        "set-retention-period",
        period={"type": "integer", "minimum": 60, "maximum": 1209600},
    )
    permissions = ("sqs:SetQueueAttributes",)

    def process(self, queues):
        client = local_session(self.manager.session_factory).client("sqs")
        period = str(self.data.get("period", 345600))
        for q in queues:
            client.set_queue_attributes(
                QueueUrl=q["QueueUrl"], Attributes={"MessageRetentionPeriod": period}
            )<|MERGE_RESOLUTION|>--- conflicted
+++ resolved
@@ -110,7 +110,6 @@
                 filters:
                   - type: cross-account
     """
-
     permissions = ("sqs:GetQueueAttributes",)
 
 
@@ -139,7 +138,6 @@
                         value: "^(alias/aws/)"
                         op: regex
     """
-
     RelatedIdsExpression = "KmsMasterKeyId"
 
 
@@ -197,11 +195,7 @@
 
 
 @SQS.action_registry.register("add-statements")
-<<<<<<< HEAD
-class AddPolicyStatements(ModifyPolicyBase):
-=======
 class AddPolicyStatements(AddPolicyBase):
->>>>>>> 9e6d6a7a
     """Action to add policy statements to SQS
 
     :example:
@@ -223,12 +217,7 @@
                         "Resource": topic_arn,
                         }]
     """
-
-<<<<<<< HEAD
-    permissions = ("sqs:SetTopicAttributes", "sqs:GetTopicAttributes")
-=======
     permissions = ("sqs:SetQueueAttributes", "sqs:GetQueueAttributes")
->>>>>>> 9e6d6a7a
 
     def process(self, resources):
         results = []
@@ -257,12 +246,7 @@
 
 @SQS.action_registry.register("modify-policy")
 class ModifyPolicyStatement(ModifyPolicyBase):
-
-<<<<<<< HEAD
-    permissions = ("sqs:SetTopicAttributes", "sqs:GetTopicAttributes")
-=======
     permissions = ("sqs:SetQueueAttributes", "sqs:GetQueueAttributes")
->>>>>>> 9e6d6a7a
 
     def process(self, resources):
         results = []
