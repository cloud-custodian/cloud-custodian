--- conflicted
+++ resolved
@@ -4,7 +4,6 @@
 from c7n.manager import resources
 from c7n.query import QueryResourceManager, TypeInfo
 from c7n.utils import local_session, type_schema, QueryParser
-from c7n.filters.core import Filter
 from c7n.filters.vpc import SecurityGroupFilter, SubnetFilter, VpcFilter
 from c7n.tags import Tag, RemoveTag, universal_augment, TagDelayedAction, TagActionFilter
 from c7n.actions import BaseAction
@@ -52,7 +51,6 @@
     RelatedIdsExpression = "VpcSettings.VpcId"
 
 
-<<<<<<< HEAD
 @Directory.filter_registry.register('is-log-forwarding')
 class DirectoryLogSubscriptionFilter(Filter):
 
@@ -73,7 +71,8 @@
                 results.append(r)
 
         return results
-=======
+
+
 @Directory.filter_registry.register('ldap')
 class DirectoryLDAPFilter(Filter):
     """Filter directories based on their LDAP status
@@ -203,7 +202,6 @@
             if any((self.match(trust) for trust in r[self.annotation_key])):
                 matched.append(r)
         return matched
->>>>>>> 8dfa5f5e
 
 
 @Directory.action_registry.register('tag')
