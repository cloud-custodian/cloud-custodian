--- conflicted
+++ resolved
@@ -26,13 +26,9 @@
 import c7n.filters.vpc as net_filters
 from c7n import tags
 from c7n.manager import resources
-<<<<<<< HEAD
+
 from c7n.query import QueryResourceManager, DescribeSource, ConfigSource
 from c7n.utils import local_session, chunks, type_schema, get_retry
-=======
-from c7n.query import QueryResourceManager
-from c7n.utils import local_session, chunks, type_schema, get_retry, set_annotation
->>>>>>> 79fdae46
 
 log = logging.getLogger('custodian.app-elb')
 
