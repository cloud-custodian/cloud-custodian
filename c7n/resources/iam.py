# Copyright 2016 Capital One Services, LLC
#
# Licensed under the Apache License, Version 2.0 (the "License");
# you may not use this file except in compliance with the License.
# You may obtain a copy of the License at
#
# http://www.apache.org/licenses/LICENSE-2.0
#
# Unless required by applicable law or agreed to in writing, software
# distributed under the License is distributed on an "AS IS" BASIS,
# WITHOUT WARRANTIES OR CONDITIONS OF ANY KIND, either express or implied.
# See the License for the specific language governing permissions and
# limitations under the License.
from cStringIO import StringIO
import csv
import datetime
from datetime import timedelta
from dateutil.parser import parse
from dateutil.tz import tzutc
import itertools
import time
from botocore.exceptions import ClientError

from c7n.actions import BaseAction
from c7n.filters import ValueFilter, Filter, OPERATORS
from c7n.manager import resources
from c7n.query import QueryResourceManager
from c7n.utils import local_session, type_schema


@resources.register('iam-group')
class Group(QueryResourceManager):

    class resource_type(object):
        service = 'iam'
        type = 'group'
        enum_spec = ('list_groups', 'Groups', None)
        detail_spec = None
        id = 'GroupId'
        name = 'GroupName'
        filter_name = None
        date = 'CreateDate'
        dimension = None
        config_type = "AWS::IAM::Group"


@resources.register('iam-role')
class Role(QueryResourceManager):

    class resource_type(object):
        service = 'iam'
        type = 'role'
        enum_spec = ('list_roles', 'Roles', None)
        detail_spec = None
        id = 'RoleId'
        filter_name = None
        name = 'RoleName'
        date = 'CreateDate'
        dimension = None
        config_type = "AWS::IAM::Role"


@resources.register('iam-user')
class User(QueryResourceManager):

    class resource_type(object):
        service = 'iam'
        type = 'user'
        enum_spec = ('list_users', 'Users', None)
        id = 'UserId'
        filter_name = None
        name = 'UserName'
        date = 'CreateDate'
        dimension = None
        config_type = "AWS::IAM::User"


@resources.register('iam-policy')
class Policy(QueryResourceManager):

    class resource_type(object):
        service = 'iam'
        type = 'policy'
        enum_spec = ('list_policies', 'Policies', None)
        id = 'PolicyId'
        filter_name = None
        name = 'PolicyName'
        date = 'CreateDate'
        dimension = None
        config_type = "AWS::IAM::Policy"


@resources.register('iam-profile')
class InstanceProfile(QueryResourceManager):

    class resource_type(object):
        service = 'iam'
        type = 'instance-profile'
        enum_spec = ('list_instance_profiles', 'InstanceProfiles', None)
        id = 'InstanceProfileId'
        filter_name = None
        name = 'InstanceProfileId'
        date = 'CreateDate'
        dimension = None


@resources.register('iam-certificate')
class ServerCertificate(QueryResourceManager):

    class resource_type(object):
        service = 'iam'
        type = 'server-certificate'
        enum_spec = ('list_server_certificates',
                     'ServerCertificateMetadataList',
                     None)
        id = 'ServerCertificateId'
        filter_name = None
        name = 'ServerCertificateName'
        date = 'Expiration'
        dimension = None


class IamRoleUsage(Filter):

    def get_permissions(self):
        perms = list(itertools.chain([
            self.manager.get_resource_manager(m).get_permissions()
            for m in ['lambda', 'launch-config', 'ec2']]))
        perms.extend(['ecs:DescribeClusters', 'ecs:DescribeServices'])
        return perms

    def service_role_usage(self):
        results = set()
        results.update(self.scan_lambda_roles())
        results.update(self.scan_ecs_roles())
        results.update(self.scan_asg_roles())
        results.update(self.scan_ec2_roles())
        return results

    def instance_profile_usage(self):
        results = set()
        results.update(self.scan_asg_roles())
        results.update(self.scan_ec2_roles())
        return results

    def scan_lambda_roles(self):
        manager = self.manager.get_resource_manager('lambda')
        return [r['Role'] for r in manager.resources() if 'Role' in r]

    def scan_ecs_roles(self):
        results = []
        client = local_session(self.manager.session_factory).client('ecs')
        for cluster in client.describe_clusters()['clusters']:
            svcs = client.list_services(cluster=cluster)['serviceArns']
            for svc in client.describe_services(
                    cluster=cluster, services=svcs)['services']:
                if 'roleArn' not in svc:
                    continue
                results.append(svc['roleArn'])
        return results

    def scan_asg_roles(self):
        manager = self.manager.get_resource_manager('launch-config')
        return [r['IamInstanceProfile'] for r in manager.resources()
                if 'IamInstanceProfile' in r]

    def scan_ec2_roles(self):
        manager = self.manager.get_resource_manager('ec2')
        results = []
        for e in manager.resources():
            if 'Instances' not in e:
                continue
            for i in e['Instances']:
                if 'IamInstanceProfile' not in i:
                    continue
                results.append(i['IamInstanceProfile']['Arn'])
        return results


###################
#    IAM Roles    #
###################


@Role.filter_registry.register('used')
class UsedIamRole(IamRoleUsage):

    schema = type_schema('used')

    def process(self, resources, event=None):
        roles = self.service_role_usage()
        results = []
        for r in resources:
            if r['Arn'] in roles or r['RoleName'] in roles:
                results.append(r)
        self.log.info(
            "%d of %d iam roles currently used.", len(results), len(resources))
        return results


@Role.filter_registry.register('unused')
class UnusedIamRole(IamRoleUsage):

    schema = type_schema('unused')

    def process(self, resources, event=None):
        roles = self.service_role_usage()
        results = []
        for r in resources:
            if r['Arn'] not in roles or r['RoleName'] not in roles:
                results.append(r)
        self.log.info("%d of %d iam roles not currently used.",
                      len(results), len(resources))
        return results


@Role.filter_registry.register('has-inline-policy')
class IamRoleInlinePolicy(Filter):
    """
        Filter IAM roles that have an inline-policy attached

        True: Filter roles that have an inline-policy
        False: Filter roles that do not have an inline-policy
    """

    schema = type_schema('has-inline-policy', value={'type': 'boolean'})
    permissions = ('iam:ListRolePolicies',)

    def _inline_policies(self, client, resource):
        return len(client.list_role_policies(
            RoleName=resource['RoleName'])['PolicyNames'])

    def process(self, resources, event=None):
        c = local_session(self.manager.session_factory).client('iam')
        if self.data.get('value', True):
            return [r for r in resources if self._inline_policies(c, r) > 0]
        return [r for r in resources if self._inline_policies(c, r) == 0]


######################
#    IAM Policies    #
######################


@Policy.filter_registry.register('used')
class UsedIamPolicies(Filter):

    schema = type_schema('used')
    permissions = ('iam:ListPolicies',)

    def process(self, resources, event=None):
        return [r for r in resources if r['AttachmentCount'] > 0]


@Policy.filter_registry.register('unused')
class UnusedIamPolicies(Filter):

    schema = type_schema('unused')
    permissions = ('iam:ListPolicies',)

    def process(self, resources, event=None):
        return [r for r in resources if r['AttachmentCount'] == 0]


###############################
#    IAM Instance Profiles    #
###############################


@InstanceProfile.filter_registry.register('used')
class UsedInstanceProfiles(IamRoleUsage):

    schema = type_schema('used')

    def process(self, resources, event=None):
        results = []
        profiles = self.instance_profile_usage()
        for r in resources:
            if r['Arn'] in profiles or r['InstanceProfileName'] in profiles:
                results.append(r)
        self.log.info(
            "%d of %d instance profiles currently in use." % (
                len(results), len(resources)))
        return results


@InstanceProfile.filter_registry.register('unused')
class UnusedInstanceProfiles(IamRoleUsage):

    schema = type_schema('unused')

    def process(self, resources, event=None):
        results = []
        profiles = self.instance_profile_usage()
        for r in resources:
            if (r['Arn'] not in profiles or
                        r['InstanceProfileName'] not in profiles):
                results.append(r)
        self.log.info(
            "%d of %d instance profiles currently not in use." % (
                len(results), len(resources)))
        return results


###################
#    IAM Users    #
###################

@User.filter_registry.register('credential')
class UserCredentialReport(Filter):
    """Use IAM Credential report to filter users.

    The IAM Credential report ( https://goo.gl/sbEPtM ) aggregates
    multiple pieces of information on iam users. This makes it highly
    efficient for querying multiple aspects of a user that would
    otherwise require per user api calls.

    For example if we wanted to retrieve all users with mfa who have
    never used their password but have active access keys from the
    last month

    .. code-block: yaml

     - name: iam-mfa-active-keys-no-login
       resource: iam-user
       filters:
         - type: credential
           key: mfa_active
           value: true
         - type: credential
           key: password_last_used
           value: absent
         - type: credential
           key: access_keys.last_used
           value_type: age
           value: 30
           op: less-than

    Credential Report Transforms

    We perform some default transformations from the raw
    credential report. Sub-objects (access_key_1, cert_2)
    are turned into array of dictionaries for matching
    purposes with their common prefixes stripped.
    N/A values are turned into None, TRUE/FALSE are turned
    into boolean values.

    """
    schema = type_schema(
        'credential',
        value_type={'type': 'string', 'enum': [
            'age', 'expiration', 'size', 'regex']},

        key={'type': 'string',
             'title': 'report key to search',
             'enum': [
                 'user',
                 'arn',
                 'user_creation_time',
                 'password_enabled',
                 'password_last_used',
                 'password_last_changed',
                 'password_next_rotation',
                 'mfa_active',
                 'access_keys',
                 'access_keys.active',
                 'access_keys.last_used_date',
                 'access_keys.last_used_region',
                 'access_keys.last_used_service',
                 'access_keys.last_rotated',
                 'certs',
                 'certs.active',
                 'certs.last_rotated',
                 ]},
        value={'oneOf': [
            {'type': 'array'},
            {'type': 'string'},
            {'type': 'boolean'},
            {'type': 'number'}]},
        op={'enum': OPERATORS.keys()},
        report_generate={
            'title': 'Generate a report if none is present.',
            'default': True,
            'type': 'boolean'},
        report_delay={
            'title': 'Number of seconds to wait for report generation.',
            'default': 10,
            'type': 'number'},
        report_max_age={
            'title': 'Number of seconds to consider a report valid.',
            'default': 60 * 60 * 24,
            'type': 'number'})

    list_sub_objects = (
        ('access_key_1_', 'access_keys'),
        ('access_key_2_', 'access_keys'),
        ('cert_1_', 'certs'),
        ('cert_2_', 'certs'))

    permissions = ('iam:GenerateCredentialReport',
                   'iam:GetCredentialReport')

    def get_value_or_schema_default(self, k):
        if k in self.data:
            return self.data[k]
        return self.schema['properties'][k]['default']

    def get_credential_report(self):
        report = self.manager._cache.get('iam-credential-report')
        if report:
            return report
        data = self.fetch_credential_report()
        report = {}
        reader = csv.reader(StringIO(data))
        headers = reader.next()
        for line in reader:
            info = dict(zip(headers, line))
            report[info['user']] = self.process_user_record(info)
        self.manager._cache.save('iam-credential-report', report)
        return report

    @classmethod
    def process_user_record(cls, info):
        """Type convert the csv record, modifies in place."""
        keys = info.keys()
        # Value conversion
        for k in keys:
            v = info[k]
            if v in ('N/A', 'no_information'):
                info[k] = None
            elif v == 'false':
                info[k] = False
            elif v == 'true':
                info[k] = True
        # Object conversion
        for p, t in cls.list_sub_objects:
            obj = dict([(k[len(p):], info.pop(k))
                        for k in keys if k.startswith(p)])
            if obj.get('active', False):
                info.setdefault(t, []).append(obj)
        return info

    def fetch_credential_report(self):
        client = local_session(self.manager.session_factory).client('iam')
        try:
            report = client.get_credential_report()
        except ClientError as e:
            if e.response['Error']['Code'] != 'ReportNotPresent':
                raise
            report = None
        if report:
            threshold = datetime.datetime.now(tz=tzutc()) - timedelta(
                seconds=self.get_value_or_schema_default(
                    'report_max_age'))
            if not report['GeneratedTime'].tzinfo:
                threshold = threshold.replace(tzinfo=None)
            if report['GeneratedTime'] < threshold:
                report = None
        if report is None:
            if not self.get_value_or_schema_default('report_generate'):
                raise ValueError("Credential Report Not Present")
            client.generate_credential_report()
            time.sleep(self.get_value_or_schema_default('report_delay'))
            report = client.get_credential_report()
        return report['Content']

    def process(self, resources, event=None):
        if '.' in self.data['key']:
            self.matcher_config = dict(self.data)
            self.matcher_config['key'] = self.data['key'].split('.', 1)[1]
        report = self.get_credential_report()
        if report is None:
            return []
        results = []
        for r in resources:
            info = report.get(r['UserName'])
            if self.match(info):
                r['c7n:credential-report'] = info
                results.append(r)
        return results

    def match(self, info):
        if info is None:
            return False
        k = self.data.get('key')
        if '.' not in k:
            vf = ValueFilter(self.data)
            vf.annotate = False
            return vf(info)

        prefix, sk = k.split('.', 1)
        vf = ValueFilter(self.matcher_config)
        vf.annotate = False
        for v in info.get(prefix, ()):
            if vf.match(v):
                return True


@User.filter_registry.register('policy')
class UserPolicy(ValueFilter):

<<<<<<< HEAD
    schema = type_schema('policy', rinherit=ValueFilter.schema)
=======
    schema = type_schema('policy')
    permissions = ('iam:ListAttachedUserPolicies',)
>>>>>>> b6200acd

    def user_policies(self, resource):
        if 'c7n:Policies' not in resource:
            resource['c7n:Policies'] = []
        client = local_session(self.manager.session_factory).client('iam')
        aps = client.list_attached_user_policies(
            UserName=resource['UserName'])['AttachedPolicies']
        for ap in aps:
            resource['c7n:Policies'].append(
                client.get_policy(PolicyArn=ap['PolicyArn'])['Policy'])

    def process(self, resources, event=None):
        with self.executor_factory(max_workers=2) as w:
            self.log.debug(
                "Querying %d users policies" % len(resources))
            list(w.map(self.user_policies, resources))

        matched = []
        for r in resources:
            for p in r['c7n:Policies']:
                print p
                if self.match(p) and r not in matched:
                    matched.append(r)
        return matched


@User.filter_registry.register('access-key')
class UserAccessKey(ValueFilter):

    schema = type_schema('access-key', rinherit=ValueFilter.schema)
    permissions = ('iam:ListAccessKeys',)

    def user_keys(self, resource):
        client = local_session(self.manager.session_factory).client('iam')
        resource['c7n:AccessKeys'] = client.list_access_keys(
            UserName=resource['UserName'])['AccessKeyMetadata']

    def process(self, resources, event=None):
        with self.executor_factory(max_workers=2) as w:
            self.log.debug(
                "Querying %d users' api keys" % len(resources))
            list(w.map(self.user_keys, resources))

        matched = []
        for r in resources:
            for k in r['c7n:AccessKeys']:
                if self.match(k):
                    matched.append(r)
        return matched


# Mfa-device filter for iam-users
@User.filter_registry.register('mfa-device')
class UserMfaDevice(ValueFilter):

    schema = type_schema('mfa-device', rinherit=ValueFilter.schema)
    permissions = ('iam:ListMfaDevices',)

    def __init__(self, *args, **kw):
        super(UserMfaDevice, self).__init__(*args, **kw)
        self.data['key'] = 'MFADevices'

    def process(self, resources, event=None):

        def _user_mfa_devices(resource):
            client = local_session(self.manager.session_factory).client('iam')
            resource['MFADevices'] = client.list_mfa_devices(
                UserName=resource['UserName'])['MFADevices']

        with self.executor_factory(max_workers=2) as w:
            query_resources = [
                r for r in resources if 'MFADevices' not in r]
            self.log.debug(
                "Querying %d users' mfa devices" % len(query_resources))
            list(w.map(_user_mfa_devices, query_resources))

        matched = []
        for r in resources:
            if self.match(r):
                matched.append(r)

        return matched


@User.action_registry.register('remove-keys')
class UserRemoveAccessKey(BaseAction):

    schema = type_schema(
        'remove-keys', age={'type': 'number'}, disable={'type': 'boolean'})
    permissions = ('iam:ListAccessKeys', 'iam:UpdateAccessKey',
                   'iam:DeleteAccssKey')

    def process(self, resources):
        client = local_session(self.manager.session_factory).client('iam')

        age = self.data.get('age')
        disable = self.data.get('disable')

        if age:
            threshold_date = datetime.datetime.now(tz=tzutc()) - timedelta(age)

        for r in resources:
            if 'AccessKeys' not in r:
                r['AccessKeys'] = client.list_access_keys(
                    UserName=r['UserName'])['AccessKeyMetadata']
            keys = r['AccessKeys']
            for k in keys:
                if age:
                    if not parse(k['CreateDate']) < threshold_date:
                        continue
                if disable:
                    client.update_access_key(
                        UserName=r['UserName'],
                        AccessKeyId=k['AccessKeyId'],
                        Status='Inactive')
                else:
                    client.delete_access_key(
                        UserName=r['UserName'],
                        AccessKeyId=k['AccessKeyId'])


#################
#   IAM Groups  #
#################


@Group.filter_registry.register('has-users')
class IamGroupUsers(Filter):
    """
        Filter IAM groups that have users attached based on True/False value:

        True: Filter all IAM groups with users assigned to it
        False: Filter all IAM groups without any users assigned to it
    """
    schema = type_schema('has-users', value={'type': 'boolean'})
    permissions = ('iam:GetGroup',)

    def _user_count(self, client, resource):
        return len(client.get_group(GroupName=resource['GroupName'])['Users'])

    def process(self, resources, events=None):
        c = local_session(self.manager.session_factory).client('iam')
        value = self.data.get('value')
        if self.data.get('value', True):
            return [r for r in resources if self._user_count(c, r) > 0]
        return [r for r in resources if self._user_count(c, r) == 0]


@Group.filter_registry.register('has-inline-policy')
class IamGroupInlinePolicy(Filter):
    """
        Filter IAM groups that have an inline-policy based on boolean value:

        True: Filter all groups that have an inline-policy attached
        False: Filter all groups that do not have an inline-policy attached
    """
    schema = type_schema('has-inline-policy', value={'type': 'boolean'})
    permissions = ('iam:ListGroupPolicies',)

    def _inline_policies(self, client, resource):
        return len(client.list_group_policies(
            GroupName=resource['GroupName'])['PolicyNames'])

    def process(self, resources, events=None):
        c = local_session(self.manager.session_factory).client('iam')
        if self.data.get('value', True):
            return [r for r in resources if self._inline_policies(c, r) > 0]
        return [r for r in resources if self._inline_policies(c, r) == 0]<|MERGE_RESOLUTION|>--- conflicted
+++ resolved
@@ -499,12 +499,8 @@
 @User.filter_registry.register('policy')
 class UserPolicy(ValueFilter):
 
-<<<<<<< HEAD
     schema = type_schema('policy', rinherit=ValueFilter.schema)
-=======
-    schema = type_schema('policy')
     permissions = ('iam:ListAttachedUserPolicies',)
->>>>>>> b6200acd
 
     def user_policies(self, resource):
         if 'c7n:Policies' not in resource:
