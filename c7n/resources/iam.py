# Copyright 2016 Capital One Services, LLC
#
# Licensed under the Apache License, Version 2.0 (the "License");
# you may not use this file except in compliance with the License.
# You may obtain a copy of the License at
#
# http://www.apache.org/licenses/LICENSE-2.0
#
# Unless required by applicable law or agreed to in writing, software
# distributed under the License is distributed on an "AS IS" BASIS,
# WITHOUT WARRANTIES OR CONDITIONS OF ANY KIND, either express or implied.
# See the License for the specific language governing permissions and
# limitations under the License.

from datetime import datetime, timedelta
from dateutil.parser import parse
from dateutil.tz import tzutc

from c7n.actions import BaseAction
from c7n.filters import ValueFilter, Filter
from c7n.manager import resources
from c7n.query import QueryResourceManager, ResourceQuery
from c7n.utils import local_session, type_schema


@resources.register('iam-group')
class Group(QueryResourceManager):
<<<<<<< HEAD
    resource_type = 'aws.iam.group'
=======

    class resource_type(ResourceQuery.resolve('aws.iam.group')):
        config_type = "AWS::IAM::Group"
>>>>>>> 4c0465ba


@resources.register('iam-role')
class Role(QueryResourceManager):
<<<<<<< HEAD
    resource_type = 'aws.iam.role'
=======

    class resource_type(ResourceQuery.resolve('aws.iam.role')):
        config_type = "AWS::IAM::Role"
>>>>>>> 4c0465ba


@resources.register('iam-user')
class User(QueryResourceManager):

    class resource_type(ResourceQuery.resolve('aws.iam.user')):
        config_type = "AWS::IAM::User"


@resources.register('iam-policy')
class Policy(QueryResourceManager):

    class resource_type(ResourceQuery.resolve('aws.iam.policy')):
        config_type = "AWS::IAM::Policy"



@resources.register('iam-profile')
class InstanceProfile(QueryResourceManager):
    resource_type = 'aws.iam.instance-profile'


@resources.register('iam-certificate')
class ServerCertificate(QueryResourceManager):
    resource_type = 'aws.iam.server-certificate'


class IamRoleUsage(Filter):

    def service_role_usage(self):
        results = set()
        results.update(self.scan_lambda_roles())
        results.update(self.scan_ecs_roles())
        results.update(self.scan_asg_roles())
        results.update(self.scan_ec2_roles())
        return results

    def instance_profile_usage(self):
        results = set()
        results.update(self.scan_asg_roles())
        results.update(self.scan_ec2_roles())
        return results

    def scan_lambda_roles(self):
        from c7n.resources.awslambda import AWSLambda
        manager = AWSLambda(self.manager.ctx, {})
        return [r['Role'] for r in manager.resources() if 'Role' in r]

    def scan_ecs_roles(self):
        results = []
        client = local_session(self.manager.session_factory).client('ecs')
        for cluster in client.describe_clusters()['clusters']:
            svcs = client.list_services(cluster=cluster)['serviceArns']
            for svc in client.describe_services(
                    cluster=cluster, services=svcs)['services']:
                if 'roleArn' not in svc:
                    continue
                results.append(svc['roleArn'])
        return results

    def scan_asg_roles(self):
        from c7n.resources.asg import LaunchConfig
        manager = LaunchConfig(self.manager.ctx, {
            'resource': 'launch-config'})
        return [r['IamInstanceProfile'] for r in manager.resources()
                if 'IamInstanceProfile' in r]

    def scan_ec2_roles(self):
        from c7n.resources.ec2 import EC2
        manager = EC2(self.manager.ctx, {})

        results = []
        for e in manager.resources():
            if 'Instances' not in e:
                continue
            for i in e['Instances']:
                if 'IamInstanceProfile' not in i:
                    continue
                results.append(i['IamInstanceProfile']['Arn'])
        return results


###################
#    IAM Roles    #
###################


@Role.filter_registry.register('used')
class UsedIamRole(IamRoleUsage):

    schema = type_schema('used')

    def process(self, resources, event=None):
        roles = self.service_role_usage()
        results = []
        for r in resources:
            if r['Arn'] in roles or r['RoleName'] in roles:
                results.append(r)
        self.log.info("%d of %d iam roles currently used." % (
            len(results), len(resources)))
        return results


@Role.filter_registry.register('unused')
class UnusedIamRole(IamRoleUsage):

    schema = type_schema('unused')

    def process(self, resources, event=None):
        roles = self.service_role_usage()
        results = []
        for r in resources:
            if r['Arn'] not in roles or r['RoleName'] not in roles:
                results.append(r)
        self.log.info("%d of %d iam roles not currently used." % (
            len(results), len(resources)))
        return results


@Role.filter_registry.register('has-inline-policy')
class IamRoleInlinePolicy(Filter):
    """
        Filter IAM roles that have an inline-policy attached

        True: Filter roles that have an inline-policy
        False: Filter roles that do not have an inline-policy
    """
    schema = type_schema('has-inline-policy', value={'type': 'boolean'})

    def _inline_policies(self, client, resource):
        return len(client.list_role_policies(
            RoleName=resource['RoleName'])['PolicyNames'])

    def process(self, resources, event=None):
        c = local_session(self.manager.session_factory).client('iam')
        if self.data.get('value') or self.data.get('value') is None:
            return [r for r in resources if self._inline_policies(c, r) > 0]
        return [r for r in resources if self._inline_policies(c, r) == 0]


######################
#    IAM Policies    #
######################


@Policy.filter_registry.register('used')
class UsedIamPolicies(Filter):

    schema = type_schema('used')

    def process(self, resources, event=None):
        return [r for r in resources if r['AttachmentCount'] > 0]


@Policy.filter_registry.register('unused')
class UnusedIamPolicies(Filter):

    schema = type_schema('unused')

    def process(self, resources, event=None):
        return [r for r in resources if r['AttachmentCount'] == 0]


###############################
#    IAM Instance Profiles    #
###############################


@InstanceProfile.filter_registry.register('used')
class UsedInstanceProfiles(IamRoleUsage):

    schema = type_schema('used')

    def process(self, resources, event=None):
        results = []
        profiles = self.instance_profile_usage()
        for r in resources:
            if r['Arn'] in profiles or r['InstanceProfileName'] in profiles:
                results.append(r)
        self.log.info(
            "%d of %d instance profiles currently in use." % (
                len(results), len(resources)))
        return results


@InstanceProfile.filter_registry.register('unused')
class UnusedInstanceProfiles(IamRoleUsage):

    schema = type_schema('unused')

    def process(self, resources, event=None):
        results = []
        profiles = self.instance_profile_usage()
        for r in resources:
            if (r['Arn'] not in profiles or
                        r['InstanceProfileName'] not in profiles):
                results.append(r)
        self.log.info(
            "%d of %d instance profiles currently not in use." % (
                len(results), len(resources)))
        return results


@InstanceProfile.filter_registry.register('attached')
class AttachedInstanceProfiles(Filter):

    schema = type_schema('attached')

    def process(self, resources, event=None):
        results = []
        for r in resources:
            if len(r['Roles']) != 0:
                results.append(r)
        self.log.info(
            "%d of %d instance profiles attached to a role." % (
                len(results), len(resources)))
        return results


@InstanceProfile.filter_registry.register('unattached')
class UnattachedInstanceProfiles(Filter):

    schema = type_schema('unattached')

    def process(self, resources, event=None):
        results = []
        for r in resources:
            if len(r['Roles']) == 0:
                results.append(r)
        self.log.info(
            "%d of %d instance profiles not attached to a role." % (
                len(results), len(resources)))
        return results


###################
#    IAM Users    #
###################


@User.filter_registry.register('policy')
class UserAttachedPolicy(Filter):

    schema = type_schema('policy')

    def process(self, resources, event=None):

        def _user_policies(resource):
            client = local_session(self.manager.session_factory).client('iam')
            resource['AttachedPolicies'] = client.list_attached_user_policies(
                UserName=resource['UserName'])['AttachedPolicies']

        with self.executor_factory(max_workers=2) as w:
            query_resources = [
                r for r in resources if 'AttachedPolicies' not in r]
            self.log.debug(
                "Querying %d users policies" % len(query_resources))
            list(w.map(_user_policies, query_resources))

        matched = []
        for r in resources:
            for p in r['AttachedPolicies']:
                if self.match(p):
                    matched.append(r)
                    break
        return matched


@User.filter_registry.register('access-key')
class UserAccessKey(ValueFilter):

    schema = type_schema('access-key', rinherit=ValueFilter.schema)

    def process(self, resources, event=None):

        def _user_keys(resource):
            client = local_session(self.manager.session_factory).client('iam')
            resource['AccessKeys'] = client.list_access_keys(
                UserName=resource['UserName'])['AccessKeyMetadata']

        with self.executor_factory(max_workers=2) as w:
            query_resources = [
                r for r in resources if 'AccessKeys' not in r]
            self.log.debug(
                "Querying %d users' api keys" % len(query_resources))
            list(w.map(_user_keys, query_resources))

        matched = []
        for r in resources:
            for p in r['AccessKeys']:
                if self.match(p):
                    matched.append(r)
                    break
        return matched


# Mfa-device filter for iam-users
@User.filter_registry.register('mfa-device')
class UserMfaDevice(ValueFilter):

    schema = type_schema('mfa-device', rinherit=ValueFilter.schema)

    def __init__(self, *args, **kw):
        super(UserMfaDevice, self).__init__(*args, **kw)
        self.data['key'] = 'MFADevices'

    def process(self, resources, event=None):

        def _user_mfa_devices(resource):
            client = local_session(self.manager.session_factory).client('iam')
            resource['MFADevices'] = client.list_mfa_devices(
                UserName=resource['UserName'])['MFADevices']

        with self.executor_factory(max_workers=2) as w:
            query_resources = [
                r for r in resources if 'MFADevices' not in r]
            self.log.debug(
                "Querying %d users' mfa devices" % len(query_resources))
            list(w.map(_user_mfa_devices, query_resources))

        matched = []
        for r in resources:
            if self.match(r):
                matched.append(r)

        return matched


@User.action_registry.register('remove-keys')
class UserRemoveAccessKey(BaseAction):

    schema = type_schema(
        'remove-keys', age={'type': 'number'}, disable={'type': 'boolean'})

    def process(self, resources):
        client = local_session(self.manager.session_factory).client('iam')

        age = self.data.get('age')
        disable = self.data.get('disable')

        if age:
            threshold_date = datetime().now(tz=tzutc()) - timedelta(age)

        for r in resources:
            if 'AccessKeys' not in r:
                r['AccessKeys'] = client.list_access_keys(
                    UserName=r['UserName'])['AccessKeyMetadata']
            keys = r['AccessKeys']
            for k in keys:
                if age:
                    if not parse(k['CreateDate']) < threshold_date:
                        continue
                if disable:
                    client.update_access_key(
                        UserName=r['UserName'],
                        AccessKeyId=k['AccessKeyId'],
                        Status='Inactive')
                else:
                    client.delete_access_key(
                        UserName=r['UserName'],
                        AccessKeyId=k['AccessKeyId'])


#################
#   IAM Groups  #
#################


@Group.filter_registry.register('has-users')
class IamGroupUsers(Filter):
    """
        Filter IAM groups that have users attached based on True/False value:

        True: Filter all IAM groups with users assigned to it
        False: Filter all IAM groups without any users assigned to it
    """
    schema = type_schema('has-users', value={'type': 'boolean'})

    def _user_count(self, client, resource):
        return len(client.get_group(GroupName=resource['GroupName'])['Users'])

    def process(self, resources, events=None):
        c = local_session(self.manager.session_factory).client('iam')
        value = self.data.get('value')
        if self.data.get('value') or self.data.get('value') is None:
            return [r for r in resources if self._user_count(c, r) > 0]
        return [r for r in resources if self._user_count(c, r) == 0]



@Group.filter_registry.register('has-inline-policy')
class IamGroupInlinePolicy(Filter):
    """
        Filter IAM groups that have an inline-policy based on boolean value:

        True: Filter all groups that have an inline-policy attached
        False: Filter all groups that do not have an inline-policy attached
    """
    schema = type_schema('has-inline-policy', value={'type': 'boolean'})

    def _inline_policies(self, client, resource):
        return len(client.list_group_policies(
            GroupName=resource['GroupName'])['PolicyNames'])

    def process(self, resources, events=None):
        c = local_session(self.manager.session_factory).client('iam')
        if self.data.get('value') or self.data.get('value') is None:
            return [r for r in resources if self._inline_policies(c, r) == 0]
        return [r for r in resources if self._inline_policies(c, r) > 0]<|MERGE_RESOLUTION|>--- conflicted
+++ resolved
@@ -25,24 +25,16 @@
 
 @resources.register('iam-group')
 class Group(QueryResourceManager):
-<<<<<<< HEAD
-    resource_type = 'aws.iam.group'
-=======
 
     class resource_type(ResourceQuery.resolve('aws.iam.group')):
         config_type = "AWS::IAM::Group"
->>>>>>> 4c0465ba
 
 
 @resources.register('iam-role')
 class Role(QueryResourceManager):
-<<<<<<< HEAD
-    resource_type = 'aws.iam.role'
-=======
 
     class resource_type(ResourceQuery.resolve('aws.iam.role')):
         config_type = "AWS::IAM::Role"
->>>>>>> 4c0465ba
 
 
 @resources.register('iam-user')
