--- conflicted
+++ resolved
@@ -711,12 +711,8 @@
     schema = type_schema(
         'attach-encrypt',
         role={'type': 'string'},
-<<<<<<< HEAD
         topic={'type': 'string'},
         update={'type': 'boolean'})
-=======
-        topic={'type': 'string'})
->>>>>>> 12bed414
 
     permissions = (
         "s3:PutBucketNotification", "s3:GetBucketNotification",
