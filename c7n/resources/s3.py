# Copyright 2015-2017 Capital One Services, LLC
#
# Licensed under the Apache License, Version 2.0 (the "License");
# you may not use this file except in compliance with the License.
# You may obtain a copy of the License at
#
# http://www.apache.org/licenses/LICENSE-2.0
#
# Unless required by applicable law or agreed to in writing, software
# distributed under the License is distributed on an "AS IS" BASIS,
# WITHOUT WARRANTIES OR CONDITIONS OF ANY KIND, either express or implied.
# See the License for the specific language governing permissions and
# limitations under the License.
"""S3 Resource Manager

Filters:

The generic Values filters (jmespath) expression and Or filter are
available with all resources, including buckets, we include several
additonal bucket data (Tags, Replication, Acl, Policy) as keys within
a bucket representation.

Actions:

 encrypt-keys

   Scan all keys in a bucket and optionally encrypt them in place.

 global-grants

   Check bucket acls for global grants

 encryption-policy

   Attach an encryption required policy to a bucket, this will break
   applications that are not using encryption, including aws log
   delivery.

"""
from __future__ import absolute_import, division, print_function, unicode_literals

import copy
import functools
import json
import itertools
import logging
import math
import os
import time
import ssl

import six

from botocore.client import Config
from botocore.exceptions import ClientError
from botocore.vendored.requests.exceptions import SSLError

from collections import defaultdict
from concurrent.futures import as_completed
from dateutil.parser import parse as parse_date

from c7n.actions import (
    ActionRegistry, BaseAction, PutMetric, RemovePolicyBase)
from c7n.filters import (
    FilterRegistry, Filter, CrossAccountAccessFilter, MetricsFilter,
    ValueFilter)
from c7n.manager import resources
from c7n import query
from c7n.tags import RemoveTag, Tag, TagActionFilter, TagDelayedAction
from c7n.utils import (
    chunks, local_session, set_annotation, type_schema,
    dumps, format_string_values)


log = logging.getLogger('custodian.s3')

filters = FilterRegistry('s3.filters')
actions = ActionRegistry('s3.actions')
filters.register('marked-for-op', TagActionFilter)
actions.register('put-metric', PutMetric)

MAX_COPY_SIZE = 1024 * 1024 * 1024 * 2


@resources.register('s3')
class S3(query.QueryResourceManager):

    class resource_type(object):
        service = 's3'
        type = 'bucket'
        enum_spec = ('list_buckets', 'Buckets[]', None)
        detail_spec = ('list_objects', 'Bucket', 'Contents[]')
        name = id = 'Name'
        filter_name = None
        date = 'CreationDate'
        dimension = 'BucketName'
        config_type = 'AWS::S3::Bucket'

    filter_registry = filters
    action_registry = actions

    def __init__(self, ctx, data):
        super(S3, self).__init__(ctx, data)
        self.log_dir = ctx.log_dir

    def get_source(self, source_type):
        if source_type == 'describe':
            return DescribeS3(self)
        elif source_type == 'config':
            return ConfigS3(self)
        else:
            return super(S3, self).get_source(source_type)

    @classmethod
    def get_permissions(cls):
        perms = ["s3:ListAllMyBuckets"]
        perms.extend([n[0] for n in S3_AUGMENT_TABLE])
        return perms


class DescribeS3(query.DescribeSource):

    def augment(self, buckets):
        with self.manager.executor_factory(
                max_workers=min((10, len(buckets) + 1))) as w:
            results = w.map(
                assemble_bucket,
                zip(itertools.repeat(self.manager.session_factory), buckets))
            results = list(filter(None, results))
            return results


class ConfigS3(query.ConfigSource):

    def load_resource(self, item):
        resource = super(ConfigS3, self).load_resource(item)
        cfg = item['supplementaryConfiguration']
        if item['awsRegion'] != 'us-east-1':  # aka standard
            resource['Location'] = {'LocationConstraint': item['awsRegion']}

        # owner is under acl per describe
        resource.pop('Owner', None)
        resource['CreationDate'] = parse_date(resource['CreationDate'])

        for k, null_value in S3_CONFIG_SUPPLEMENT_NULL_MAP.items():
            if cfg.get(k) == null_value:
                continue
            method = getattr(self, "handle_%s" % k, None)
            if method is None:
                raise ValueError("unhandled supplementary config %s", k)
                continue
            v = cfg[k]
            if isinstance(cfg[k], six.string_types):
                v = json.loads(cfg[k])
            method(resource, v)

        for el in S3_AUGMENT_TABLE:
            if el[1] not in resource:
                resource[el[1]] = el[2]
        return resource

    PERMISSION_MAP = {
        'FullControl': 'FULL_CONTROL',
        'Write': 'WRITE',
        'WriteAcp': 'WRITE_ACP',
        'Read': 'READ',
        'ReadAcp': 'READ_ACP'}

    GRANTEE_MAP = {
        'AllUsers': "http://acs.amazonaws.com/groups/global/AllUsers",
        'AuthenticatedUsers': "http://acs.amazonaws.com/groups/global/AuthenticatedUsers",
        'LogDelivery': 'http://acs.amazonaws.com/groups/s3/LogDelivery'}

    def handle_AccessControlList(self, resource, item_value):
        # double serialized in config for some reason
        if isinstance(item_value, six.string_types):
            item_value = json.loads(item_value)

        resource['Acl'] = {}
        resource['Acl']['Owner'] = {'ID': item_value['owner']['id']}
        if item_value['owner']['displayName']:
            resource['Acl']['Owner']['DisplayName'] = item_value[
                'owner']['displayName']
        resource['Acl']['Grants'] = grants = []

        for g in (item_value.get('grantList') or ()):
            if 'id' not in g['grantee']:
                assert g['grantee'] in self.GRANTEE_MAP, "unknown grantee %s" % g
                rg = {'Type': 'Group', 'URI': self.GRANTEE_MAP[g['grantee']]}
            else:
                rg = {'ID': g['grantee']['id'], 'Type': 'CanonicalUser'}

            if 'displayName' in g:
                rg['DisplayName'] = g['displayName']

            grants.append({
                'Permission': self.PERMISSION_MAP[g['permission']],
                'Grantee': rg,
            })

    def handle_BucketAccelerateConfiguration(self, resource, item_value):
        # not currently auto-augmented by custodian
        return

    def handle_BucketLoggingConfiguration(self, resource, item_value):
        if item_value['destinationBucketName'] is None:
            return {}
        resource[u'Logging'] = {
            'TargetBucket': item_value['destinationBucketName'],
            'TargetPrefix': item_value['logFilePrefix']}

    def handle_BucketLifecycleConfiguration(self, resource, item_value):
        rules = []
        for r in item_value.get('rules'):
            rr = {}
            rules.append(rr)
            expiry = {}
            for ek, ck in (
                    ('Date', 'expirationDate'),
                    ('ExpiredObjectDeleteMarker', 'expiredObjectDeleteMarker'),
                    ('Days', 'expirationInDays')):
                if r[ck] and r[ck] != -1:
                    expiry[ek] = r[ck]
            if expiry:
                rr['Expiration'] = expiry

            transitions = []
            for t in (r.get('transitions') or ()):
                tr = {}
                for k in ('date', 'days', 'storageClass'):
                    if t[k]:
                        tr["%s%s" % (k[0].upper(), k[1:])] = t[k]
                transitions.append(tr)
            if transitions:
                rr['Transitions'] = transitions

            if r.get('abortIncompleteMultipartUpload'):
                rr['AbortIncompleteMultipartUpload'] = {
                    'DaysAfterInitiation': r[
                        'abortIncompleteMultipartUpload']['daysAfterInitiation']}
            if r.get('noncurrentVersionExpirationInDays'):
                rr['NoncurrentVersionExpiration'] = {
                    'NoncurrentDays': r['noncurrentVersionExpirationInDays']}

            nonc_transitions = []
            for t in (r.get('noncurrentVersionTransitions') or ()):
                nonc_transitions.append({
                    'NoncurrentDays': t['days'],
                    'StorageClass': t['storageClass']})
            if nonc_transitions:
                rr['NoncurrentVersionTransitions'] = nonc_transitions

            rr['Status'] = r['status']
            rr['ID'] = r['id']
            if r.get('prefix'):
                rr['Prefix'] = r['prefix']
            if 'filter' not in r or not r['filter']:
                continue

            if r['filter']['predicate']:
                rr['Filter'] = self.convertLifePredicate(r['filter']['predicate'])

        resource['Lifecycle'] = {'Rules': rules}

    def convertLifePredicate(self, p):
        if p['type'] == 'LifecyclePrefixPredicate':
            return {'Prefix': p['prefix']}
        if p['type'] == 'LifecycleTagPredicate':
            return {'Tags': [{'Key': p['tag']['key'], 'Value': p['tag']['value']}]}
        if p['type'] == 'LifecycleAndOperator':
            n = {}
            for o in p['operands']:
                ot = self.convertLifePredicate(o)
                if 'Tags' in n and 'Tags' in ot:
                    n['Tags'].extend(ot['Tags'])
                else:
                    n.update(ot)
            return {'And': n}

        raise ValueError("unknown predicate: %s" % p)

    NotifyTypeMap = {
        'QueueConfiguration': 'QueueConfigurations',
        'LambdaConfiguration': 'LambdaFunctionConfigurations',
        'CloudFunctionConfiguration': 'LambdaFunctionConfigurations',
        'TopicConfiguration': 'TopicConfigurations'}

    def handle_BucketNotificationConfiguration(self, resource, item_value):
        d = {}
        for nid, n in item_value['configurations'].items():
            ninfo = {}
            d.setdefault(self.NotifyTypeMap[n['type']], []).append(ninfo)
            if n['type'] == 'QueueConfiguration':
                ninfo['QueueArn'] = n['queueARN']
            elif n['type'] == 'TopicConfiguration':
                ninfo['TopicArn'] = n['topicARN']
            elif n['type'] == 'LambdaConfiguration':
                ninfo['LambdaFunctionArn'] = n['functionARN']
            ninfo['Id'] = nid
            ninfo['Events'] = n['events']
            rules = []
            if n['filter']:
                for r in n['filter'].get('s3KeyFilter', {}).get('filterRules', []):
                    rules.append({'Name': r['name'], 'Value': r['value']})
            if rules:
                ninfo['Filter'] = {'Key': {'FilterRules': rules}}
        resource['Notification'] = d

    def handle_BucketReplicationConfiguration(self, resource, item_value):
        d = {'Role': item_value['roleARN'], 'Rules': []}
        for rid, r in item_value['rules'].items():
            rule = {
                'ID': rid,
                'Status': r['status'],
                'Prefix': r['prefix'],
                'Destination': {
                    'Bucket': r['destinationConfig']['bucketARN']}
            }
            if r['destinationConfig']['storageClass']:
                rule['Destination']['StorageClass'] = r['destinationConfig']['storageClass']
            d['Rules'].append(rule)
        resource['Replication'] = {'ReplicationConfiguration': d}

    def handle_BucketPolicy(self, resource, item_value):
        resource['Policy'] = item_value['policyText']

    def handle_BucketTaggingConfiguration(self, resource, item_value):
        resource['Tags'] = [
            {"Key": k, "Value": v} for k, v in item_value['tagSets'][0]['tags'].items()]

    def handle_BucketVersioningConfiguration(self, resource, item_value):
        # Config defaults versioning to 'Off' for a null value
        if item_value['status'] not in ('Enabled', 'Suspended'):
            return
        resource['Versioning'] = {'Status': item_value['status']}
        if item_value['isMfaDeleteEnabled']:
            resource['Versioning']['MFADelete'] = item_value[
                'isMfaDeleteEnabled'].title()

    def handle_BucketWebsiteConfiguration(self, resource, item_value):
        website = {}
        if item_value['indexDocumentSuffix']:
            website['IndexDocument'] = {
                'Suffix': item_value['indexDocumentSuffix']}
        if item_value['errorDocument']:
            website['ErrorDocument'] = {
                'Key': item_value['errorDocument']}
        if item_value['redirectAllRequestsTo']:
            website['RedirectAllRequestsTo'] = {
                'HostName': item_value['redirectAllRequestsTo']['hostName'],
                'Protocol': item_value['redirectAllRequestsTo']['protocol']}
        for r in item_value['routingRules']:
            redirect = {}
            rule = {'Redirect': redirect}
            website.setdefault('RoutingRules', []).append(rule)
            if 'condition' in r:
                cond = {}
                for ck, rk in (
                    ('keyPrefixEquals', 'KeyPrefixEquals'),
                    ('httpErrorCodeReturnedEquals',
                     'HttpErrorCodeReturnedEquals')):
                    if r['condition'][ck]:
                        cond[rk] = r['condition'][ck]
                rule['Condition'] = cond
            for ck, rk in (
                    ('protocol', 'Protocol'),
                    ('hostName', 'HostName'),
                    ('replaceKeyPrefixWith', 'ReplaceKeyPrefixWith'),
                    ('replaceKeyWith', 'ReplaceKeyWith'),
                    ('httpRedirectCode', 'HttpRedirectCode')):
                if r['redirect'][ck]:
                    redirect[rk] = r['redirect'][ck]
        resource['Website'] = website


S3_CONFIG_SUPPLEMENT_NULL_MAP = {
    'BucketLoggingConfiguration': u'{"destinationBucketName":null,"logFilePrefix":null}',
    'BucketPolicy': u'{"policyText":null}',
    'BucketVersioningConfiguration': u'{"status":"Off","isMfaDeleteEnabled":null}',
    'BucketAccelerateConfiguration': u'{"status":null}',
    'BucketNotificationConfiguration': u'{"configurations":{}}',
    'BucketLifecycleConfiguration': None,
    'AccessControlList': None,
    'BucketTaggingConfiguration': None,
    'BucketWebsiteConfiguration': None,
    'BucketReplicationConfiguration': None
}

S3_AUGMENT_TABLE = (
    ('get_bucket_location', 'Location', None, None),
    ('get_bucket_tagging', 'Tags', [], 'TagSet'),
    ('get_bucket_policy', 'Policy', None, 'Policy'),
    ('get_bucket_acl', 'Acl', None, None),
    ('get_bucket_replication', 'Replication', None, None),
    ('get_bucket_versioning', 'Versioning', None, None),
    ('get_bucket_website', 'Website', None, None),
    ('get_bucket_logging', 'Logging', None, 'LoggingEnabled'),
    ('get_bucket_notification_configuration', 'Notification', None, None),
    ('get_bucket_lifecycle_configuration', 'Lifecycle', None, None),
    #        ('get_bucket_cors', 'Cors'),
)


def assemble_bucket(item):
    """Assemble a document representing all the config state around a bucket.

    TODO: Refactor this, the logic here feels quite muddled.
    """
    factory, b = item
    s = factory()
    c = s.client('s3')
    # Bucket Location, Current Client Location, Default Location
    b_location = c_location = location = "us-east-1"
    methods = list(S3_AUGMENT_TABLE)
    for m, k, default, select in methods:
        try:
            method = getattr(c, m)
            v = method(Bucket=b['Name'])
            v.pop('ResponseMetadata')
            if select is not None and select in v:
                v = v[select]
        except (ssl.SSLError, SSLError) as e:
            # Proxy issues? i assume
            log.warning("Bucket ssl error %s: %s %s",
                        b['Name'], b.get('Location', 'unknown'),
                        e)
            continue
        except ClientError as e:
            code = e.response['Error']['Code']
            if code.startswith("NoSuch") or "NotFound" in code:
                v = default
            elif code == 'PermanentRedirect':
                s = factory()
                c = bucket_client(s, b)
                # Requeue with the correct region given location constraint
                methods.append((m, k, default, select))
                continue
            else:
                if e.response['Error']['Code'] == 'AccessDenied':
                    b.setdefault('c7n:DeniedMethods', []).append(m)
                log.warning(
                    "Bucket:%s unable to invoke method:%s error:%s ",
                    b['Name'], m, e.response['Error']['Message'])
                # We don't bail out, continue processing if we can.
                # Note this can lead to missing data, but in general is cleaner than
                # failing hard.
                continue
        # As soon as we learn location (which generally works)
        if k == 'Location' and v is not None:
            b_location = v.get('LocationConstraint')
            # Location == region for all cases but EU per https://goo.gl/iXdpnl
            if b_location is None:
                b_location = "us-east-1"
            elif b_location == 'EU':
                b_location = "eu-west-1"
                v['LocationConstraint'] = 'eu-west-1'
            if v and v != c_location:
                c = s.client('s3', region_name=b_location)
            elif c_location != location:
                c = s.client('s3', region_name=location)
        b[k] = v
    return b


def bucket_client(session, b, kms=False):
    region = get_region(b)

    if kms:
        # Need v4 signature for aws:kms crypto, else let the sdk decide
        # based on region support.
        config = Config(
            signature_version='s3v4',
            read_timeout=200, connect_timeout=120)
    else:
        config = Config(read_timeout=200, connect_timeout=120)
    return session.client('s3', region_name=region, config=config)


def modify_bucket_tags(session_factory, buckets, add_tags=(), remove_tags=()):
    for bucket in buckets:
        client = bucket_client(local_session(session_factory), bucket)
        # all the tag marshalling back and forth is a bit gross :-(
        new_tags = {t['Key']: t['Value'] for t in add_tags}
        for t in bucket.get('Tags', ()):
            if (t['Key'] not in new_tags and
                    not t['Key'].startswith('aws') and
                    t['Key'] not in remove_tags):
                new_tags[t['Key']] = t['Value']
        tag_set = [{'Key': k, 'Value': v} for k, v in new_tags.items()]
        try:
            client.put_bucket_tagging(
                Bucket=bucket['Name'], Tagging={'TagSet': tag_set})
        except ClientError as e:
            log.exception(
                'Exception tagging bucket %s: %s', bucket['Name'], e)
            continue


def get_region(b):
    """Tries to get the bucket region from Location.LocationConstraint

    Special cases:
        LocationConstraint EU defaults to eu-west-1
        LocationConstraint null defaults to us-east-1

    Args:
        b (object): A bucket object

    Returns:
        string: an aws region string
    """
    remap = {None: 'us-east-1', 'EU': 'eu-west-1'}
    region = b.get('Location', {}).get('LocationConstraint')
    return remap.get(region, region)


@filters.register('metrics')
class S3Metrics(MetricsFilter):
    """S3 CW Metrics need special handling for attribute/dimension
    mismatch, and additional required dimension.
    """

    def get_dimensions(self, resource):
        return [
            {'Name': 'BucketName',
             'Value': resource['Name']},
            {'Name': 'StorageType',
             'Value': 'AllStorageTypes'}]


@filters.register('cross-account')
class S3CrossAccountFilter(CrossAccountAccessFilter):
    """Filters cross-account access to S3 buckets

    :example:

    .. code-block:: yaml

            policies:
              - name: s3-acl
                resource: s3
                region: us-east-1
                filters:
                  - type: cross-account
    """
    permissions = ('s3:GetBucketPolicy',)

    def get_accounts(self):
        """add in elb access by default

        ELB Accounts by region http://goo.gl/a8MXxd

        Redshift Accounts by region https://goo.gl/MKWPTT

        Cloudtrail Accounts by region https://goo.gl/kWQk9D
        """
        accounts = super(S3CrossAccountFilter, self).get_accounts()
        return accounts.union(
            [
                # ELB accounts
                '127311923021',  # us-east-1
                '033677994240',  # us-east-2
                '797873946194',  # us-west-2
                '027434742980',  # us-west-1
                '985666609251',  # ca-central-1
                '156460612806',  # eu-west-1
                '054676820928',  # eu-central-1
                '652711504416',  # eu-west-2
                '582318560864',  # ap-northeast-1
                '600734575887',  # ap-northeast-2
                '114774131450',  # ap-southeast-1
                '783225319266',  # ap-southeast-2
                '718504428378',  # ap-south-1
                '507241528517',  # sa-east-1
                '048591011584',  # us-gov-west-1 or gov-cloud-1
                '638102146993',  # cn-north-1

                # Redshift accounts
                '368064434614',  # us-east-1
                '790247189693',  # us-east-2
                '703715109447',  # us-east-1
                '473191095985',  # us-west-2
                '408097707231',  # ap-south-1
                '713597048934',  # ap-northeast-2
                '960118270566',  # ap-southeast-1
                '485979073181',  # ap-southeast-2
                '615915377779',  # ap-northeast-1
                '764870610256',  # ca-central-1
                '434091160558',  # eu-central-1
                '246478207311',  # eu-west-1
                '885798887673',  # eu-west-2
                '392442076723',  # sa-east-1

                # Cloudtrail accounts (psa. folks should be using
                # cloudtrail service in bucket policies)
                '086441151436',  # us-east-1
                '475085895292',  # us-west-2
                '388731089494',  # us-west-1
                '113285607260',  # us-west-2
                '819402241893',  # ca-central-1
                '977081816279',  # ap-south-1
                '492519147666',  # ap-northeast-2
                '903692715234',  # ap-southeast-1
                '284668455005',  # ap-southeast-2
                '216624486486',  # ap-northeast-1
                '035351147821',  # eu-central-1
                '859597730677',  # eu-west-1
                '282025262664',  # eu-west-2
                '814480443879',  # sa-east-1
            ])


@filters.register('global-grants')
class GlobalGrantsFilter(Filter):
    """Filters for all S3 buckets that have global-grants

    :example:

    .. code-block:: yaml

            policies:
              - name: s3-delete-global-grants
                resource: s3
                filters:
                  - type: global-grants
                actions:
                  - delete-global-grants
    """

    schema = type_schema(
        'global-grants',
        allow_website={'type': 'boolean'},
        operator={'type': 'string', 'enum': ['or', 'and']},
        permissions={
            'type': 'array', 'items': {
                'type': 'string', 'enum': [
                    'READ', 'WRITE', 'WRITE_ACP', 'READ', 'READ_ACP']}})

    GLOBAL_ALL = "http://acs.amazonaws.com/groups/global/AllUsers"
    AUTH_ALL = "http://acs.amazonaws.com/groups/global/AuthenticatedUsers"

    def process(self, buckets, event=None):
        with self.executor_factory(max_workers=5) as w:
            results = w.map(self.process_bucket, buckets)
            results = list(filter(None, list(results)))
            return results

    def process_bucket(self, b):
        acl = b.get('Acl', {'Grants': []})
        if not acl or not acl['Grants']:
            return

        results = []
        allow_website = self.data.get('allow_website', True)
        perms = self.data.get('permissions', [])

        for grant in acl['Grants']:
            if 'URI' not in grant.get("Grantee", {}):
                continue
            if grant['Grantee']['URI'] not in [self.AUTH_ALL, self.GLOBAL_ALL]:
                continue
            if allow_website and grant['Permission'] == 'READ' and b['Website']:
                continue
            if not perms or (perms and grant['Permission'] in perms):
                results.append(grant['Permission'])

        if results:
            set_annotation(b, 'GlobalPermissions', results)
            return b


class BucketActionBase(BaseAction):

    def get_permissions(self):
        return self.permissions

    def get_std_format_args(self, bucket):
        return {
            'account_id': self.manager.config.account_id,
            'region': self.manager.config.region,
            'bucket_name': bucket['Name'],
            'bucket_region': get_region(bucket)
        }

    def process(self, buckets):
        with self.executor_factory(max_workers=3) as w:
            futures = {}
            results = []
            for b in buckets:
                futures[w.submit(self.process_bucket, b)] = b
            for f in as_completed(futures):
                if f.exception():
                    self.log.error('error modifying bucket:%s\n%s',
                                   b['Name'], f.exception())
                results += filter(None, [f.result()])
            return results


@filters.register('has-statement')
class HasStatementFilter(Filter):
    """Find buckets with set of named policy statements.

    :example:

    .. code-block:: yaml

            policies:
              - name: s3-bucket-has-statement
                resource: s3
                filters:
                  - type: has-statement
                    statement_ids:
                      - RequiredEncryptedPutObject
    """
    schema = type_schema(
        'has-statement',
        statement_ids={'type': 'array', 'items': {'type': 'string'}})

    def process(self, buckets, event=None):
        return list(filter(None, map(self.process_bucket, buckets)))

    def process_bucket(self, b):
        p = b.get('Policy')
        if p is None:
            return None
        p = json.loads(p)
        required = list(self.data.get('statement_ids', []))
        statements = p.get('Statement', [])
        for s in list(statements):
            if s.get('Sid') in required:
                required.remove(s['Sid'])
        if not required:
            return b
        return None


ENCRYPTION_STATEMENT_GLOB = {
    'Effect': 'Deny',
    'Principal': '*',
    'Action': 's3:PutObject',
    "Condition": {
        "StringNotEquals": {
            "s3:x-amz-server-side-encryption": ["AES256", "aws:kms"]}}}


@filters.register('no-encryption-statement')
class EncryptionEnabledFilter(Filter):
    """Find buckets with missing encryption policy statements.

    :example:

    .. code-block:: yaml

            policies:
              - name: s3-bucket-not-encrypted
                resource: s3
                filters:
                  - type: no-encryption-statement
    """
    schema = type_schema(
        'no-encryption-statement')

    def get_permissions(self):
        perms = self.manager.get_resource_manager('s3').get_permissions()
        return perms

    def process(self, buckets, event=None):
        return list(filter(None, map(self.process_bucket, buckets)))

    def process_bucket(self, b):
        p = b.get('Policy')
        if p is None:
            return b
        p = json.loads(p)
        encryption_statement = dict(ENCRYPTION_STATEMENT_GLOB)

        statements = p.get('Statement', [])
        check = False
        for s in list(statements):
            if 'Sid' in s:
                encryption_statement["Sid"] = s["Sid"]
            if 'Resource' in s:
                encryption_statement["Resource"] = s["Resource"]
            if s == encryption_statement:
                check = True
                break
        if check:
            return None
        else:
            return b


@filters.register('missing-statement')
@filters.register('missing-policy-statement')
class MissingPolicyStatementFilter(Filter):
    """Find buckets missing a set of named policy statements.

    :example:

    .. code-block:: yaml

            policies:
              - name: s3-bucket-missing-statement
                resource: s3
                filters:
                  - type: missing-statement
                    statement_ids:
                      - RequiredEncryptedPutObject
    """

    schema = type_schema(
        'missing-policy-statement',
        aliases=('missing-statement',),
        statement_ids={'type': 'array', 'items': {'type': 'string'}})

    def __call__(self, b):
        p = b.get('Policy')
        if p is None:
            return b

        p = json.loads(p)

        required = list(self.data.get('statement_ids', []))
        statements = p.get('Statement', [])
        for s in list(statements):
            if s.get('Sid') in required:
                required.remove(s['Sid'])
        if not required:
            return False
        return True


@filters.register('bucket-notification')
class BucketNotificationFilter(ValueFilter):
    """Filter based on bucket notification configuration.

    :example:

    .. code-block:: yaml

            policies:
              - name: delete-incorrect-notification
                resource: s3
                filters:
                  - type: bucket-notification
                    kind: lambda
                    key: Id
                    value: "IncorrectLambda"
                    op: eq
                actions:
                  - type: delete-bucket-notification
                    statement_ids: matched
    """

    schema = type_schema(
        'bucket-notification',
        required=['kind'],
        kind={'type': 'string', 'enum': ['lambda', 'sns', 'sqs']},
        rinherit=ValueFilter.schema)

    annotation_key = 'c7n:MatchedNotificationConfigurationIds'

    permissions = ('s3:GetBucketNotification',)

    FIELDS = {
        'lambda': 'LambdaFunctionConfigurations',
        'sns': 'TopicConfigurations',
        'sqs': 'QueueConfigurations'
    }

    def process(self, buckets, event=None):
        return super(BucketNotificationFilter, self).process(buckets, event)

    def __call__(self, bucket):

        field = self.FIELDS[self.data['kind']]
        found = False
        for config in bucket.get('Notification', {}).get(field, []):
            if self.match(config):
                set_annotation(
                    bucket,
                    BucketNotificationFilter.annotation_key,
                    config['Id'])
                found = True
        return found


@actions.register('delete-bucket-notification')
class DeleteBucketNotification(BucketActionBase):
    """Action to delete S3 bucket notification configurations"""

    schema = type_schema(
        'delete-bucket-notification',
        required=['statement_ids'],
        statement_ids={'oneOf': [
            {'enum': ['matched']},
            {'type': 'array', 'items': {'type': 'string'}}]})

    permissions = ('s3:PutBucketNotification',)

    def process_bucket(self, bucket):
        n = bucket['Notification']
        if not n:
            return

        statement_ids = self.data.get('statement_ids')
        if statement_ids == 'matched':
            statement_ids = bucket.get(BucketNotificationFilter.annotation_key, ())
        if not statement_ids:
            return

        cfg = defaultdict(list)

        for t in six.itervalues(BucketNotificationFilter.FIELDS):
            for c in n.get(t, []):
                if c['Id'] not in statement_ids:
                    cfg[t].append(c)

        client = bucket_client(local_session(self.manager.session_factory), bucket)
        client.put_bucket_notification_configuration(
            Bucket=bucket['Name'],
            NotificationConfiguration=cfg)


@actions.register('no-op')
class NoOp(BucketActionBase):

    schema = type_schema('no-op')
    permissions = ('s3:ListAllMyBuckets',)

    def process(self, buckets):
        return None


@actions.register('set-statements')
class SetPolicyStatement(BucketActionBase):
    """Action to add or update policy statements to S3 buckets

    :example:

    .. code-block:: yaml

            policies:
              - name: force-s3-https
                resource: s3
                actions:
                  - type: set-statements
                    statements:
                      - Sid: "DenyHttp"
                        Effect: "Deny"
                        Action: "s3:GetObject"
                        Principal:
                          AWS: "*"
                        Resource: "arn:aws:s3:::{bucket_name}/*"
                        Condition:
                          Bool:
                            "aws:SecureTransport": false
    """

    permissions = ('s3:PutBucketPolicy',)

    schema = type_schema(
        'set-statements',
        **{
            'statements': {
                'type': 'array',
                'required': True,
                'items': {
                    'type': 'object',
                    'properties': {
                        'Sid': {'type': 'string'},
                        'Effect': {'type': 'string', 'enum': ['Allow', 'Deny']},
                        'Principal': {'anyOf': [{'type': 'string'},
                            {'type': 'object'}, {'type': 'array'}]},
                        'NotPrincipal': {'anyOf': [{'type': 'object'}, {'type': 'array'}]},
                        'Action': {'anyOf': [{'type': 'string'}, {'type': 'array'}]},
                        'NotAction': {'anyOf': [{'type': 'string'}, {'type': 'array'}]},
                        'Resource': {'anyOf': [{'type': 'string'}, {'type': 'array'}]},
                        'NotResource': {'anyOf': [{'type': 'string'}, {'type': 'array'}]},
                        'Condition': {'type': 'object'}
                    },
                    'required': ['Sid', 'Effect'],
                    'oneOf': [
                        {'required': ['Principal', 'Action', 'Resource']},
                        {'required': ['NotPrincipal', 'Action', 'Resource']},
                        {'required': ['Principal', 'NotAction', 'Resource']},
                        {'required': ['NotPrincipal', 'NotAction', 'Resource']},
                        {'required': ['Principal', 'Action', 'NotResource']},
                        {'required': ['NotPrincipal', 'Action', 'NotResource']},
                        {'required': ['Principal', 'NotAction', 'NotResource']},
                        {'required': ['NotPrincipal', 'NotAction', 'NotResource']}
                    ]
                }
            }
        }
    )

    def process_bucket(self, bucket):
        policy = bucket.get('Policy') or '{}'

        fmtargs = self.get_std_format_args(bucket)

        policy = json.loads(policy)
        current = {s['Sid']: s for s in policy.get('Statement', [])}
        new = copy.deepcopy(current)
        additional = {s['Sid']: s for s in self.data.get('statements', [])}
        additional = format_string_values(additional, **fmtargs)
        new.update(additional)
        if new == current:
            return

        statements = list(new.values())
        policy['Statement'] = statements
        policy = json.dumps(policy)

        s3 = bucket_client(local_session(self.manager.session_factory), bucket)
        s3.put_bucket_policy(Bucket=bucket['Name'], Policy=policy)
        return {'Name': bucket['Name'], 'Policy': policy}


@actions.register('remove-statements')
class RemovePolicyStatement(RemovePolicyBase):
    """Action to remove policy statements from S3 buckets

    :example:

    .. code-block:: yaml

            policies:
              - name: s3-remove-encrypt-put
                resource: s3
                filters:
                  - type: has-statement
                    statement_ids:
                      - RequireEncryptedPutObject
                actions:
                  - type: remove-statements
                    statement_ids:
                      - RequiredEncryptedPutObject
    """

    permissions = ("s3:PutBucketPolicy", "s3:DeleteBucketPolicy")

    def process(self, buckets):
        with self.executor_factory(max_workers=3) as w:
            futures = {}
            results = []
            for b in buckets:
                futures[w.submit(self.process_bucket, b)] = b
            for f in as_completed(futures):
                if f.exception():
                    b = futures[f]
                    self.log.error('error modifying bucket:%s\n%s',
                                   b['Name'], f.exception())
                results += filter(None, [f.result()])
            return results

    def process_bucket(self, bucket):
        p = bucket.get('Policy')
        if p is None:
            return

        p = json.loads(p)

        statements, found = self.process_policy(
            p, bucket, CrossAccountAccessFilter.annotation_key)

        if not found:
            return

        s3 = bucket_client(local_session(self.manager.session_factory), bucket)

        if not statements:
            s3.delete_bucket_policy(Bucket=bucket['Name'])
        else:
            s3.put_bucket_policy(Bucket=bucket['Name'], Policy=json.dumps(p))
        return {'Name': bucket['Name'], 'State': 'PolicyRemoved', 'Statements': found}


@actions.register('toggle-versioning')
class ToggleVersioning(BucketActionBase):
    """Action to enable/suspend versioning on a S3 bucket

    Note versioning can never be disabled only suspended.

    :example:

    .. code-block:: yaml

            policies:
              - name: s3-enable-versioning
                resource: s3
                filters:
                  - or:
                    - type: value
                      key: Versioning.Status
                      value: Suspended
                    - type: value
                      key: Versioning.Status
                      value: absent
                actions:
                  - type: toggle-versioning
                    enabled: true
    """

    schema = type_schema(
        'toggle-versioning',
        enabled={'type': 'boolean'})
    permissions = ("s3:PutBucketVersioning",)

    # mfa delete enablement looks like it needs the serial and a current token.
    def process(self, resources):
        enabled = self.data.get('enabled', True)

        for r in resources:
            client = bucket_client(
                local_session(self.manager.session_factory), r)
            if 'Versioning' not in r or not r['Versioning']:
                r['Versioning'] = {'Status': 'Suspended'}
            if enabled and (
                    r['Versioning']['Status'] == 'Suspended'):
                client.put_bucket_versioning(
                    Bucket=r['Name'],
                    VersioningConfiguration={
                        'Status': 'Enabled'})
                continue
            if not enabled and r['Versioning']['Status'] == 'Enabled':
                client.put_bucket_versioning(
                    Bucket=r['Name'],
                    VersioningConfiguration={'Status': 'Suspended'})


@actions.register('toggle-logging')
class ToggleLogging(BucketActionBase):
    """Action to enable/disable logging on a S3 bucket.

    Target bucket ACL must allow for WRITE and READ_ACP Permissions
    Not specifying a target_prefix will default to the current bucket name.
    http://goo.gl/PiWWU2

    :example:

    .. code-block:: yaml

            policies:
              - name: s3-enable-logging
                resource: s3
                filter:
                  - "tag:Testing": present
                actions:
                  - type: toggle-logging
                    target_bucket: log-bucket
                    target_prefix: logs123
    """

    schema = type_schema(
        'toggle-logging',
        enabled={'type': 'boolean'},
        target_bucket={'type': 'string'},
        target_prefix={'type': 'string'})
    permissions = ("s3:PutBucketLogging",)

    def process(self, resources):
        enabled = self.data.get('enabled', True)
        # code to support expand_variables()
        session = local_session(self.manager.session_factory)
        iam_client = session.client('iam')
        aliases = iam_client.list_account_aliases().get('AccountAliases', ('',))
        account_name = aliases and aliases[0] or ""
        for r in resources:
            client = bucket_client(session, r)
            if 'TargetBucket' in r['Logging']:
                r['Logging'] = {'Status': 'Enabled'}
            else:
                r['Logging'] = {'Status': 'Disabled'}
            if enabled and (r['Logging']['Status'] == 'Disabled'):
                variables = {
                    'account_id': self.manager.config.account_id,
                    'account': account_name,
                    'region': self.manager.config.region,
                    'source_bucket_name': r['Name'],
                    'target_bucket_name': self.data.get('target_bucket'),
                    'target_prefix': self.data.get('target_prefix'),
                    'data': self.data.copy()
                }
                self.data = self.expand_variables(variables)
                # log.info("target_bucket=%s" % target_bucket)

                # code to support expand_variables()
                target_prefix = self.data.get('target_prefix', r['Name'] + '/')
                client.put_bucket_logging(
                    Bucket=r['Name'],
                    BucketLoggingStatus={
                        'LoggingEnabled': {
                            'TargetBucket': self.data.get('target_bucket'),
                            'TargetPrefix': target_prefix}})
                continue
            if not enabled and r['Logging']['Status'] == 'Enabled':
                client.put_bucket_logging(
                    Bucket=r['Name'],
                    BucketLoggingStatus={})
                continue

    def expand_variables(self, variables):
        """expand variables
        """
        data = variables['data'].copy()
        # log.info("variables %s" % variables)
        target_bucket_name = variables['target_bucket_name']
        data['target_bucket'] = target_bucket_name.format(**variables)
        target_prefix = variables['target_prefix']
        if target_prefix:
            data['target_prefix'] = target_prefix.format(**variables)
        return data


@actions.register('attach-encrypt')
class AttachLambdaEncrypt(BucketActionBase):
    """Action attaches lambda encryption policy to S3 bucket
       supports attachment via lambda bucket notification or sns notification
       to invoke lambda. a special topic value of `default` will utilize an
       extant notification or create one matching the bucket name.

       :example:

<<<<<<< HEAD
            .. code-block: yaml
=======
    .. code-block:: yaml
>>>>>>> a43214b3

                policies:
                  - name: s3-logging-buckets
                    resource: s3
                    filters:
                      - type: missing-policy-statement
                    actions:
                      - attach-encrypt
    """
    schema = type_schema(
        'attach-encrypt',
        role={'type': 'string'},
        tags={'type': 'object'},
        topic={'type': 'string'})

    permissions = (
        "s3:PutBucketNotification", "s3:GetBucketNotification",
        # lambda manager uses quite a few perms to provision lambdas
        # and event sources, hard to disamgibuate punt for now.
        "lambda:*",
    )

    def __init__(self, data=None, manager=None):
        self.data = data or {}
        self.manager = manager

    def validate(self):
        if (not getattr(self.manager.config, 'dryrun', True) and
                not self.data.get('role', self.manager.config.assume_role)):
            raise ValueError(
                "attach-encrypt: role must be specified either "
                "via assume or in config")

        return self

    def process(self, buckets):
        from c7n.mu import LambdaManager
        from c7n.ufuncs.s3crypt import get_function

        account_id = self.manager.config.account_id
        topic_arn = self.data.get('topic')

        func = get_function(
            None, self.data.get('role', self.manager.config.assume_role),
            account_id=account_id, tags=self.data.get('tags'))

        regions = set([get_region(b) for b in buckets])

        # session managers by region
        region_sessions = {}
        for r in regions:
            region_sessions[r] = functools.partial(
                self.manager.session_factory, region=r)

        # Publish function to all of our buckets regions
        region_funcs = {}

        for r in regions:
            lambda_mgr = LambdaManager(region_sessions[r])
            lambda_mgr.publish(func)
            region_funcs[r] = func

        with self.executor_factory(max_workers=3) as w:
            results = []
            futures = []
            for b in buckets:
                region = get_region(b)
                futures.append(
                    w.submit(
                        self.process_bucket,
                        region_funcs[region],
                        b,
                        topic_arn,
                        account_id,
                        region_sessions[region]
                    ))
            for f in as_completed(futures):
                if f.exception():
                    log.exception(
                        "Error attaching lambda-encrypt %s" % (f.exception()))
                results.append(f.result())
            return list(filter(None, results))

    def process_bucket(self, func, bucket, topic, account_id, session_factory):
        from c7n.mu import BucketSNSNotification, BucketLambdaNotification
        if topic:
            topic = None if topic == 'default' else topic
            source = BucketSNSNotification(session_factory, bucket, topic)
        else:
            source = BucketLambdaNotification(
                {'account_s3': account_id}, session_factory, bucket)
        return source.add(func)


@actions.register('encryption-policy')
class EncryptionRequiredPolicy(BucketActionBase):
    """Action to apply an encryption policy to S3 buckets


    :example:

    .. code-block:: yaml

            policies:
              - name: s3-enforce-encryption
                resource: s3
                mode:
                  type: cloudtrail
                  events:
                    - CreateBucket
                actions:
                  - encryption-policy
    """

    permissions = ("s3:GetBucketPolicy", "s3:PutBucketPolicy")
    schema = type_schema('encryption-policy')

    def __init__(self, data=None, manager=None):
        self.data = data or {}
        self.manager = manager

    def process(self, buckets):
        with self.executor_factory(max_workers=3) as w:
            results = w.map(self.process_bucket, buckets)
            results = list(filter(None, list(results)))
            return results

    def process_bucket(self, b):
        p = b['Policy']
        if p is None:
            log.info("No policy found, creating new")
            p = {'Version': "2012-10-17", "Statement": []}
        else:
            p = json.loads(p)

        encryption_sid = "RequiredEncryptedPutObject"
        encryption_statement = {
            'Sid': encryption_sid,
            'Effect': 'Deny',
            'Principal': '*',
            'Action': 's3:PutObject',
            "Resource": "arn:aws:s3:::%s/*" % b['Name'],
            "Condition": {
                # AWS Managed Keys or KMS keys, note policy language
                # does not support custom kms (todo add issue)
                "StringNotEquals": {
                    "s3:x-amz-server-side-encryption": ["AES256", "aws:kms"]}}}

        statements = p.get('Statement', [])
        for s in list(statements):
            if s.get('Sid', '') == encryption_sid:
                log.debug("Bucket:%s Found extant encrypt policy", b['Name'])
                if s != encryption_statement:
                    log.info(
                        "Bucket:%s updating extant encrypt policy", b['Name'])
                    statements.remove(s)
                else:
                    return

        session = self.manager.session_factory()
        s3 = bucket_client(session, b)
        statements.append(encryption_statement)
        p['Statement'] = statements
        log.info('Bucket:%s attached encryption policy' % b['Name'])

        try:
            s3.put_bucket_policy(
                Bucket=b['Name'],
                Policy=json.dumps(p))
        except ClientError as e:
            if e.response['Error']['Code'] == 'NoSuchBucket':
                return
            self.log.exception(
                "Error on bucket:%s putting policy\n%s error:%s",
                b['Name'],
                json.dumps(statements, indent=2), e)
            raise
        return {'Name': b['Name'], 'State': 'PolicyAttached'}


class BucketScanLog(object):
    """Offload remediated key ids to a disk file in batches

    A bucket keyspace is effectively infinite, we need to store partial
    results out of memory, this class provides for a json log on disk
    with partial write support.

    json output format:
     - [list_of_serialized_keys],
     - [] # Empty list of keys at end when we close the buffer

    """

    def __init__(self, log_dir, name):
        self.log_dir = log_dir
        self.name = name
        self.fh = None
        self.count = 0

    @property
    def path(self):
        return os.path.join(self.log_dir, "%s.json" % self.name)

    def __enter__(self):
        # Don't require output directories
        if self.log_dir is None:
            return

        self.fh = open(self.path, 'w')
        self.fh.write("[\n")
        return self

    def __exit__(self, exc_type=None, exc_value=None, exc_frame=None):
        if self.fh is None:
            return
        # we need an empty marker list at end to avoid trailing commas
        self.fh.write("[]")
        # and close the surrounding list
        self.fh.write("\n]")
        self.fh.close()
        if not self.count:
            os.remove(self.fh.name)
        self.fh = None
        return False

    def add(self, keys):
        self.count += len(keys)
        if self.fh is None:
            return
        self.fh.write(dumps(keys))
        self.fh.write(",\n")


class ScanBucket(BucketActionBase):

    permissions = ("s3:ListBucket",)

    bucket_ops = {
        'standard': {
            'iterator': 'list_objects',
            'contents_key': ['Contents'],
            'key_processor': 'process_key'
        },
        'versioned': {
            'iterator': 'list_object_versions',
            'contents_key': ['Versions'],
            'key_processor': 'process_version'
        }
    }

    def __init__(self, data, manager=None):
        super(ScanBucket, self).__init__(data, manager)
        self.denied_buckets = set()

    def get_bucket_style(self, b):
        return (
            b.get('Versioning', {'Status': ''}).get('Status') in (
                'Enabled', 'Suspended') and 'versioned' or 'standard')

    def get_bucket_op(self, b, op_name):
        bucket_style = self.get_bucket_style(b)
        op = self.bucket_ops[bucket_style][op_name]
        if op_name == 'key_processor':
            return getattr(self, op)
        return op

    def get_keys(self, b, key_set):
        content_keys = self.get_bucket_op(b, 'contents_key')
        keys = []
        for ck in content_keys:
            keys.extend(key_set.get(ck, []))
        return keys

    def process(self, buckets):
        results = self._process_with_futures(self.process_bucket, buckets)
        self.write_denied_buckets_file()
        return results

    def _process_with_futures(self, helper, buckets, max_workers=3):
        results = []
        with self.executor_factory(max_workers) as w:
            futures = {}
            for b in buckets:
                futures[w.submit(helper, b)] = b
            for f in as_completed(futures):
                if f.exception():
                    b = futures[f]
                    self.log.error(
                        "Error on bucket:%s region:%s policy:%s error: %s",
                        b['Name'], b.get('Location', 'unknown'),
                        self.manager.data.get('name'), f.exception())
                    self.denied_buckets.add(b['Name'])
                    continue
                result = f.result()
                if result:
                    results.append(result)
        return results

    def write_denied_buckets_file(self):
        if self.denied_buckets and self.manager.log_dir:
            with open(
                    os.path.join(
                        self.manager.log_dir, 'denied.json'), 'w') as fh:
                json.dump(list(self.denied_buckets), fh, indent=2)
            self.denied_buckets = set()

    def process_bucket(self, b):
        log.info(
            "Scanning bucket:%s visitor:%s style:%s" % (
                b['Name'], self.__class__.__name__, self.get_bucket_style(b)))

        s = self.manager.session_factory()
        s3 = bucket_client(s, b)

        # The bulk of _process_bucket function executes inline in
        # calling thread/worker context, neither paginator nor
        # bucketscan log should be used across worker boundary.
        p = s3.get_paginator(
            self.get_bucket_op(b, 'iterator')).paginate(Bucket=b['Name'])

        with BucketScanLog(self.manager.log_dir, b['Name']) as key_log:
            with self.executor_factory(max_workers=10) as w:
                try:
                    return self._process_bucket(b, p, key_log, w)
                except ClientError as e:
                    if e.response['Error']['Code'] == 'NoSuchBucket':
                        log.warning(
                            "Bucket:%s removed while scanning" % b['Name'])
                        return
                    if e.response['Error']['Code'] == 'AccessDenied':
                        log.warning(
                            "Access Denied Bucket:%s while scanning" % b['Name'])
                        self.denied_buckets.add(b['Name'])
                        return
                    log.exception(
                        "Error processing bucket:%s paginator:%s" % (
                            b['Name'], p))

    __call__ = process_bucket

    def _process_bucket(self, b, p, key_log, w):
        count = 0

        for key_set in p:
            keys = self.get_keys(b, key_set)
            count += len(keys)
            futures = []

            for batch in chunks(keys, size=100):
                if not batch:
                    continue
                futures.append(w.submit(self.process_chunk, batch, b))

            for f in as_completed(futures):
                if f.exception():
                    log.exception("Exception Processing bucket:%s key batch %s" % (
                        b['Name'], f.exception()))
                    continue
                r = f.result()
                if r:
                    key_log.add(r)

            # Log completion at info level, progress at debug level
            if key_set['IsTruncated']:
                log.debug('Scan progress bucket:%s keys:%d remediated:%d ...',
                          b['Name'], count, key_log.count)
            else:
                log.info('Scan Complete bucket:%s keys:%d remediated:%d',
                         b['Name'], count, key_log.count)

        b['KeyScanCount'] = count
        b['KeyRemediated'] = key_log.count
        return {
            'Bucket': b['Name'], 'Remediated': key_log.count, 'Count': count}

    def process_chunk(self, batch, bucket):
        raise NotImplementedError()

    def process_key(self, s3, key, bucket_name, info=None):
        raise NotImplementedError()

    def process_version(self, s3, bucket, key):
        raise NotImplementedError()


@actions.register('encrypt-keys')
class EncryptExtantKeys(ScanBucket):
    """Action to encrypt unencrypted S3 objects

    :example:

    .. code-block:: yaml

            policies:
              - name: s3-encrypt-objects
                resource: s3
                actions:
                  - type: encrypt-keys
                    crypto: aws:kms
                    key-id: 9c3983be-c6cf-11e6-9d9d-cec0c932ce01
    """

    permissions = (
        "s3:GetObject",
        "s3:PutObject",
        "s3:DeleteObjectVersion",
        "s3:RestoreObject",
    ) + ScanBucket.permissions

    schema = {
        'type': 'object',
        'additionalProperties': False,
        'properties': {
            'type': {'enum': ['encrypt-keys']},
            'report-only': {'type': 'boolean'},
            'glacier': {'type': 'boolean'},
            'large': {'type': 'boolean'},
            'crypto': {'enum': ['AES256', 'aws:kms']},
            'key-id': {'type': 'string'}
        },
        'dependencies': {
            'key-id': {
                'properties': {
                    'crypto': {'pattern': 'aws:kms'}
                },
                'required': ['crypto']
            }
        }
    }

    metrics = [
        ('Total Keys', {'Scope': 'Account'}),
        ('Unencrypted', {'Scope': 'Account'})]

    def __init__(self, data, manager=None):
        super(EncryptExtantKeys, self).__init__(data, manager)
        self.kms_id = self.data.get('key-id')

    def get_permissions(self):
        perms = ("s3:GetObject", "s3:GetObjectVersion")
        if self.data.get('report-only'):
            perms += ('s3:DeleteObject', 's3:DeleteObjectVersion',
                      's3:PutObject',
                      's3:AbortMultipartUpload',
                      's3:ListBucket',
                      's3:ListBucketVersions')
        return perms

    def process(self, buckets):

        t = time.time()
        results = super(EncryptExtantKeys, self).process(buckets)
        run_time = time.time() - t
        remediated_count = object_count = 0

        for r in results:
            object_count += r['Count']
            remediated_count += r['Remediated']
            self.manager.ctx.metrics.put_metric(
                "Unencrypted", r['Remediated'], "Count", Scope=r['Bucket'],
                buffer=True)

        self.manager.ctx.metrics.put_metric(
            "Unencrypted", remediated_count, "Count", Scope="Account",
            buffer=True
        )
        self.manager.ctx.metrics.put_metric(
            "Total Keys", object_count, "Count", Scope="Account",
            buffer=True
        )
        self.manager.ctx.metrics.flush()

        log.info(
            ("EncryptExtant Complete keys:%d "
             "remediated:%d rate:%0.2f/s time:%0.2fs"),
            object_count,
            remediated_count,
            float(object_count) / run_time,
            run_time)
        return results

    def process_chunk(self, batch, bucket):
        crypto_method = self.data.get('crypto', 'AES256')
        s3 = bucket_client(
            local_session(self.manager.session_factory), bucket,
            kms=(crypto_method == 'aws:kms'))
        b = bucket['Name']
        results = []
        key_processor = self.get_bucket_op(bucket, 'key_processor')
        for key in batch:
            r = key_processor(s3, key, b)
            if r:
                results.append(r)
        return results

    def process_key(self, s3, key, bucket_name, info=None):
        k = key['Key']
        if info is None:
            info = s3.head_object(Bucket=bucket_name, Key=k)

        # If the data is already encrypted with AES256 and this request is also
        # for AES256 then we don't need to do anything
        if info.get('ServerSideEncryption') == 'AES256' and not self.kms_id:
            return False

        if info.get('ServerSideEncryption') == 'aws:kms':
            # If we're not looking for a specific key any key will do.
            if not self.kms_id:
                return False
            # If we're configured to use a specific key and the key matches
            # note this is not a strict equality match.
            if self.kms_id in info.get('SSEKMSKeyId', ''):
                return False

        if self.data.get('report-only'):
            return k

        storage_class = info.get('StorageClass', 'STANDARD')

        if storage_class == 'GLACIER':
            if not self.data.get('glacier'):
                return False
            if 'Restore' not in info:
                # This takes multiple hours, we let the next c7n
                # run take care of followups.
                s3.restore_object(
                    Bucket=bucket_name,
                    Key=k,
                    RestoreRequest={'Days': 30})
                return False
            elif not restore_complete(info['Restore']):
                return False

            storage_class = 'STANDARD'

        crypto_method = self.data.get('crypto', 'AES256')
        key_id = self.data.get('key-id')
        # Note on copy we lose individual object acl grants
        params = {'Bucket': bucket_name,
                  'Key': k,
                  'CopySource': "/%s/%s" % (bucket_name, k),
                  'MetadataDirective': 'COPY',
                  'StorageClass': storage_class,
                  'ServerSideEncryption': crypto_method}

        if key_id and crypto_method == 'aws:kms':
            params['SSEKMSKeyId'] = key_id

        if info['ContentLength'] > MAX_COPY_SIZE and self.data.get(
                'large', True):
            return self.process_large_file(s3, bucket_name, key, info, params)

        s3.copy_object(**params)
        return k

    def process_version(self, s3, key, bucket_name):
        info = s3.head_object(
            Bucket=bucket_name,
            Key=key['Key'],
            VersionId=key['VersionId'])

        if 'ServerSideEncryption' in info:
            return False

        if self.data.get('report-only'):
            return key['Key'], key['VersionId']

        if key['IsLatest']:
            r = self.process_key(s3, key, bucket_name, info)
            # Glacier request processing, wait till we have the restored object
            if not r:
                return r
        s3.delete_object(
            Bucket=bucket_name,
            Key=key['Key'],
            VersionId=key['VersionId'])
        return key['Key'], key['VersionId']

    def process_large_file(self, s3, bucket_name, key, info, params):
        """For objects over 5gb, use multipart upload to copy"""
        part_size = MAX_COPY_SIZE - (1024 ** 2)
        num_parts = int(math.ceil(info['ContentLength'] / part_size))
        source = params.pop('CopySource')

        params.pop('MetadataDirective')
        if 'Metadata' in info:
            params['Metadata'] = info['Metadata']

        upload_id = s3.create_multipart_upload(**params)['UploadId']

        params = {'Bucket': bucket_name,
                  'Key': key['Key'],
                  'UploadId': upload_id,
                  'CopySource': source,
                  'CopySourceIfMatch': info['ETag']}

        def upload_part(part_num):
            part_params = dict(params)
            part_params['CopySourceRange'] = "bytes=%d-%d" % (
                part_size * (part_num - 1),
                min(part_size * part_num - 1, info['ContentLength'] - 1))
            part_params['PartNumber'] = part_num
            response = s3.upload_part_copy(**part_params)
            return {'ETag': response['CopyPartResult']['ETag'],
                    'PartNumber': part_num}

        try:
            with self.executor_factory(max_workers=2) as w:
                parts = list(w.map(upload_part, range(1, num_parts + 1)))
        except Exception:
            log.warning(
                "Error during large key copy bucket: %s key: %s, "
                "aborting upload", bucket_name, key, exc_info=True)
            s3.abort_multipart_upload(
                Bucket=bucket_name, Key=key['Key'], UploadId=upload_id)
            raise
        s3.complete_multipart_upload(
            Bucket=bucket_name, Key=key['Key'], UploadId=upload_id,
            MultipartUpload={'Parts': parts})
        return key['Key']


def restore_complete(restore):
    if ',' in restore:
        ongoing, avail = restore.split(',', 1)
    else:
        ongoing = restore
    return 'false' in ongoing


@filters.register('is-log-target')
class LogTarget(Filter):
    """Filter and return buckets are log destinations.

    Not suitable for use in lambda on large accounts, This is a api
    heavy process to detect scan all possible log sources.

    Sources:
      - elb (Access Log)
      - s3 (Access Log)
      - cfn (Template writes)
      - cloudtrail

    :example:

    .. code-block:: yaml

            policies:
              - name: s3-log-bucket
                resource: s3
                filters:
                  - type: is-log-target
    """

    schema = type_schema(
        'is-log-target',
        services={'type': 'array', 'items': {'enum': [
            's3', 'elb', 'cloudtrail']}},
        self={'type': 'boolean'},
        value={'type': 'boolean'})

    def get_permissions(self):
        perms = self.manager.get_resource_manager('elb').get_permissions()
        perms += ('elasticloadbalancing:DescribeLoadBalancerAttributes',)
        return perms

    def process(self, buckets, event=None):
        log_buckets = set()
        count = 0

        services = self.data.get('services', ['elb', 's3', 'cloudtrail'])
        self_log = self.data.get('self', False)

        if 'elb' in services and not self_log:
            for bucket, _ in self.get_elb_bucket_locations():
                log_buckets.add(bucket)
                count += 1
            self.log.debug("Found %d elb log targets" % count)

        if 's3' in services:
            count = 0
            for bucket, _ in self.get_s3_bucket_locations(buckets, self_log):
                count += 1
                log_buckets.add(bucket)
            self.log.debug('Found %d s3 log targets' % count)

        if 'cloudtrail' in services and not self_log:
            for bucket, _ in self.get_cloud_trail_locations(buckets):
                log_buckets.add(bucket)

        self.log.info("Found %d log targets for %d buckets" % (
            len(log_buckets), len(buckets)))
        if self.data.get('value', True):
            return [b for b in buckets if b['Name'] in log_buckets]
        else:
            return [b for b in buckets if b['Name'] not in log_buckets]

    @staticmethod
    def get_s3_bucket_locations(buckets, self_log=False):
        """return (bucket_name, prefix) for all s3 logging targets"""
        for b in buckets:
            if b['Logging']:
                if self_log:
                    if b['Name'] != b['Logging']['TargetBucket']:
                        continue
                yield (b['Logging']['TargetBucket'],
                       b['Logging']['TargetPrefix'])
            if not self_log and b['Name'].startswith('cf-templates-'):
                yield (b['Name'], '')

    def get_cloud_trail_locations(self, buckets):
        session = local_session(self.manager.session_factory)
        client = session.client('cloudtrail')
        names = set([b['Name'] for b in buckets])
        for t in client.describe_trails().get('trailList', ()):
            if t.get('S3BucketName') in names:
                yield (t['S3BucketName'], t.get('S3KeyPrefix', ''))

    def get_elb_bucket_locations(self):
        elbs = self.manager.get_resource_manager('elb').resources()
        get_elb_attrs = functools.partial(
            _query_elb_attrs, self.manager.session_factory)

        with self.executor_factory(max_workers=2) as w:
            futures = []
            for elb_set in chunks(elbs, 100):
                futures.append(w.submit(get_elb_attrs, elb_set))
            for f in as_completed(futures):
                if f.exception():
                    log.error("Error while scanning elb log targets: %s" % (
                        f.exception()))
                    continue
                for tgt in f.result():
                    yield tgt


def _query_elb_attrs(session_factory, elb_set):
    session = local_session(session_factory)
    client = session.client('elb')
    log_targets = []
    for e in elb_set:
        try:
            attrs = client.describe_load_balancer_attributes(
                LoadBalancerName=e['LoadBalancerName'])[
                    'LoadBalancerAttributes']
            if 'AccessLog' in attrs and attrs['AccessLog']['Enabled']:
                log_targets.append((
                    attrs['AccessLog']['S3BucketName'],
                    attrs['AccessLog']['S3BucketPrefix']))
        except Exception as err:
            log.warning(
                "Could not retrieve load balancer %s: %s" % (
                    e['LoadBalancerName'], err))
    return log_targets


@actions.register('remove-website-hosting')
class RemoveWebsiteHosting(BucketActionBase):
    """Action that removes website hosting configuration."""

    schema = type_schema('remove-website-hosting')

    permissions = ('s3:DeleteBucketWebsite',)

    def process(self, buckets):
        session = local_session(self.manager.session_factory)
        for bucket in buckets:
            client = bucket_client(session, bucket)
            client.delete_bucket_website(Bucket=bucket['Name'])


@actions.register('delete-global-grants')
class DeleteGlobalGrants(BucketActionBase):
    """Deletes global grants associated to a S3 bucket

    :example:

    .. code-block:: yaml

            policies:
              - name: s3-delete-global-grants
                resource: s3
                filters:
                  - type: global-grants
                actions:
                  - delete-global-grants
    """

    schema = type_schema(
        'delete-global-grants',
        grantees={'type': 'array', 'items': {'type': 'string'}})

    permissions = ('s3:PutBucketAcl',)

    def process(self, buckets):
        with self.executor_factory(max_workers=5) as w:
            return list(filter(None, list(w.map(self.process_bucket, buckets))))

    def process_bucket(self, b):
        grantees = self.data.get(
            'grantees', [
                GlobalGrantsFilter.AUTH_ALL, GlobalGrantsFilter.GLOBAL_ALL])

        log.info(b)

        acl = b.get('Acl', {'Grants': []})
        if not acl or not acl['Grants']:
            return
        new_grants = []
        for grant in acl['Grants']:
            grantee = grant.get('Grantee', {})
            if not grantee:
                continue
            # Yuck, 'get_bucket_acl' doesn't return the grantee type.
            if 'URI' in grantee:
                grantee['Type'] = 'Group'
            else:
                grantee['Type'] = 'CanonicalUser'
            if ('URI' in grantee and
                grantee['URI'] in grantees and not
                    (grant['Permission'] == 'READ' and b['Website'])):
                # Remove this grantee.
                pass
            else:
                new_grants.append(grant)

        log.info({'Owner': acl['Owner'], 'Grants': new_grants})

        c = bucket_client(self.manager.session_factory(), b)
        try:
            c.put_bucket_acl(
                Bucket=b['Name'],
                AccessControlPolicy={
                    'Owner': acl['Owner'], 'Grants': new_grants})
        except ClientError as e:
            if e.response['Error']['Code'] == 'NoSuchBucket':
                return
        return b


@actions.register('tag')
class BucketTag(Tag):
    """Action to create tags on a S3 bucket

    :example:

    .. code-block:: yaml

            policies:
              - name: s3-tag-region
                resource: s3
                region: us-east-1
                filters:
                  - "tag:RegionName": absent
                actions:
                  - type: tag
                    key: RegionName
                    value: us-east-1
    """

    def process_resource_set(self, resource_set, tags):
        modify_bucket_tags(self.manager.session_factory, resource_set, tags)


@actions.register('mark-for-op')
class MarkBucketForOp(TagDelayedAction):
    """Action schedules custodian to perform an action at a certain date

    :example:

    .. code-block:: yaml

            policies:
              - name: s3-encrypt
                resource: s3
                filters:
                  - type: missing-statement
                    statement_ids:
                      - RequiredEncryptedPutObject
                actions:
                  - type: mark-for-op
                    op: attach-encrypt
                    days: 7
    """

    schema = type_schema(
        'mark-for-op', rinherit=TagDelayedAction.schema)

    def process_resource_set(self, resource_set, tags):
        modify_bucket_tags(self.manager.session_factory, resource_set, tags)


@actions.register('unmark')
class RemoveBucketTag(RemoveTag):
    """Removes tag/tags from a S3 object

    :example:

    .. code-block:: yaml

            policies:
              - name: s3-remove-owner-tag
                resource: s3
                filters:
                  - "tag:BucketOwner": present
                actions:
                  - type: unmark
                    tags: ['BucketOwner']
    """

    schema = type_schema(
        'unmark', aliases=('remove-tag',), tags={'type': 'array'})

    def process_resource_set(self, resource_set, tags):
        modify_bucket_tags(
            self.manager.session_factory, resource_set, remove_tags=tags)


@filters.register('data-events')
class DataEvents(Filter):

    schema = type_schema('data-events', state={'enum': ['present', 'absent']})
    permissions = (
        'cloudtrail:DescribeTrails',
        'cloudtrail:GetEventSelectors')

    def get_event_buckets(self, session, trails):
        """Return a mapping of bucket name to cloudtrail.

        For wildcard trails the bucket name is ''.
        """
        regions = {t.get('HomeRegion') for t in trails}
        clients = {}
        for region in regions:
            clients[region] = session.client('cloudtrail', region_name=region)

        event_buckets = {}
        for t in trails:
            for events in clients[t.get('HomeRegion')].get_event_selectors(
                    TrailName=t['Name']).get('EventSelectors', ()):
                if 'DataResources' not in events:
                    continue
                for data_events in events['DataResources']:
                    if data_events['Type'] != 'AWS::S3::Object':
                        continue
                    for b in data_events['Values']:
                        event_buckets[b.rsplit(':')[-1].strip('/')] = t['Name']
        return event_buckets

    def process(self, resources, event=None):
        trails = self.manager.get_resource_manager('cloudtrail').resources()
        session = local_session(self.manager.session_factory)
        event_buckets = self.get_event_buckets(session, trails)
        ops = {
            'present': lambda x: (
                x['Name'] in event_buckets or '' in event_buckets),
            'absent': (
                lambda x: x['Name'] not in event_buckets and ''
                not in event_buckets)}

        op = ops[self.data['state']]
        results = []
        for b in resources:
            if op(b):
                results.append(b)
        return results


@filters.register('inventory')
class Inventory(ValueFilter):
    """Filter inventories for a bucket"""
    schema = type_schema('inventory', rinherit=ValueFilter.schema)

    permissions = ('s3:GetInventoryConfiguration',)

    def process(self, buckets, event=None):
        results = []
        with self.executor_factory(max_workers=2) as w:
            futures = {}
            for b in buckets:
                futures[w.submit(self.process_bucket, b)] = b

            for f in as_completed(futures):
                b = futures[f]
                if f.exception():
                    self.log.error(
                        "Error processing bucket: %s error: %s",
                        b['Name'], f.exception())
                    continue
                if f.result():
                    results.append(b)
        return results

    def process_bucket(self, b):
        if 'c7n:inventories' not in b:
            client = bucket_client(local_session(self.manager.session_factory), b)
            inventories = client.list_bucket_inventory_configurations(
                Bucket=b['Name']).get('InventoryConfigurationList', [])
            b['c7n:inventories'] = inventories

        for i in b['c7n:inventories']:
            if self.match(i):
                return True


@actions.register('set-inventory')
class SetInventory(BucketActionBase):
    """Configure bucket inventories for an s3 bucket.
    """
    schema = type_schema(
        'set-inventory',
        required=['name', 'destination'],
        state={'enum': ['enabled', 'disabled', 'absent']},
        name={'type': 'string', 'description': 'Name of inventory'},
        destination={'type': 'string', 'description': 'Name of destination bucket'},
        prefix={'type': 'string', 'description': 'Destination prefix'},
        encryption={'enum': ['SSES3', 'SSEKMS']},
        key_id={'type': 'string', 'description': 'Optional Customer KMS KeyId for SSE-KMS'},
        versions={'enum': ['All', 'Current']},
        schedule={'enum': ['Daily', 'Weekly']},
        fields={'type': 'array', 'items': {'enum': [
            'Size', 'LastModifiedDate', 'StorageClass', 'ETag',
            'IsMultipartUploaded', 'ReplicationStatus', 'EncryptionStatus']}})

    permissions = ('s3:PutInventoryConfiguration', 's3:GetInventoryConfiguration')

    def process(self, buckets):
        with self.executor_factory(max_workers=2) as w:
            futures = {w.submit(self.process_bucket, bucket): bucket for bucket in buckets}
            for future in as_completed(futures):
                bucket = futures[future]
                try:
                    future.result()
                except Exception as e:
                    self.log.error('Message: %s Bucket: %s', e, bucket['Name'])

    def process_bucket(self, b):
        inventory_name = self.data.get('name')
        destination = self.data.get('destination')
        prefix = self.data.get('prefix', '')
        schedule = self.data.get('schedule', 'Daily')
        fields = self.data.get('fields', ['LastModifiedDate', 'Size'])
        versions = self.data.get('versions', 'Current')
        state = self.data.get('state', 'enabled')
        encryption = self.data.get('encryption')

        if not prefix:
            prefix = "Inventories/%s" % (self.manager.config.account_id)

        client = bucket_client(local_session(self.manager.session_factory), b)
        if state == 'absent':
            try:
                client.delete_bucket_inventory_configuration(
                    Bucket=b['Name'], Id=inventory_name)
            except ClientError as e:
                if e.response['Error']['Code'] != 'NoSuchConfiguration':
                    raise
            return

        bucket = {
            'Bucket': "arn:aws:s3:::%s" % destination,
            'Format': 'CSV'
        }

        inventory = {
            'Destination': {
                'S3BucketDestination': bucket
            },
            'IsEnabled': state == 'enabled' and True or False,
            'Id': inventory_name,
            'OptionalFields': fields,
            'IncludedObjectVersions': versions,
            'Schedule': {
                'Frequency': schedule
            }
        }

        if prefix:
            bucket['Prefix'] = prefix

        if encryption:
            bucket['Encryption'] = {encryption: {}}
            if encryption == 'SSEKMS' and self.data.get('key_id'):
                bucket['Encryption'] = {encryption: {
                    'KeyId': self.data['key_id']
                }}

        found = self.get_inventory_delta(client, inventory, b)
        if found:
            return
        if found is False:
            self.log.debug("updating bucket:%s inventory configuration id:%s",
                           b['Name'], inventory_name)
        client.put_bucket_inventory_configuration(
            Bucket=b['Name'], Id=inventory_name, InventoryConfiguration=inventory)

    def get_inventory_delta(self, client, inventory, b):
        inventories = client.list_bucket_inventory_configurations(Bucket=b['Name'])
        found = None
        for i in inventories.get('InventoryConfigurationList', []):
            if i['Id'] != inventory['Id']:
                continue
            found = True
            for k, v in inventory.items():
                if k not in i:
                    found = False
                    continue
                if isinstance(v, list):
                    v.sort()
                    i[k].sort()
                if i[k] != v:
                    found = False
        return found


@actions.register('delete')
class DeleteBucket(ScanBucket):
    """Action deletes a S3 bucket

    :example:

    .. code-block:: yaml

            policies:
              - name: delete-unencrypted-buckets
                resource: s3
                filters:
                  - type: missing-statement
                    statement_ids:
                      - RequiredEncryptedPutObject
                actions:
                  - type: delete
                    remove-contents: true
    """

    schema = type_schema('delete', **{'remove-contents': {'type': 'boolean'}})

    permissions = ('s3:*',)

    bucket_ops = {
        'standard': {
            'iterator': 'list_objects',
            'contents_key': ['Contents'],
            'key_processor': 'process_key'
        },
        'versioned': {
            'iterator': 'list_object_versions',
            'contents_key': ['Versions', 'DeleteMarkers'],
            'key_processor': 'process_version'
        }
    }

    def process_delete_enablement(self, b):
        """Prep a bucket for deletion.

        Clear out any pending multi-part uploads.

        Disable versioning on the bucket, so deletes don't
        generate fresh deletion markers.
        """
        client = bucket_client(
            local_session(self.manager.session_factory), b)

        # Stop replication so we can suspend versioning
        if b.get('Replication') is not None:
            client.delete_bucket_replication(Bucket=b['Name'])

        # Suspend versioning, so we don't get new delete markers
        # as we walk and delete versions
        if (self.get_bucket_style(b) == 'versioned' and b['Versioning']['Status'] == 'Enabled' and
        self.data.get('remove-contents', True)):
            client.put_bucket_versioning(
                Bucket=b['Name'],
                VersioningConfiguration={'Status': 'Suspended'})

        # Clear our multi-part uploads
        uploads = client.get_paginator('list_multipart_uploads')
        for p in uploads.paginate(Bucket=b['Name']):
            for u in p.get('Uploads', ()):
                client.abort_multipart_upload(
                    Bucket=b['Name'],
                    Key=u['Key'],
                    UploadId=u['UploadId'])

    def process(self, buckets):
        # might be worth sanity checking all our permissions
        # on the bucket up front before disabling versioning/replication.
        if self.data.get('remove-contents', True):
            self._process_with_futures(self.process_delete_enablement, buckets)
            self.empty_buckets(buckets)

        results = self._process_with_futures(self.delete_bucket, buckets)
        self.write_denied_buckets_file()
        return results

    def delete_bucket(self, b):
        s3 = bucket_client(self.manager.session_factory(), b)
        try:
            self._run_api(s3.delete_bucket, Bucket=b['Name'])
        except ClientError as e:
            if e.response['Error']['Code'] == 'BucketNotEmpty':
                self.log.error(
                    "Error while deleting bucket %s, bucket not empty" % (
                        b['Name']))
            else:
                raise e

    def empty_buckets(self, buckets):
        t = time.time()
        results = super(DeleteBucket, self).process(buckets)
        run_time = time.time() - t
        object_count = 0

        for r in results:
            object_count += r['Count']
            self.manager.ctx.metrics.put_metric(
                "Total Keys", object_count, "Count", Scope=r['Bucket'],
                buffer=True)
        self.manager.ctx.metrics.put_metric(
            "Total Keys", object_count, "Count", Scope="Account", buffer=True)
        self.manager.ctx.metrics.flush()

        log.info(
            "EmptyBucket buckets:%d Complete keys:%d rate:%0.2f/s time:%0.2fs",
            len(buckets), object_count,
            float(object_count) / run_time, run_time)
        return results

    def process_chunk(self, batch, bucket):
        s3 = bucket_client(local_session(self.manager.session_factory), bucket)
        objects = []
        for key in batch:
            obj = {'Key': key['Key']}
            if 'VersionId' in key:
                obj['VersionId'] = key['VersionId']
            objects.append(obj)
        results = s3.delete_objects(
            Bucket=bucket['Name'], Delete={'Objects': objects}).get('Deleted', ())
        if self.get_bucket_style(bucket) != 'versioned':
            return results


@actions.register('configure-lifecycle')
class Lifecycle(BucketActionBase):
    """Action applies a lifecycle policy to versioned S3 buckets

    The schema to supply to the rule follows the schema here: goo.gl/yULzNc

    To delete a lifecycle rule, supply Status=absent

    :example:

    .. code-block:: yaml

            policies:
              - name: s3-apply-lifecycle
                resource: s3
                actions:
                  - type: configure-lifecycle
                    rules:
                      - ID: my-lifecycle-id
                        Status: Enabled
                        Prefix: foo/
                        Transitions:
                          - Days: 60
                            StorageClass: GLACIER

    """

    schema = type_schema(
        'configure-lifecycle',
        **{
            'rules': {
                'type': 'array',
                'required': True,
                'items': {
                    'type': 'object',
                    'required': ['ID', 'Status'],
                    'additionalProperties': False,
                    'properties': {
                        'ID': {'type': 'string'},
                        # c7n intercepts `absent`
                        'Status': {'enum': ['Enabled', 'Disabled', 'absent']},
                        'Prefix': {'type': 'string'},
                        'Expiration': {
                            'type': 'object',
                            'additionalProperties': False,
                            'properties': {
                                'Date': {'type': 'string'},  # Date
                                'Days': {'type': 'integer'},
                                'ExpiredObjectDeleteMarker': {'type': 'boolean'},
                            },
                        },
                        'Filter': {
                            'type': 'object',
                            'minProperties': 1,
                            'maxProperties': 1,
                            'additionalProperties': False,
                            'properties': {
                                'Prefix': {'type': 'string'},
                                'Tag': {
                                    'type': 'object',
                                    'required': ['Key', 'Value'],
                                    'additionalProperties': False,
                                    'properties': {
                                        'Key': {'type': 'string'},
                                        'Value': {'type': 'string'},
                                    },
                                },
                                'And': {
                                    'type': 'object',
                                    'additionalProperties': False,
                                    'properties': {
                                        'Prefix': {'type': 'string'},
                                        'Tags': {
                                            'type': 'array',
                                            'items': {
                                                'type': 'object',
                                                'required': ['Key', 'Value'],
                                                'additionalProperties': False,
                                                'properties': {
                                                    'Key': {'type': 'string'},
                                                    'Value': {'type': 'string'},
                                                },
                                            },
                                        },
                                    },
                                },
                            },
                        },
                        'Transitions': {
                            'type': 'array',
                            'items': {
                                'type': 'object',
                                'additionalProperties': False,
                                'properties': {
                                    'Date': {'type': 'string'},  # Date
                                    'Days': {'type': 'integer'},
                                    'StorageClass': {'type': 'string'},
                                },
                            },
                        },
                        'NoncurrentVersionTransitions': {
                            'type': 'array',
                            'items': {
                                'type': 'object',
                                'additionalProperties': False,
                                'properties': {
                                    'NoncurrentDays': {'type': 'integer'},
                                    'StorageClass': {'type': 'string'},
                                },
                            },
                        },
                        'NoncurrentVersionExpiration': {
                            'type': 'object',
                            'additionalProperties': False,
                            'properties': {
                                'NoncurrentDays': {'type': 'integer'},
                            },
                        },
                        'AbortIncompleteMultipartUpload': {
                            'type': 'object',
                            'additionalProperties': False,
                            'properties': {
                                'DaysAfterInitiation': {'type': 'integer'},
                            },
                        },
                    },
                },
            },
        }
    )

    permissions = ('s3:GetLifecycleConfiguration', 's3:PutLifecycleConfiguration')

    def process(self, buckets):
        with self.executor_factory(max_workers=3) as w:
            futures = {}
            results = []

            for b in buckets:
                futures[w.submit(self.process_bucket, b)] = b

            for future in as_completed(futures):
                if future.exception():
                    bucket = futures[future]
                    self.log.error('error modifying bucket lifecycle: %s\n%s',
                                   bucket['Name'], future.exception())
                results += filter(None, [future.result()])

            return results

    def process_bucket(self, bucket):
        s3 = bucket_client(local_session(self.manager.session_factory), bucket)

        if 'get_bucket_lifecycle_configuration' in bucket.get('c7n:DeniedMethods', []):
            log.warning("Access Denied Bucket:%s while reading lifecycle" % bucket['Name'])
            return

        # Adjust the existing lifecycle by adding/deleting/overwriting rules as necessary
        config = (bucket.get('Lifecycle') or {}).get('Rules', [])
        for rule in self.data['rules']:
            for index, existing_rule in enumerate(config):
                if rule['ID'] == existing_rule['ID']:
                    if rule['Status'] == 'absent':
                        config[index] = None
                    else:
                        config[index] = rule
                    break
            else:
                if rule['Status'] != 'absent':
                    config.append(rule)

        # The extra `list` conversion is required for python3
        config = list(filter(None, config))

        try:
            s3.put_bucket_lifecycle_configuration(
                Bucket=bucket['Name'], LifecycleConfiguration={'Rules': config})
        except ClientError as e:
            if e.response['Error']['Code'] == 'AccessDenied':
                log.warning("Access Denied Bucket:%s while applying lifecycle" % bucket['Name'])
            else:
                raise e


class KMSKeyResolverMixin(object):
    """Builds a dictionary of region specific ARNs"""

    def __init__(self, data, manager=None):
        self.arns = dict()
        self.data = data
        self.manager = manager

    def resolve_keys(self, buckets):
        if 'key' not in self.data:
            return None

        regions = {get_region(b) for b in buckets}
        for r in regions:
            client = local_session(self.manager.session_factory).client('kms', region_name=r)
            try:
                self.arns[r] = client.describe_key(
                    KeyId=self.data.get('key')
                ).get('KeyMetadata').get('Arn')
            except ClientError as e:
                self.log.error('Error resolving kms ARNs for set-bucket-encryption: %s key: %s' % (
                    e, self.data.get('key')))

    def get_key(self, bucket):
        if 'key' not in self.data:
            return None
        region = get_region(bucket)
        key = self.arns.get(region)
        if not key:
            self.log.warning('Unable to resolve key %s for bucket %s in region %s',
                             key, bucket.get('Name'), region)
        return key


@filters.register('bucket-encryption')
class BucketEncryption(KMSKeyResolverMixin, Filter):
    """Filters for S3 buckets that have bucket-encryption

    :example

    .. code-block:: yaml

            policies:
              - name: s3-bucket-encryption-AES256
                resource: s3
                region: us-east-1
                filters:
                  - type: bucket-encryption
                    crypto: AES256
              - name: s3-bucket-encryption-KMS
                resource: s3
                region: us-east-1
                filters
                  - type: bucket-encryption
                    crypto: aws:kms
                    key: alias/some/alias/key

    """
    schema = type_schema('bucket-encryption',
                         required=['crypto'],
                         crypto={'type': 'string', 'enum': ['AES256', 'aws:kms']},
                         key={'type': 'string'})

    permissions = ('s3:GetBucketEncryption', 's3:DescribeKey')

    def process(self, buckets, event=None):
        self.resolve_keys(buckets)
        results = []
        with self.executor_factory(max_workers=2) as w:
            futures = {w.submit(self.process_bucket, b): b for b in buckets}
            for future in as_completed(futures):
                b = futures[future]
                if future.exception():
                    self.log.error("Message: %s Bucket: %s", future.exception(),
                                   b['Name'])
                    continue
                if future.result():
                    results.append(b)
        return results

    def process_bucket(self, b):
        client = bucket_client(local_session(self.manager.session_factory), b)
        rules = []
        try:
            be = client.get_bucket_encryption(Bucket=b['Name'])
            b['c7n:bucket-encryption'] = be
            rules = be.get('ServerSideEncryptionConfiguration', []).get('Rules', [])
        except ClientError as e:
            if e.response['Error']['Code'] != 'ServerSideEncryptionConfigurationNotFoundError':
                raise

        for sse in rules:
            if self.filter_bucket(b, sse):
                return True

    def filter_bucket(self, b, sse):
        allowed = ['AES256', 'aws:kms']
        key = self.get_key(b)
        crypto = self.data.get('crypto')
        rule = sse.get('ApplyServerSideEncryptionByDefault')
        algo = rule.get('SSEAlgorithm')

        if not crypto and algo in allowed:
            return True

        if crypto == 'AES256' and algo == 'AES256':
            return True
        elif crypto == 'aws:kms' and algo == 'aws:kms' and rule.get('KMSMasterKeyID') == key:
            return True


@actions.register('set-bucket-encryption')
class SetBucketEncryption(KMSKeyResolverMixin, BucketActionBase):
    """Action enables default encryption on S3 buckets

    `enabled`: boolean Optional: Defaults to True
    `crypto`: aws:kms | AES256` Optional: Defaults to AES256
    `key`: arn, alias, or kms id key

    :example:

    .. code-block:: yaml

            policies:
              - name: s3-enable-default-encryption-kms
                resource: s3
                actions:
                  - type: set-bucket-encryption
                  # enabled: true <------ optional (true by default)
                    crypto: aws:kms
                    key: 1234abcd-12ab-34cd-56ef-1234567890ab

              - name: s3-enable-default-encryption-kms-alias
                resource: s3
                actions:
                  - type: set-bucket-encryption
                  # enabled: true <------ optional (true by default)
                    crypto: aws:kms
                    key: alias/some/alias/key

              - name: s3-enable-default-encryption-aes256
                resource: s3
                actions:
                  - type: set-bucket-encryption
                  # crypto: AES256 <----- optional (AES256 by default)
                  # enabled: true <------ optional (true by default)

              - name: s3-disable-default-encryption
                resource: s3
                actions:
                  - type: set-bucket-encryption
                    enabled: false
    """

    schema = {
        'type': 'object',
        'additionalProperties': False,
        'properties': {
            'type': {'enum': ['set-bucket-encryption']},
            'enabled': {'type': 'boolean'},
            'crypto': {'enum': ['aws:kms', 'AES256']},
            'key': {'type': 'string'}
        },
        'dependencies': {
            'key': {
                'properties': {
                    'crypto': {'pattern': 'aws:kms'}
                },
                'required': ['crypto']
            }
        }
    }

    permissions = ('s3:PutEncryptionConfiguration', 's3:GetEncryptionConfiguration',
                   'kms:ListAliases', 's3:DescribeKey')

    def process(self, buckets):
        if self.data.get('enabled', True):
            self.resolve_keys(buckets)

        with self.executor_factory(max_workers=3) as w:
            futures = {w.submit(self.process_bucket, b): b for b in buckets}
            for future in as_completed(futures):
                if future.exception():
                    self.log.error('Message: %s Bucket: %s', future.exception(),
                                   futures[future]['Name'])

    def process_bucket(self, bucket):
        s3 = bucket_client(local_session(self.manager.session_factory), bucket)
        if not self.data.get('enabled', True):
            s3.delete_bucket_encryption(Bucket=bucket['Name'])
            return
        algo = self.data.get('crypto', 'AES256')
        config = {'Rules': [
            {'ApplyServerSideEncryptionByDefault': {
                'SSEAlgorithm': algo}}
        ]}
        if algo == 'aws:kms':
            key = self.get_key(bucket)
            if not key:
                raise Exception('Valid KMS Key required but does not exist')
            (config['Rules'][0]['ApplyServerSideEncryptionByDefault']
                ['KMSMasterKeyID']) = key
        s3.put_bucket_encryption(
            Bucket=bucket['Name'],
            ServerSideEncryptionConfiguration=config
        )<|MERGE_RESOLUTION|>--- conflicted
+++ resolved
@@ -1223,11 +1223,9 @@
 
        :example:
 
-<<<<<<< HEAD
-            .. code-block: yaml
-=======
+
     .. code-block:: yaml
->>>>>>> a43214b3
+
 
                 policies:
                   - name: s3-logging-buckets
