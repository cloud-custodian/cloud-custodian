# Copyright 2016 Capital One Services, LLC
#
# Licensed under the Apache License, Version 2.0 (the "License");
# you may not use this file except in compliance with the License.
# You may obtain a copy of the License at
#
# http://www.apache.org/licenses/LICENSE-2.0
#
# Unless required by applicable law or agreed to in writing, software
# distributed under the License is distributed on an "AS IS" BASIS,
# WITHOUT WARRANTIES OR CONDITIONS OF ANY KIND, either express or implied.
# See the License for the specific language governing permissions and
# limitations under the License.
"""S3 Resource Manager

Filters:

The generic Values filters (jmespath) expression and Or filter are
available with all resources, including buckets, we include several
additonal bucket data (Tags, Replication, Acl, Policy) as keys within
a bucket representation.

Actions:

 encrypt-keys

   Scan all keys in a bucket and optionally encrypt them in place.

 global-grants

   Check bucket acls for global grants

 encryption-policy

   Attach an encryption required policy to a bucket, this will break
   applications that are not using encryption, including aws log
   delivery.

"""
from botocore.client import Config
from botocore.exceptions import ClientError
from botocore.vendored.requests.exceptions import SSLError
from concurrent.futures import as_completed

import functools
import json
import itertools
import logging
import math
import os
import time
import ssl

from c7n import executor
from c7n.actions import ActionRegistry, BaseAction, AutoTagUser
from c7n.filters import FilterRegistry, Filter, CrossAccountAccessFilter
from c7n.manager import resources
from c7n.query import QueryResourceManager, ResourceQuery
from c7n.tags import Tag
from c7n.utils import chunks, local_session, set_annotation, type_schema

"""
TODO:
 - How does replication status effect in place encryption.
 - Test glacier support
"""

log = logging.getLogger('custodian.s3')

filters = FilterRegistry('s3.filters')
actions = ActionRegistry('s3.actions')
actions.register('auto-tag-user', AutoTagUser)

MAX_COPY_SIZE = 1024 * 1024 * 1024 * 2


@resources.register('s3')
class S3(QueryResourceManager):

    class resource_type(ResourceQuery.resolve("aws.s3.bucket")):
        dimension = 'BucketName'

    executor_factory = executor.ThreadPoolExecutor
    filter_registry = filters
    action_registry = actions

    def __init__(self, ctx, data):
        super(S3, self).__init__(ctx, data)
        self.log_dir = ctx.log_dir

    def augment(self, buckets):
        with self.executor_factory(
                max_workers=min((10, len(buckets)))) as w:
            results = w.map(
                assemble_bucket,
                zip(itertools.repeat(self.session_factory), buckets))
            results = filter(None, results)
            return results


S3_AUGMENT_TABLE = (
    ('get_bucket_location', 'Location', None, None),
    ('get_bucket_tagging', 'Tags', [], 'TagSet'),
    ('get_bucket_policy',  'Policy', None, 'Policy'),
    ('get_bucket_acl', 'Acl', None, None),
    ('get_bucket_replication', 'Replication', None, None),
    ('get_bucket_versioning', 'Versioning', None, None),
    ('get_bucket_website', 'Website', None, None),
    ('get_bucket_logging', 'Logging', None, 'LoggingEnabled'),
    ('get_bucket_notification_configuration', 'Notification', None, None)
#        ('get_bucket_lifecycle', 'Lifecycle', None, None),
#        ('get_bucket_cors', 'Cors'),
)


def assemble_bucket(item):
    """Assemble a document representing all the config state around a bucket.
    """
    factory, b = item
    s = factory()
    c = s.client('s3')
    # Bucket Location, Current Client Location, Default Location
    b_location = c_location = location = "us-east-1"
    methods = list(S3_AUGMENT_TABLE)
    for m, k, default, select in methods:
        try:
            method = getattr(c, m)
            v = method(Bucket=b['Name'])
            v.pop('ResponseMetadata')
            if select is not None and select in v:
                v = v[select]
        except (ssl.SSLError, SSLError) as e:
<<<<<<< HEAD
            # Proxy issues? i assume
            log.warning("Bucket ssl error %s: %s %s",
                        b['Name'], b.get('Location', 'unknown'),
                        e)
            continue
=======
            # Proxy issues?
            log.warning("Bucket ssl error %s: %s %s",
                        b['Name'], b.get('Location', 'unknown'),
                        e)
            return None
>>>>>>> b93a38dc
        except ClientError as e:
            code =  e.response['Error']['Code']
            if code.startswith("NoSuch") or "NotFound" in code:
                v = default
            elif code == 'PermanentRedirect':
                s = factory()
                c = bucket_client(s, b)
                # Requeue with the correct region given location constraint
                methods.append((m, k, default, select))
                continue
            else:
                log.warning(
                    "Bucket:%s unable to invoke method:%s error:%s " % (
                        b['Name'], m, e.response['Error']['Message']))
                return None
        # As soon as we learn location (which generally works)
        if k == 'Location' and v is not None:
            b_location = v.get('LocationConstraint')
            if v and v != c_location:
                c = s.client('s3', region_name=b_location)
            elif c_location != location:
                c = s.client('s3', region_name=location)
        b[k] = v
    return b


def bucket_client(session, b, kms=False):
    location = b.get('Location')
    if location is None:
        region = 'us-east-1'
    else:
        region = location['LocationConstraint'] or 'us-east-1'
    if kms:
        # Need v4 signature for aws:kms crypto
        config = Config(signature_version='s3v4')
    else:
        config = None
    return session.client('s3', region_name=region, config=config)


@filters.register('cross-account')
class S3CrossAccountFilter(CrossAccountAccessFilter):

    def get_accounts(self):
        """add in elb access by default

        ELB Accounts by region http://goo.gl/a8MXxd
        """
        accounts = super(S3CrossAccountFilter, self).get_accounts()
        return accounts.union(
            ['127311923021',  # us-east-1
             '797873946194',  # us-west-2
             '027434742980',  # us-west-1
             '156460612806',  # eu-west-1
             '054676820928',  # eu-central-1
             '114774131450',  # ap-southeast-1
             '582318560864',  # ap-northeast-1
             '783225319266',  # ap-southeast-2
             '600734575887',  # ap-northeast-2
             '507241528517',  # sa-east-1
             '048591011584',  # gov-cloud-1
             ])


@filters.register('global-grants')
class GlobalGrantsFilter(Filter):

    schema = type_schema('global-grants', permissions={
        'type': 'array', 'items': {
            'type': 'string', 'enum': [
                'READ', 'WRITE', 'WRITE_ACP', 'READ', 'READ_ACP']}})

    GLOBAL_ALL = "http://acs.amazonaws.com/groups/global/AllUsers"
    AUTH_ALL = "http://acs.amazonaws.com/groups/global/AuthenticatedUsers"

    def process(self, buckets, event=None):
        with self.executor_factory(max_workers=5) as w:
            results = w.map(self.process_bucket, buckets)
            results = filter(None, list(results))
            return results

    def process_bucket(self, b):
        acl = b.get('Acl', {'Grants': []})
        if not acl or not acl['Grants']:
            return
        results = []
        perms = self.data.get('permissions', [])
        for grant in acl['Grants']:
            if 'URI' not in grant.get("Grantee", {}):
                continue
            if grant['Grantee']['URI'] not in [self.AUTH_ALL, self.GLOBAL_ALL]:
                continue
            if grant['Permission'] == 'READ' and b['Website']:
                continue
            if not perms or (perms and grant['Permission'] in perms):
                results.append(grant['Permission'])

        c = bucket_client(self.manager.session_factory(), b)

        if results:
            set_annotation(b, 'GlobalPermissions', results)
            return b


class BucketActionBase(BaseAction):

    def get_permissions(self):
        return self.permissions


@filters.register('has-statement')
class HasStatementFilter(Filter):
    """Find buckets with set of named policy statements."""
    schema = type_schema(
        'has-statement',
        statement_ids={'type': 'array', 'items': {'type': 'string'}})

    def process(self, buckets, event=None):
        return filter(None, map(self.process_bucket, buckets))

    def process_bucket(self, b):
        p = b.get('Policy')
        if p is None:
            return b
        p = json.loads(p)
        required = list(self.data.get('statement_ids', []))
        statements = p.get('Statement', [])
        for s in list(statements):
            if s.get('Sid') in required:
                required.remove(s['Sid'])
        if not required:
            return b
        return None


@filters.register('missing-statement')
@filters.register('missing-policy-statement')
class MissingPolicyStatementFilter(Filter):
    """Find buckets missing a set of named policy statements."""

    schema = type_schema(
        'missing-policy-statement',
        aliases=('missing-statement',),
        statement_ids={'type': 'array', 'items': {'type': 'string'}})

    def __call__(self, b):
        p = b.get('Policy')
        if p is None:
            return b

        p = json.loads(p)

        required = list(self.data.get('statement_ids', []))
        statements = p.get('Statement', [])
        for s in list(statements):
            if s.get('Sid') in required:
                required.remove(s['Sid'])
        if not required:
            return False
        return True


@actions.register('no-op')
class NoOp(BucketActionBase):

    schema = type_schema('no-op')

    def process(self, buckets):
        return None


@actions.register('remove-statements')
class RemovePolicyStatement(BucketActionBase):

    schema = type_schema(
        'remove-statements',
        statement_ids={'type': 'array', 'items': {'type': 'string'}})

    def process(self, buckets):
        with self.executor_factory(max_workers=3) as w:
            results = w.map(self.process_bucket, buckets)
            return filter(None, list(results))

    def process_bucket(self, bucket):
        p = bucket.get('Policy')
        if p is None:
            return
        else:
            p = json.loads(p)

        statements = p.get('Statement', [])
        found = []
        for s in list(statements):
            if s['Sid'] in self.data['statement_ids']:
                found.append(s)
                statements.remove(s)
        if not found:
            return

        s3 = local_session(self.manager.session_factory).client('s3')
        if not statements:
            s3.delete_bucket_policy(Bucket=bucket['Name'])
        else:
            s3.put_bucket_policy(Bucket=bucket['Name'], Policy=json.dumps(p))
        return {'Name': bucket['Name'], 'State': 'PolicyRemoved', 'Statements': found}


@actions.register('attach-encrypt')
class AttachLambdaEncrypt(BucketActionBase):
    schema = type_schema(
        'attach-encrypt', role={'type': 'string'})

    def __init__(self, data=None, manager=None):
        self.data = data or {}
        self.manager = manager

    def validate(self):
        if not self.data.get('role', self.manager.config.assume_role):
            raise ValueError(
                "attach-encrypt: role must be specified either"
                "via assume or in config")
        return self

    def process(self, buckets):
        from c7n.mu import LambdaManager
        from c7n.ufuncs.s3crypt import get_function
        func = get_function(
            None, self.data.get('role', self.manager.config.assume_role))

        # Publish function to all of our buckets regions
        region_funcs = {}
        regions = set([
            b.get('LocationConstraint', 'us-east-1') for b in buckets])
        for r in regions:
            lambda_mgr = LambdaManager(
                functools.partial(self.manager.session_factory, region=r))
            lambda_mgr.publish(func)
            region_funcs[r] = func

        with self.executor_factory(max_workers=3) as w:
            results = []
            futures = []
            for b in buckets:
                futures.append(
                    w.submit(
                        self.process_bucket,
                        region_funcs[b.get('LocationConstraint', 'us-east-1')],
                        b))
            for f in as_completed(futures):
                if f.exception():
                    log.exception(
                        "Error attaching lambda-encrypt %s" % (f.exception()))
                results.append(f.result())
            return filter(None, results)

    def process_bucket(self, f, b):
        from c7n.mu import BucketNotification
        source = BucketNotification({}, self.manager.session_factory, b)
        return source.add(f)


@actions.register('encryption-policy')
class EncryptionRequiredPolicy(BucketActionBase):

    permissions = ("s3:GetBucketPolicy", "s3:PutBucketPolicy")
    schema = type_schema('encryption-policy')

    def __init__(self, data=None, manager=None):
        self.data = data or {}
        self.manager = manager

    def process(self, buckets):
        with self.executor_factory(max_workers=3) as w:
            results = w.map(self.process_bucket, buckets)
            results = filter(None, list(results))
            return results

    def process_bucket(self, b):
        p = b['Policy']
        if p is None:
            log.info("No policy found, creating new")
            p = {'Version': "2012-10-17", "Statement": []}
        else:
            p = json.loads(p)

        encryption_sid = "RequiredEncryptedPutObject"
        encryption_statement = {
            'Sid': encryption_sid,
            'Effect': 'Deny',
            'Principal': '*',
            'Action': 's3:PutObject',
            "Resource": "arn:aws:s3:::%s/*" % b['Name'],
            "Condition": {
                # AWS Managed Keys or KMS keys, note policy language
                # does not support custom kms (todo add issue)
                "StringNotEquals": {
                    "s3:x-amz-server-side-encryption": ["AES256", "aws:kms"]}}}

        statements = p.get('Statement', [])
        found = False
        for s in list(statements):
            if s['Sid'] == encryption_sid:
                log.debug("Bucket:%s Found extant encrypt policy", b['Name'])
                if s != encryption_statement:
                    log.info(
                        "Bucket:%s updating extant encrypt policy", b['Name'])
                    statements.remove(s)
                else:
                    return

        session = self.manager.session_factory()
        s3 = bucket_client(session, b)
        statements.append(encryption_statement)
        p['Statement'] = statements
        log.info('Bucket:%s attached encryption policy' % b['Name'])

        s3.put_bucket_policy(
            Bucket=b['Name'],
            Policy=json.dumps(p))
        return {'Name': b['Name'], 'State': 'PolicyAttached'}


class BucketScanLog(object):
    """Offload remediated key ids to a disk file in batches

    A bucket keyspace is effectively infinite, we need to store partial
    results out of memory, this class provides for a json log on disk
    with partial write support.

    json output format:
     - [list_of_serialized_keys],
     - [] # Empty list of keys at end when we close the buffer

    """
    def __init__(self, log_dir, name):
        self.log_dir = log_dir
        self.name = name
        self.fh = None
        self.count = 0

    @property
    def path(self):
        return os.path.join(self.log_dir, "%s.json" % self.name)

    def __enter__(self):
        # Don't require output directories
        if self.log_dir is None:
            return

        self.fh = open(self.path, 'w')
        self.fh.write("[\n")
        return self

    def __exit__(self, exc_type=None, exc_value=None, exc_frame=None):
        if self.fh is None:
            return
        # we need an empty marker list at end to avoid trailing commas
        self.fh.write("[]")
        # and close the surrounding list
        self.fh.write("\n]")
        self.fh.close()
        if not self.count:
            os.remove(self.fh.name)
        self.fh = None
        return False

    def add(self, keys):
        self.count += len(keys)
        if self.fh is None:
            return
        self.fh.write(json.dumps(keys))
        self.fh.write(",\n")


class ScanBucket(BucketActionBase):

    permissions = ("s3:ListBucket",)

    bucket_ops = {
        'standard': {
            'iterator': 'list_objects',
            'contents_key': 'Contents',
            'key_processor': 'process_key'
            },
        'versioned': {
            'iterator': 'list_object_versions',
            'contents_key': 'Versions',
            'key_processor': 'process_version'
            }
        }

    def __init__(self, data, manager=None):
        super(ScanBucket, self).__init__(data, manager)
        self.denied_buckets = []

    def get_bucket_style(self, b):
        return (
            b.get('Versioning', {'Status': ''}).get('Status') == 'Enabled'
            and 'versioned' or 'standard')

    def get_bucket_op(self, b, op_name):
        bucket_style = self.get_bucket_style(b)
        op = self.bucket_ops[bucket_style][op_name]
        if op_name == 'key_processor':
            return getattr(self, op)
        return op

    def process(self, buckets):
        results = []
        with self.executor_factory(max_workers=3) as w:
            futures = {}
            for b in buckets:
                futures[w.submit(self.process_bucket, b)] = b
            for f in as_completed(futures):
                if f.exception():
                    self.log.error(
                        "Error on bucket:%s region:%s policy:% error: %s",
                        b['Name'], b.get('Location', 'unknown'),
                        self.manager.data.get('name'), f.exception())
                    self.denied_buckets.append(b['Name'])
                    continue
                result = f.result()
                if result:
                    results.append(result)

        if self.denied_buckets and self.manager.log_dir:
            with open(
                    os.path.join(
                        self.manager.log_dir, 'denied.json'), 'w') as fh:
                json.dump(self.denied_buckets, fh, indent=2)
            self.denied_buckets = []
        return results

    def process_bucket(self, b):
        log.info(
            "Scanning bucket:%s visitor:%s style:%s" % (
                b['Name'], self.__class__.__name__, self.get_bucket_style(b)))

        s = self.manager.session_factory()
        s3 = bucket_client(s, b)

        # The bulk of _process_bucket function executes inline in
        # calling thread/worker context, neither paginator nor
        # bucketscan log should be used across worker boundary.
        p = s3.get_paginator(
            self.get_bucket_op(b, 'iterator')).paginate(Bucket=b['Name'])
        with BucketScanLog(self.manager.log_dir, b['Name']) as key_log:
            with self.executor_factory(max_workers=10) as w:
                try:
                    return self._process_bucket(b, p, key_log, w)
                except ClientError as e:
                    if e.response['Error']['Code'] == 'NoSuchBucket':
                        log.warning(
                            "Bucket:%s removed while scanning" % b['Name'])
                        return
                    if e.response['Error']['Code'] == 'AccessDenied':
                        log.warning(
                            "Access Denied Bucket:%s while scanning" % b['Name'])
                        self.denied_buckets.append(b['Name'])
                        return
                    log.exception(
                        "Error processing bucket:%s paginator:%s" % (
                            b['Name'], p))

    __call__ = process_bucket

    def _process_bucket(self, b, p, key_log, w):
        content_key = self.get_bucket_op(b, 'contents_key')
        count = 0

        for key_set in p:
            count += len(key_set.get(content_key, []))

            # Empty bucket check
            if content_key not in key_set and not key_set['IsTruncated']:
                b['KeyScanCount'] = count
                b['KeyRemediated'] = key_log.count
                return {'Bucket': b['Name'],
                        'Remediated': key_log.count,
                        'Count': count}
            futures = []
            for batch in chunks(key_set.get(content_key, []), size=100):
                if not batch:
                    continue
                futures.append(w.submit(self.process_chunk, batch, b))

            for f in as_completed(futures):
                if f.exception():
                    log.exception("Exception Processing bucket:%s key batch %s" % (
                        b['Name'], f.exception()))
                    continue
                r = f.result()
                if r:
                    key_log.add(r)

            # Log completion at info level, progress at debug level
            if key_set['IsTruncated']:
                log.debug('Scan progress bucket:%s keys:%d remediated:%d ...',
                         b['Name'], count, key_log.count)
            else:
                log.info('Scan Complete bucket:%s keys:%d remediated:%d',
                         b['Name'], count, key_log.count)

        b['KeyScanCount'] = count
        b['KeyRemediated'] = key_log.count
        return {
            'Bucket': b['Name'], 'Remediated': key_log.count, 'Count': count}

    def process_chunk(self, batch, bucket):
        raise NotImplementedError()

    def process_key(self, s3, key, bucket_name, info=None):
        raise NotImplementedError()

    def process_version(self, s3, bucket, key):
        raise NotImplementedError()


@actions.register('encrypt-keys')
class EncryptExtantKeys(ScanBucket):

    permissions = (
        "s3:GetObject",
        "s3:PutObject",
        "s3:DeleteObjectVersion",
        "s3:RestoreObject",
    ) + ScanBucket.permissions

    schema = {
        'type': 'object',
        'additonalProperties': False,
        'properties': {
            'report-only': {'type': 'boolean'},
            'glacier': {'type': 'boolean'},
            'large': {'type': 'boolean'},
            'crypto': {'enum': ['AES256', 'aws:kms']}
            }
        }

    metrics = [
        ('Total Keys', {'Scope': 'Account'}),
        ('Unencrypted', {'Scope': 'Account'})]

    def process(self, buckets):
        t = time.time()
        results = super(EncryptExtantKeys, self).process(buckets)
        run_time = time.time() - t
        remediated_count = object_count = 0
        for r in results:
            object_count += r['Count']
            remediated_count += r['Remediated']
            self.manager.ctx.metrics.put_metric(
                "Unencrypted", r['Remediated'], "Count", Scope=r['Bucket'],
                buffer=True)

        self.manager.ctx.metrics.put_metric(
            "Unencrypted", remediated_count, "Count", Scope="Account",
            buffer=True
        )
        self.manager.ctx.metrics.put_metric(
            "Total Keys", object_count, "Count", Scope="Account",
            buffer=True
        )
        self.manager.ctx.metrics.flush()

        log.info(
            ("EncryptExtant Complete keys:%d "
             "remediated:%d rate:%0.2f/s time:%0.2fs"),
            object_count,
            remediated_count,
            float(object_count) / run_time,
            run_time)
        return results

    def process_chunk(self, batch, bucket):
        crypto_method = self.data.get('crypto', 'AES256')
        s3 = bucket_client(
            local_session(self.manager.session_factory), bucket,
            kms=(crypto_method == 'aws:kms'))
        b = bucket['Name']
        results = []
        key_processor = self.get_bucket_op(bucket, 'key_processor')
        for key in batch:
            r = key_processor(s3, key, b)
            if r:
                results.append(r)
        return results

    def process_key(self, s3, key, bucket_name, info=None):
        k = key['Key']
        if info is None:
            info = s3.head_object(Bucket=bucket_name, Key=k)

        if 'ServerSideEncryption' in info:
            return False

        if self.data.get('report-only'):
            return k

        storage_class = info.get('StorageClass', 'STANDARD')

        if storage_class == 'GLACIER':
            if not self.data.get('glacier'):
                return False
            if 'Restore' not in info:
                # This takes multiple hours, we let the next c7n
                # run take care of followups.
                s3.restore_object(
                    Bucket=bucket_name,
                    Key=k,
                    RestoreRequest={'Days': 30})
                return False
            elif not restore_complete(info['Restore']):
                return False
            storage_class == 'STANDARD'

        crypto_method = self.data.get('crypto', 'AES256')
        # Note on copy we lose individual object acl grants
        params = {'Bucket': bucket_name,
                  'Key': k,
                  'CopySource': "/%s/%s" % (bucket_name, k),
                  'MetadataDirective': 'COPY',
                  'StorageClass': storage_class,
                  'ServerSideEncryption': crypto_method}

        if key['Size'] > MAX_COPY_SIZE and self.data.get('large', True):
            return self.process_large_file(s3, bucket_name, key, info, params)

        s3.copy_object(**params)
        return k

    def process_version(self, s3, key, bucket_name):
        info = s3.head_object(
            Bucket=bucket_name,
            Key=key['Key'],
            VersionId=key['VersionId'])

        if 'ServerSideEncryption' in info:
            return False

        if self.data.get('report-only'):
            return key['Key'], key['VersionId']

        if key['IsLatest']:
            r = self.process_key(s3, key, bucket_name, info)
            # Glacier request processing, wait till we have the restored object
            if not r:
                return r
        s3.delete_object(
            Bucket=bucket_name,
            Key=key['Key'],
            VersionId=key['VersionId'])
        return key['Key'], key['VersionId']

    def process_large_file(self, s3, bucket_name, key, info, params):
        """For objects over 5gb, use multipart upload to copy"""
        part_size = MAX_COPY_SIZE - (1024 ** 2)
        num_parts = int(math.ceil(key['Size'] / part_size))
        source = params.pop('CopySource')

        params.pop('MetadataDirective')
        if 'Metadata' in info:
            params['Metadata'] = info['Metadata']

        upload_id = s3.create_multipart_upload(**params)['UploadId']

        params = {'Bucket': bucket_name,
                  'Key': key['Key'],
                  'CopySource': "/%s/%s" % (bucket_name, key['Key']),
                  'UploadId': upload_id,
                  'CopySource': source,
                  'CopySourceIfMatch': key['ETag']}

        def upload_part(part_num):
            part_params = dict(params)
            part_params['CopySourceRange'] = "bytes=%d-%d" % (
                part_size * (part_num - 1),
                min(part_size * part_num - 1, key['Size'] - 1))
            part_params['PartNumber'] = part_num
            response = s3.upload_part_copy(**part_params)
            return {'ETag': response['CopyPartResult']['ETag'],
                    'PartNumber': part_num}

        try:
            with self.executor_factory(max_workers=2) as w:
                parts = list(w.map(upload_part, range(1, num_parts+1)))
        except Exception:
            log.warning(
                "Error during large key copy bucket: %s key: %s, "
                "aborting upload", bucket_name, key, exc_info=True)
            s3.abort_multipart_upload(
                Bucket=bucket_name, Key=key['Key'], UploadId=upload_id)
            raise
        s3.complete_multipart_upload(
            Bucket=bucket_name, Key=key['Key'], UploadId=upload_id,
            MultipartUpload={'Parts': parts})
        return key['Key']


def restore_complete(restore):
    if ',' in restore:
        ongoing, avail = restore.split(',', 1)
    else:
        ongoing = restore
    return 'false' in ongoing


@filters.register('is-log-target')
class LogTarget(Filter):
    """Filter and return buckets are log destinations.

    Not suitable for use in lambda on large accounts, This is a api
    heavy process to detect scan all possible log sources.

    Sources:
      - elb (Access Log)
      - s3 (Access Log)
      - cfn (Template writes)
      - cloudtrail
    """

    schema = type_schema('is-log-target', value={'type': 'boolean'})
    executor_factory = executor.MainThreadExecutor

    def process(self, buckets, event=None):
        log_buckets = set()
        count = 0
        for bucket, _ in self.get_elb_bucket_locations():
            log_buckets.add(bucket)
            count += 1
        self.log.debug("Found %d elb log targets" % count)

        count = 0
        for bucket, _ in self.get_s3_bucket_locations(buckets):
            count += 1
            log_buckets.add(bucket)
        self.log.debug('Found %d s3 log targets' % count)

        for bucket, _ in self.get_cloud_trail_locations(buckets):
            log_buckets.add(bucket)

        self.log.info("Found %d log targets for %d buckets" % (
            len(log_buckets), len(buckets)))
        if self.data.get('value', True):
            return [b for b in buckets if b['Name'] in log_buckets]
        else:
            return [b for b in buckets if b['Name'] not in log_buckets]

    @staticmethod
    def get_s3_bucket_locations(buckets):
        """return (bucket_name, prefix) for all s3 logging targets"""
        for b in buckets:
            if b['Logging']:
                yield (b['Logging']['TargetBucket'],
                       b['Logging']['TargetPrefix'])
            if b['Name'].startswith('cf-templates-'):
                yield (b['Name'], '')

    def get_cloud_trail_locations(self, buckets):
        session = local_session(self.manager.session_factory)
        client = session.client('cloudtrail')
        names = set([b['Name'] for b in buckets])
        for t in client.describe_trails().get('trailList', ()):
            if t.get('S3BucketName') in names:
                yield (t['S3BucketName'], t.get('S3KeyPrefix', ''))

    def get_elb_bucket_locations(self):
        session = local_session(self.manager.session_factory)
        client = session.client('elb')

        # Try to use the cache if it exists
        elbs = self.manager._cache.get(
            {'region': self.manager.config.region, 'resource': 'elb'})

        # Sigh, post query refactor reuse, we can't save our cache here
        # as that resource manager does extra lookups on tags. Not
        # worth paginating, since with cache usage we have full set in
        # mem.
        if elbs is None:
            p = client.get_paginator('describe_load_balancers')
            results = p.paginate()
            elbs = results.build_full_result().get(
                'LoadBalancerDescriptions', ())
            self.log.info("Queried %d elbs", len(elbs))
        else:
            self.log.info("Using %d cached elbs", len(elbs))

        get_elb_attrs = functools.partial(
            _query_elb_attrs, self.manager.session_factory)

        with self.executor_factory(max_workers=2) as w:
            futures = []
            for elb_set in chunks(elbs, 100):
                futures.append(w.submit(get_elb_attrs, elb_set))
            for f in as_completed(futures):
                if f.exception():
                    log.error("Error while scanning elb log targets: %s" % (
                        f.exception()))
                    continue
                for tgt in f.result():
                    yield tgt


def _query_elb_attrs(session_factory, elb_set):
    session = local_session(session_factory)
    client = session.client('elb')
    log_targets = []
    for e in elb_set:
        try:
            attrs = client.describe_load_balancer_attributes(
                LoadBalancerName=e['LoadBalancerName'])[
                    'LoadBalancerAttributes']
            if 'AccessLog' in attrs and attrs['AccessLog']['Enabled']:
                log_targets.append((
                    attrs['AccessLog']['S3BucketName'],
                    attrs['AccessLog']['S3BucketPrefix']))
        except Exception as err:
            log.warning(
                "Could not retrieve load balancer %s: %s" % (
                    e['LoadBalancerName'], err))
    return log_targets


@actions.register('delete-global-grants')
class DeleteGlobalGrants(BucketActionBase):

    schema = type_schema(
        'delete-global-grants',
        grantees={'type': 'array', 'items': {'type': 'string'}})

    def process(self, buckets):
        with self.executor_factory(max_workers=5) as w:
            return filter(None, list(w.map(self.process_bucket, buckets)))

    def process_bucket(self, b):
        grantees = self.data.get(
            'grantees', [
                GlobalGrantsFilter.AUTH_ALL, GlobalGrantsFilter.GLOBAL_ALL])

        s3 = bucket_client(self.manager.session_factory(), b)
        log.info(b)

        acl = b.get('Acl', {'Grants': []})
        if not acl or not acl['Grants']:
            return
        new_grants = []
        for grant in acl['Grants']:
            grantee = grant.get('Grantee', {})
            if not grantee:
                continue
            # Yuck, 'get_bucket_acl' doesn't return the grantee type.
            if 'URI' in grantee:
                grantee['Type'] = 'Group'
            else:
                grantee['Type'] = 'CanonicalUser'
            if ('URI' in grantee and
                grantee['URI'] in grantees and not
                    (grant['Permission'] == 'READ' and b['Website'])):
                # Remove this grantee.
                pass
            else:
                new_grants.append(grant)

        log.info({'Owner': acl['Owner'], 'Grants': new_grants})

        c = bucket_client(self.manager.session_factory(), b)
        c.put_bucket_acl(
            Bucket=b['Name'],
            AccessControlPolicy={'Owner': acl['Owner'], 'Grants': new_grants})
        return b


@actions.register('tag')
class BucketTag(Tag):

    def process_resource_set(self, resource_set, tags):
        client = local_session(self.manager.session_factory).client('s3')
        for r in resource_set:
            # all the tag marshalling back and forth is a bit gross :-(
            new_tags = {t['Key']: t['Value'] for t in tags}
            for t in r.get('Tags', ()):
                if t['Key'] not in new_tags:
                    new_tags[t['Key']] = t['Value']
            tag_set = [{'Key': k, 'Value': v} for k, v in new_tags.items()]
            try:
                client.put_bucket_tagging(
                    Bucket=r['Name'], Tagging={'TagSet': tag_set})
            except ClientError as e:
                raise
                self.log.exception(
                    "Error while tagging bucket %s err: %s" % (
                        r['Name'], e))<|MERGE_RESOLUTION|>--- conflicted
+++ resolved
@@ -130,19 +130,11 @@
             if select is not None and select in v:
                 v = v[select]
         except (ssl.SSLError, SSLError) as e:
-<<<<<<< HEAD
             # Proxy issues? i assume
             log.warning("Bucket ssl error %s: %s %s",
                         b['Name'], b.get('Location', 'unknown'),
                         e)
             continue
-=======
-            # Proxy issues?
-            log.warning("Bucket ssl error %s: %s %s",
-                        b['Name'], b.get('Location', 'unknown'),
-                        e)
-            return None
->>>>>>> b93a38dc
         except ClientError as e:
             code =  e.response['Error']['Code']
             if code.startswith("NoSuch") or "NotFound" in code:
