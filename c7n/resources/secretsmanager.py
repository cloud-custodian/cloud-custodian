# Copyright The Cloud Custodian Authors.
# SPDX-License-Identifier: Apache-2.0
import json
import jmespath
from c7n.manager import resources
from c7n.actions import BaseAction, RemovePolicyBase
from c7n.exceptions import PolicyValidationError
from c7n.utils import type_schema
from c7n.filters import iamaccess
from c7n.query import QueryResourceManager, TypeInfo
from c7n.filters.kms import KmsRelatedFilter
from c7n.tags import RemoveTag, Tag, TagActionFilter, TagDelayedAction, Action
from c7n.utils import local_session, type_schema
from c7n.filters.policystatement import HasStatementFilter


@resources.register('secrets-manager')
class SecretsManager(QueryResourceManager):

    permissions = ('secretsmanager:ListSecretVersionIds',)

    class resource_type(TypeInfo):
        service = 'secretsmanager'
        enum_spec = ('list_secrets', 'SecretList', None)
        detail_spec = ('describe_secret', 'SecretId', 'Name', None)
        config_type = cfn_type = 'AWS::SecretsManager::Secret'
        name = id = 'Name'
        arn = 'ARN'


SecretsManager.filter_registry.register('marked-for-op', TagActionFilter)


@SecretsManager.filter_registry.register('cross-account')
class CrossAccountAccessFilter(iamaccess.CrossAccountAccessFilter):

    policy_annotation = "c7n:AccessPolicy"
    permissions = ("secretsmanager:GetResourcePolicy",)

    def process(self, resources, event=None):
        self.client = local_session(self.manager.session_factory).client('secretsmanager')
        return super(CrossAccountAccessFilter, self).process(resources)

    def get_resource_policy(self, r):
        if self.policy_annotation in r:
            return r[self.policy_annotation]
        r[self.policy_annotation] = p = self.client.get_resource_policy(
            SecretId=r['Name']).get('ResourcePolicy', None)
        return p


@SecretsManager.filter_registry.register('kms-key')
class KmsFilter(KmsRelatedFilter):
    RelatedIdsExpression = 'KmsKeyId'


@SecretsManager.filter_registry.register('has-statement')
class HasStatementFilter(HasStatementFilter):

    def get_std_format_args(self, secret):
        return {
            'secret_arn': secret['ARN'],
            'account_id': self.manager.config.account_id,
            'region': self.manager.config.region
        }

    def process(self, resources, event=None):
        self.client = local_session(self.manager.session_factory).client('secretsmanager')
        for r in resources:
            try:
                policy = self.client.get_resource_policy(SecretId=r['Name'])
                if policy.get('ResourcePolicy'):
                    r['Policy'] = policy['ResourcePolicy']
            except self.client.exceptions.ResourceNotFoundException:
                continue

        return list(filter(None, map(self.process_resource, resources)))


@SecretsManager.action_registry.register('tag')
class TagSecretsManagerResource(Tag):
    """Action to create tag(s) on a Secret resource

    :example:

    .. code-block:: yaml

        policies:
            - name: tag-secret
              resource: secrets-manager
              actions:
                - type: tag
                  key: tag-key
                  value: tag-value
    """

    permissions = ('secretsmanager:TagResource',)

    def process_resource_set(self, client, resources, new_tags):
        for r in resources:
            tags = {t['Key']: t['Value'] for t in r.get('Tags', ())}
            for t in new_tags:
                tags[t['Key']] = t['Value']
            formatted_tags = [{'Key': k, 'Value': v} for k, v in tags.items()]
            client.tag_resource(SecretId=r['ARN'], Tags=formatted_tags)


@SecretsManager.action_registry.register('remove-tag')
class RemoveTagSecretsManagerResource(RemoveTag):
    """Action to remove tag(s) on a Secret resource

    :example:

    .. code-block:: yaml

        policies:
            - name: untag-secret
              resource: secrets-manager
              actions:
                - type: remove-tag
                  tags: ['tag-to-be-removed']
    """

    permissions = ('secretsmanager:UntagResource',)

    def process_resource_set(self, client, resources, keys):
        for r in resources:
            client.untag_resource(SecretId=r['ARN'], TagKeys=keys)


@SecretsManager.action_registry.register('mark-for-op')
class MarkSecretForOp(TagDelayedAction):
    """Action to mark a Secret resource for deferred action :example:

    .. code-block:: yaml

        policies:
            - name: mark-secret-for-delete
              resource: secrets-manager
              actions:
                - type: mark-for-op
                  op: tag
                  days: 1
    """


<<<<<<< HEAD
@SecretsManager.action_registry.register('set-encryption')
class SetEncryptionAction(Action):
    """
    Set kms encryption key for secrets, key supports ARN, ID, or alias
=======
@SecretsManager.action_registry.register('delete')
class DeleteSecretsManager(BaseAction):
    """Delete a secret and all of its versions.
    The recovery window is the number of days from 7 to 30 that
    Secrets Manager waits before permanently deleting the secret
    with default as 30

    :example:

    .. code-block:: yaml

            policies:
              - name: delete-cross-account-secrets
                resource: aws.secrets-manager
                filters:
                  - type: cross-account
                actions:
                  - type: delete
                    recovery_window: 10
    """

    schema = type_schema('delete', recovery_window={'type': 'integer'})
    permissions = ('secretsmanager:DeleteSecret',)

    def process(self, resources):
        client = local_session(
            self.manager.session_factory).client('secretsmanager')

        for r in resources:
            if 'ReplicationStatus' in r:
                rep_regions = jmespath.search('ReplicationStatus[*].Region', r)
                self.manager.retry(client.remove_regions_from_replication,
                  SecretId=r['ARN'], RemoveReplicaRegions=rep_regions)
            self.manager.retry(client.delete_secret,
              SecretId=r['ARN'], RecoveryWindowInDays=self.data.get('recovery_window', 30))


@SecretsManager.action_registry.register('remove-statements')
class SecretsManagerRemovePolicyStatement(RemovePolicyBase):
    """
    Action to remove resource based policy statements from secrets manager
>>>>>>> 069512fc

    :example:

    .. code-block:: yaml

        policies:
<<<<<<< HEAD
            - name: set-secret-encryption
              resource: aws.secrets-manager
              actions:
                - type: set-encryption
                  key: alias/foo/bar
    """

    schema = type_schema('set-encryption', key={'type': 'string'}, required=['key'])
    permissions = ('secretsmanager:UpdateSecret', )

    def process(self, resources):
        key = self.data['key']
        client = local_session(self.manager.session_factory).client('secretsmanager')
        for r in resources:
            client.update_secret(
                SecretId=r['Name'],
                KmsKeyId=key
            )
=======
          - name: secrets-manager-cross-account
            resource: aws.secrets-manager
            filters:
              - type: cross-account
            actions:
              - type: remove-statements
                statement_ids: matched
    """

    permissions = ("secretsmanager:DeleteResourcePolicy", "secretsmanager:PutResourcePolicy",)

    def validate(self):
        for f in self.manager.iter_filters():
            if isinstance(f, CrossAccountAccessFilter):
                return self
        raise PolicyValidationError(
            '`remove-statements` may only be used in '
            'conjunction with `cross-account` filter on %s' % (self.manager.data,))

    def process(self, resources):
        client = local_session(self.manager.session_factory).client('secretsmanager')
        for r in resources:
            try:
                self.process_resource(client, r)
            except Exception:
                self.log.exception("Error processing secretsmanager:%s", r['ARN'])

    def process_resource(self, client, resource):
        p = json.loads(resource.get('c7n:AccessPolicy'))
        if p is None:
            return

        statements, found = self.process_policy(
            p, resource, CrossAccountAccessFilter.annotation_key)

        if not found:
            return
        if statements:
            client.put_resource_policy(
                SecretId=resource['ARN'],
                ResourcePolicy=json.dumps(p)
            )
        else:
            client.delete_resource_policy(SecretId=resource['ARN'])
>>>>>>> 069512fc
<|MERGE_RESOLUTION|>--- conflicted
+++ resolved
@@ -5,7 +5,6 @@
 from c7n.manager import resources
 from c7n.actions import BaseAction, RemovePolicyBase
 from c7n.exceptions import PolicyValidationError
-from c7n.utils import type_schema
 from c7n.filters import iamaccess
 from c7n.query import QueryResourceManager, TypeInfo
 from c7n.filters.kms import KmsRelatedFilter
@@ -144,12 +143,6 @@
     """
 
 
-<<<<<<< HEAD
-@SecretsManager.action_registry.register('set-encryption')
-class SetEncryptionAction(Action):
-    """
-    Set kms encryption key for secrets, key supports ARN, ID, or alias
-=======
 @SecretsManager.action_registry.register('delete')
 class DeleteSecretsManager(BaseAction):
     """Delete a secret and all of its versions.
@@ -191,33 +184,12 @@
 class SecretsManagerRemovePolicyStatement(RemovePolicyBase):
     """
     Action to remove resource based policy statements from secrets manager
->>>>>>> 069512fc
-
-    :example:
-
-    .. code-block:: yaml
-
-        policies:
-<<<<<<< HEAD
-            - name: set-secret-encryption
-              resource: aws.secrets-manager
-              actions:
-                - type: set-encryption
-                  key: alias/foo/bar
-    """
-
-    schema = type_schema('set-encryption', key={'type': 'string'}, required=['key'])
-    permissions = ('secretsmanager:UpdateSecret', )
-
-    def process(self, resources):
-        key = self.data['key']
-        client = local_session(self.manager.session_factory).client('secretsmanager')
-        for r in resources:
-            client.update_secret(
-                SecretId=r['Name'],
-                KmsKeyId=key
-            )
-=======
+
+    :example:
+
+    .. code-block:: yaml
+
+        policies:
           - name: secrets-manager-cross-account
             resource: aws.secrets-manager
             filters:
@@ -262,4 +234,27 @@
             )
         else:
             client.delete_resource_policy(SecretId=resource['ARN'])
->>>>>>> 069512fc
+
+
+@SecretsManager.action_registry.register('set-encryption')
+class SetEncryptionAction(Action):
+    """
+    Set kms encryption key for secrets, key supports ARN, ID, or alias
+            - name: set-secret-encryption
+              resource: aws.secrets-manager
+              actions:
+                - type: set-encryption
+                  key: alias/foo/bar
+    """
+
+    schema = type_schema('set-encryption', key={'type': 'string'}, required=['key'])
+    permissions = ('secretsmanager:UpdateSecret', )
+
+    def process(self, resources):
+        key = self.data['key']
+        client = local_session(self.manager.session_factory).client('secretsmanager')
+        for r in resources:
+            client.update_secret(
+                SecretId=r['Name'],
+                KmsKeyId=key
+            )