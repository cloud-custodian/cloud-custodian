--- conflicted
+++ resolved
@@ -1944,22 +1944,14 @@
         return True
 
 
-<<<<<<< HEAD
 @actions.register('toggle-config-managed-rule')
 class ToggleConfigManagedRule(BaseAction):
     """Enables or disables an AWS Config Managed Rule
-=======
-@filters.register('ses-agg-send-stats')
-class SesAggStats(ValueFilter):
-    """This filter queries SES send statistics and aggregates all
-    the data points into a single report.
->>>>>>> b406a266
 
     :example:
 
     .. code-block:: yaml
 
-<<<<<<< HEAD
         policies:
           - name: config-managed-s3-bucket-public-write-remediate-event
             description: |
@@ -2152,7 +2144,12 @@
         @property
         def remediation(self):
             return self.data.get('remediation', {})
-=======
+
+
+@filters.register('ses-agg-send-stats')
+class SesAggStats(ValueFilter):
+    """This filter queries SES send statistics and aggregates all
+    the data points into a single report.
             policies:
               - name: ses-aggregated-send-stats-policy
                 resource: account
@@ -2260,5 +2257,4 @@
         resources[0][self.send_stats_annotation] = list(metrics.values())
         resources[0][self.max_bounce_annotation] = max_bounce_rate
 
-        return resources
->>>>>>> b406a266
+        return resources