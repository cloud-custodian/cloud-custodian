# Copyright 2016-2017 Capital One Services, LLC
#
# Licensed under the Apache License, Version 2.0 (the "License");
# you may not use this file except in compliance with the License.
# You may obtain a copy of the License at
#
# http://www.apache.org/licenses/LICENSE-2.0
#
# Unless required by applicable law or agreed to in writing, software
# distributed under the License is distributed on an "AS IS" BASIS,
# WITHOUT WARRANTIES OR CONDITIONS OF ANY KIND, either express or implied.
# See the License for the specific language governing permissions and
# limitations under the License.
"""AWS Account as a custodian resource.
"""
from __future__ import absolute_import, division, print_function, unicode_literals

import json
import time
from botocore.exceptions import ClientError
from datetime import datetime, timedelta

from dateutil.parser import parse as parse_date
from dateutil.tz import tzutc

from c7n.actions import ActionRegistry, BaseAction
from c7n.actions.securityhub import OtherResourcePostFinding
from c7n.exceptions import PolicyValidationError
from c7n.filters import Filter, FilterRegistry, ValueFilter
from c7n.filters.multiattr import MultiAttrFilter
from c7n.filters.missing import Missing
from c7n.manager import ResourceManager, resources
from c7n.utils import local_session, type_schema, generate_arn

from c7n.resources.iam import CredentialReport


filters = FilterRegistry('aws.account.actions')
actions = ActionRegistry('aws.account.filters')


filters.register('missing', Missing)


def get_account(session_factory, config):
    session = local_session(session_factory)
    client = session.client('iam')
    aliases = client.list_account_aliases().get(
        'AccountAliases', ('',))
    name = aliases and aliases[0] or ""
    return {'account_id': config.account_id,
            'account_name': name}


@resources.register('account')
class Account(ResourceManager):

    filter_registry = filters
    action_registry = actions

    class resource_type(object):
        id = 'account_id'
        name = 'account_name'
        filter_name = None
<<<<<<< HEAD
        global_resource = True
=======
        # fake this for doc gen
        service = "account"
>>>>>>> de0c4e87

    @classmethod
    def get_permissions(cls):
        return ('iam:ListAccountAliases',)

    @classmethod
    def has_arn(cls):
        return True

    def get_arns(self, resources):
        return ["arn:::{account_id}".format(**r) for r in resources]

    def get_model(self):
        return self.resource_type

    def resources(self):
        return self.filter_resources([get_account(self.session_factory, self.config)])

    def get_resources(self, resource_ids):
        return [get_account(self.session_factory, self.config)]


@filters.register('credential')
class AccountCredentialReport(CredentialReport):

    def process(self, resources, event=None):
        super(AccountCredentialReport, self).process(resources, event)
        report = self.get_credential_report()
        if report is None:
            return []
        results = []
        info = report.get('<root_account>')
        for r in resources:
            if self.match(r, info):
                r['c7n:credential-report'] = info
                results.append(r)
        return results


@filters.register('check-cloudtrail')
class CloudTrailEnabled(Filter):
    """Verify cloud trail enabled for this account per specifications.

    Returns an annotated account resource if trail is not enabled.

    Of particular note, the current-region option will evaluate whether cloudtrail is available
    in the current region, either as a multi region trail or as a trail with it as the home region.

    :example:

    .. code-block:: yaml

            policies:
              - name: account-cloudtrail-enabled
                resource: account
                region: us-east-1
                filters:
                  - type: check-cloudtrail
                    global-events: true
                    multi-region: true
                    running: true
    """
    schema = type_schema(
        'check-cloudtrail',
        **{'multi-region': {'type': 'boolean'},
           'global-events': {'type': 'boolean'},
           'current-region': {'type': 'boolean'},
           'running': {'type': 'boolean'},
           'notifies': {'type': 'boolean'},
           'file-digest': {'type': 'boolean'},
           'kms': {'type': 'boolean'},
           'kms-key': {'type': 'string'}})

    permissions = ('cloudtrail:DescribeTrails', 'cloudtrail:GetTrailStatus')

    def process(self, resources, event=None):
        session = local_session(self.manager.session_factory)
        client = session.client('cloudtrail')
        trails = client.describe_trails()['trailList']
        resources[0]['c7n:cloudtrails'] = trails
        if self.data.get('global-events'):
            trails = [t for t in trails if t.get('IncludeGlobalServiceEvents')]
        if self.data.get('current-region'):
            current_region = session.region_name
            trails = [t for t in trails if t.get(
                'HomeRegion') == current_region or t.get('IsMultiRegionTrail')]
        if self.data.get('kms'):
            trails = [t for t in trails if t.get('KmsKeyId')]
        if self.data.get('kms-key'):
            trails = [t for t in trails
                      if t.get('KmsKeyId', '') == self.data['kms-key']]
        if self.data.get('file-digest'):
            trails = [t for t in trails
                      if t.get('LogFileValidationEnabled')]
        if self.data.get('multi-region'):
            trails = [t for t in trails if t.get('IsMultiRegionTrail')]
        if self.data.get('notifies'):
            trails = [t for t in trails if t.get('SnsTopicARN')]
        if self.data.get('running', True):
            running = []
            for t in list(trails):
                t['Status'] = status = client.get_trail_status(
                    Name=t['TrailARN'])
                if status['IsLogging'] and not status.get(
                        'LatestDeliveryError'):
                    running.append(t)
            trails = running
        if trails:
            return []
        return resources


@filters.register('guard-duty')
class GuardDutyEnabled(MultiAttrFilter):
    """Check if the guard duty service is enabled.

    This allows looking at account's detector and its associated
    master if any.

    :example:

     Check to ensure guard duty is active on account and associated to a master.

    .. code-block:: yaml

            policies:
              - name: guardduty-enabled
                resource: account
                filters:
                  - type: guard-duty
                    Detector.Status: ENABLED
                    Master.AccountId: "00011001"
                    Master.RelationshipStatus: ENABLED
    """

    schema = {
        'type': 'object',
        'additionalProperties': False,
        'properties': {
            'type': {'enum': ['guard-duty']},
            'match-operator': {'enum': ['or', 'and']}},
        'patternProperties': {
            '^Detector': {'oneOf': [{'type': 'object'}, {'type': 'string'}]},
            '^Master': {'oneOf': [{'type': 'object'}, {'type': 'string'}]}},
    }

    annotation = "c7n:guard-duty"
    permissions = (
        'guardduty:GetMasterAccount',
        'guardduty:ListDetectors',
        'guardduty:GetDetector')

    def validate(self):
        attrs = set()
        for k in self.data:
            if k.startswith('Detector') or k.startswith('Master'):
                attrs.add(k)
        self.multi_attrs = attrs
        return super(GuardDutyEnabled, self).validate()

    def get_target(self, resource):
        if self.annotation in resource:
            return resource[self.annotation]

        client = local_session(self.manager.session_factory).client('guardduty')
        # detectors are singletons too.
        detector_ids = client.list_detectors().get('DetectorIds')

        if not detector_ids:
            return None
        else:
            detector_id = detector_ids.pop()

        detector = client.get_detector(DetectorId=detector_id)
        detector.pop('ResponseMetadata', None)
        master = client.get_master_account(DetectorId=detector_id).get('Master')
        resource[self.annotation] = r = {'Detector': detector, 'Master': master}
        return r


@filters.register('check-config')
class ConfigEnabled(Filter):
    """Is config service enabled for this account

    :example:

    .. code-block:: yaml

            policies:
              - name: account-check-config-services
                resource: account
                region: us-east-1
                filters:
                  - type: check-config
                    all-resources: true
                    global-resources: true
                    running: true
    """

    schema = type_schema(
        'check-config', **{
            'all-resources': {'type': 'boolean'},
            'running': {'type': 'boolean'},
            'global-resources': {'type': 'boolean'}})

    permissions = ('config:DescribeDeliveryChannels',
                   'config:DescribeConfigurationRecorders',
                   'config:DescribeConfigurationRecorderStatus')

    def process(self, resources, event=None):
        client = local_session(
            self.manager.session_factory).client('config')
        channels = client.describe_delivery_channels()[
            'DeliveryChannels']
        recorders = client.describe_configuration_recorders()[
            'ConfigurationRecorders']
        resources[0]['c7n:config_recorders'] = recorders
        resources[0]['c7n:config_channels'] = channels
        if self.data.get('global-resources'):
            recorders = [
                r for r in recorders
                if r['recordingGroup'].get('includeGlobalResourceTypes')]
        if self.data.get('all-resources'):
            recorders = [r for r in recorders
                         if r['recordingGroup'].get('allSupported')]
        if self.data.get('running', True) and recorders:
            status = {s['name']: s for
                      s in client.describe_configuration_recorder_status(
            )['ConfigurationRecordersStatus']}
            resources[0]['c7n:config_status'] = status
            recorders = [r for r in recorders if status[r['name']]['recording'] and
                status[r['name']]['lastStatus'].lower() in ('pending', 'success')]
        if channels and recorders:
            return []
        return resources


@filters.register('iam-summary')
class IAMSummary(ValueFilter):
    """Return annotated account resource if iam summary filter matches.

    Some use cases include, detecting root api keys or mfa usage.

    Example iam summary wrt to matchable fields::

      {
            "AccessKeysPerUserQuota": 2,
            "AccountAccessKeysPresent": 0,
            "AccountMFAEnabled": 1,
            "AccountSigningCertificatesPresent": 0,
            "AssumeRolePolicySizeQuota": 2048,
            "AttachedPoliciesPerGroupQuota": 10,
            "AttachedPoliciesPerRoleQuota": 10,
            "AttachedPoliciesPerUserQuota": 10,
            "GroupPolicySizeQuota": 5120,
            "Groups": 1,
            "GroupsPerUserQuota": 10,
            "GroupsQuota": 100,
            "InstanceProfiles": 0,
            "InstanceProfilesQuota": 100,
            "MFADevices": 3,
            "MFADevicesInUse": 2,
            "Policies": 3,
            "PoliciesQuota": 1000,
            "PolicySizeQuota": 5120,
            "PolicyVersionsInUse": 5,
            "PolicyVersionsInUseQuota": 10000,
            "Providers": 0,
            "RolePolicySizeQuota": 10240,
            "Roles": 4,
            "RolesQuota": 250,
            "ServerCertificates": 0,
            "ServerCertificatesQuota": 20,
            "SigningCertificatesPerUserQuota": 2,
            "UserPolicySizeQuota": 2048,
            "Users": 5,
            "UsersQuota": 5000,
            "VersionsPerPolicyQuota": 5,
        }

    For example to determine if an account has either not been
    enabled with root mfa or has root api keys.

    .. code-block:: yaml

      policies:
        - name: root-keys-or-no-mfa
          resource: account
          filters:
            - type: iam-summary
              key: AccountMFAEnabled
              value: true
              op: eq
              value_type: swap
    """
    schema = type_schema('iam-summary', rinherit=ValueFilter.schema)

    permissions = ('iam:GetAccountSummary',)

    def process(self, resources, event=None):
        if not resources[0].get('c7n:iam_summary'):
            client = local_session(
                self.manager.session_factory).client('iam')
            resources[0]['c7n:iam_summary'] = client.get_account_summary(
            )['SummaryMap']
        if self.match(resources[0]['c7n:iam_summary']):
            return resources
        return []


@filters.register('password-policy')
class AccountPasswordPolicy(ValueFilter):
    """Check an account's password policy.

    Note that on top of the default password policy fields, we also add an extra key,
    PasswordPolicyConfigured which will be set to true or false to signify if the given
    account has attempted to set a policy at all.

    :example:

    .. code-block:: yaml

            policies:
              - name: password-policy-check
                resource: account
                region: us-east-1
                filters:
                  - type: password-policy
                    key: MinimumPasswordLength
                    value: 10
                    op: ge
                  - type: password-policy
                    key: RequireSymbols
                    value: true
    """
    schema = type_schema('password-policy', rinherit=ValueFilter.schema)
    permissions = ('iam:GetAccountPasswordPolicy',)

    def process(self, resources, event=None):
        account = resources[0]
        if not account.get('c7n:password_policy'):
            client = local_session(self.manager.session_factory).client('iam')
            policy = {}
            try:
                policy = client.get_account_password_policy().get('PasswordPolicy', {})
                policy['PasswordPolicyConfigured'] = True
            except ClientError as e:
                if e.response['Error']['Code'] == 'NoSuchEntity':
                    policy['PasswordPolicyConfigured'] = False
                else:
                    raise
            account['c7n:password_policy'] = policy
        if self.match(account['c7n:password_policy']):
            return resources
        return []


@filters.register('service-limit')
class ServiceLimit(Filter):
    """Check if account's service limits are past a given threshold.

    Supported limits are per trusted advisor, which is variable based
    on usage in the account and support level enabled on the account.

      - service: AutoScaling limit: Auto Scaling groups
      - service: AutoScaling limit: Launch configurations
      - service: EBS limit: Active snapshots
      - service: EBS limit: Active volumes
      - service: EBS limit: General Purpose (SSD) volume storage (GiB)
      - service: EBS limit: Magnetic volume storage (GiB)
      - service: EBS limit: Provisioned IOPS
      - service: EBS limit: Provisioned IOPS (SSD) storage (GiB)
      - service: EC2 limit: Elastic IP addresses (EIPs)

      # Note this is extant for each active instance type in the account
      # however the total value is against sum of all instance types.
      # see issue https://github.com/cloud-custodian/cloud-custodian/issues/516

      - service: EC2 limit: On-Demand instances - m3.medium

      - service: EC2 limit: Reserved Instances - purchase limit (monthly)
      - service: ELB limit: Active load balancers
      - service: IAM limit: Groups
      - service: IAM limit: Instance profiles
      - service: IAM limit: Roles
      - service: IAM limit: Server certificates
      - service: IAM limit: Users
      - service: RDS limit: DB instances
      - service: RDS limit: DB parameter groups
      - service: RDS limit: DB security groups
      - service: RDS limit: DB snapshots per user
      - service: RDS limit: Storage quota (GB)
      - service: RDS limit: Internet gateways
      - service: SES limit: Daily sending quota
      - service: VPC limit: VPCs
      - service: VPC limit: VPC Elastic IP addresses (EIPs)

    :example:

    .. code-block:: yaml

            policies:
              - name: account-service-limits
                resource: account
                filters:
                  - type: service-limit
                    services:
                      - EC2
                    threshold: 1.0
              - name: specify-region-for-global-service
                region: us-east-1
                resource: account
                filters:
                  - type: service-limit
                    services:
                      - IAM
                    limits:
                      - Roles
    """

    schema = type_schema(
        'service-limit',
        threshold={'type': 'number'},
        refresh_period={'type': 'integer',
                        'title': 'how long should a check result be considered fresh'},
        limits={'type': 'array', 'items': {'type': 'string'}},
        services={'type': 'array', 'items': {
            'enum': ['EC2', 'ELB', 'VPC', 'AutoScaling',
                     'RDS', 'EBS', 'SES', 'IAM']}})

    permissions = ('support:DescribeTrustedAdvisorCheckResult',)
    check_id = 'eW7HH0l7J9'
    check_limit = ('region', 'service', 'check', 'limit', 'extant', 'color')

    # When doing a refresh, how long to wait for the check to become ready.
    # Max wait here is 5 * 10 ~ 50 seconds.
    poll_interval = 5
    poll_max_intervals = 10
    global_services = set(['IAM'])

    def validate(self):
        region = self.manager.data.get('region', '')
        if len(self.global_services.intersection(self.data.get('services', []))):
            if region != 'us-east-1':
                raise PolicyValidationError(
                    "Global services: %s must be targeted in us-east-1 on the policy"
                    % ', '.join(self.global_services))
        return self

    @classmethod
    def get_check_result(cls, client, check_id):
        checks = client.describe_trusted_advisor_check_result(
            checkId=check_id, language='en')['result']

        # Check status and if necessary refresh checks
        if checks['status'] == 'not_available':
            client.refresh_trusted_advisor_check(checkId=check_id)
            for _ in range(cls.poll_max_intervals):
                time.sleep(cls.poll_interval)
                refresh_response = client.describe_trusted_advisor_check_refresh_statuses(
                    checkIds=[check_id])
                if refresh_response['statuses'][0]['status'] == 'success':
                    checks = client.describe_trusted_advisor_check_result(
                        checkId=check_id, language='en')['result']
                    break
        return checks

    def process(self, resources, event=None):
        client = local_session(self.manager.session_factory).client(
            'support', region_name='us-east-1')
        checks = self.get_check_result(client, self.check_id)

        region = self.manager.config.region
        checks['flaggedResources'] = [r for r in checks['flaggedResources']
            if r['metadata'][0] == region or (r['metadata'][0] == '-' and region == 'us-east-1')]
        resources[0]['c7n:ServiceLimits'] = checks

        delta = timedelta(self.data.get('refresh_period', 1))
        check_date = parse_date(checks['timestamp'])
        if datetime.now(tz=tzutc()) - delta > check_date:
            client.refresh_trusted_advisor_check(checkId=self.check_id)
        threshold = self.data.get('threshold')

        services = self.data.get('services')
        limits = self.data.get('limits')
        exceeded = []

        for resource in checks['flaggedResources']:
            if threshold is None and resource['status'] == 'ok':
                continue
            limit = dict(zip(self.check_limit, resource['metadata']))
            if services and limit['service'] not in services:
                continue
            if limits and limit['check'] not in limits:
                continue
            limit['status'] = resource['status']
            limit['percentage'] = float(limit['extant'] or 0) / float(
                limit['limit']) * 100
            if threshold and limit['percentage'] < threshold:
                continue
            exceeded.append(limit)
        if exceeded:
            resources[0]['c7n:ServiceLimitsExceeded'] = exceeded
            return resources
        return []


@actions.register('request-limit-increase')
class RequestLimitIncrease(BaseAction):
    r"""File support ticket to raise limit.

    :Example:

    .. code-block:: yaml

        policies:
          - name: account-service-limits
            resource: account
            filters:
              - type: service-limit
                services:
                  - EBS
                limits:
                  - Provisioned IOPS (SSD) storage (GiB)
                threshold: 60.5
            actions:
              - type: request-limit-increase
                notify: [email, email2]
                ## You can use one of either percent-increase or an amount-increase.
                percent-increase: 50
                message: "Please raise the below account limit(s); \n {limits}"
    """

    schema = {
        'type': 'object',
        'notify': {'type': 'array'},
        'properties': {
            'type': {'enum': ['request-limit-increase']},
            'percent-increase': {'type': 'number', 'minimum': 1},
            'amount-increase': {'type': 'number', 'minimum': 1},
            'minimum-increase': {'type': 'number', 'minimum': 1},
            'subject': {'type': 'string'},
            'message': {'type': 'string'},
            'severity': {'type': 'string', 'enum': ['urgent', 'high', 'normal', 'low']}
        },
        'oneOf': [
            {'required': ['type', 'percent-increase']},
            {'required': ['type', 'amount-increase']}
        ]
    }

    permissions = ('support:CreateCase',)

    default_subject = '[Account:{account}]Raise the following limit(s) of {service} in {region}'
    default_template = 'Please raise the below account limit(s); \n {limits}'
    default_severity = 'normal'

    service_code_mapping = {
        'AutoScaling': 'auto-scaling',
        'ELB': 'elastic-load-balancing',
        'EBS': 'amazon-elastic-block-store',
        'EC2': 'amazon-elastic-compute-cloud-linux',
        'RDS': 'amazon-relational-database-service-aurora',
        'VPC': 'amazon-virtual-private-cloud',
        'IAM': 'aws-identity-and-access-management',
        'CloudFormation': 'aws-cloudformation',
        'Kinesis': 'amazon-kinesis',
    }

    def process(self, resources):
        session = local_session(self.manager.session_factory)
        client = session.client('support', region_name='us-east-1')
        account_id = self.manager.config.account_id
        service_map = {}
        region_map = {}
        limit_exceeded = resources[0].get('c7n:ServiceLimitsExceeded', [])
        percent_increase = self.data.get('percent-increase')
        amount_increase = self.data.get('amount-increase')
        minimum_increase = self.data.get('minimum-increase', 1)

        for s in limit_exceeded:
            current_limit = int(s['limit'])
            if percent_increase:
                increase_by = current_limit * float(percent_increase) / 100
                increase_by = max(increase_by, minimum_increase)
            else:
                increase_by = amount_increase
            increase_by = round(increase_by)
            msg = '\nIncrease %s by %d in %s \n\t Current Limit: %s\n\t Current Usage: %s\n\t ' \
                  'Set New Limit to: %d' % (
                      s['check'], increase_by, s['region'], s['limit'], s['extant'],
                      (current_limit + increase_by))
            service_map.setdefault(s['service'], []).append(msg)
            region_map.setdefault(s['service'], s['region'])

        for service in service_map:
            subject = self.data.get('subject', self.default_subject).format(
                service=service, region=region_map[service], account=account_id)
            service_code = self.service_code_mapping.get(service)
            body = self.data.get('message', self.default_template)
            body = body.format(**{
                'service': service,
                'limits': '\n\t'.join(service_map[service]),
            })
            client.create_case(
                subject=subject,
                communicationBody=body,
                serviceCode=service_code,
                categoryCode='general-guidance',
                severityCode=self.data.get('severity', self.default_severity),
                ccEmailAddresses=self.data.get('notify', []))


def cloudtrail_policy(original, bucket_name, account_id, bucket_region):
    '''add CloudTrail permissions to an S3 policy, preserving existing'''
    ct_actions = [
        {
            'Action': 's3:GetBucketAcl',
            'Effect': 'Allow',
            'Principal': {'Service': 'cloudtrail.amazonaws.com'},
            'Resource': generate_arn(
                service='s3', resource=bucket_name, region=bucket_region),
            'Sid': 'AWSCloudTrailAclCheck20150319',
        },
        {
            'Action': 's3:PutObject',
            'Condition': {
                'StringEquals':
                {'s3:x-amz-acl': 'bucket-owner-full-control'},
            },
            'Effect': 'Allow',
            'Principal': {'Service': 'cloudtrail.amazonaws.com'},
            'Resource': generate_arn(
                service='s3', resource=bucket_name, region=bucket_region),
            'Sid': 'AWSCloudTrailWrite20150319',
        },
    ]
    # parse original policy
    if original is None:
        policy = {
            'Statement': [],
            'Version': '2012-10-17',
        }
    else:
        policy = json.loads(original['Policy'])
    original_actions = [a.get('Action') for a in policy['Statement']]
    for cta in ct_actions:
        if cta['Action'] not in original_actions:
            policy['Statement'].append(cta)
    return json.dumps(policy)


# AWS Account doesn't participate in events (not based on query resource manager)
# so the event subscriber used by postfinding to register doesn't apply, manually
# register it.
Account.action_registry.register('post-finding', OtherResourcePostFinding)


@actions.register('enable-cloudtrail')
class EnableTrail(BaseAction):
    """Enables logging on the trail(s) named in the policy

    :Example:

    .. code-block:: yaml

        policies:
          - name: trail-test
            description: Ensure CloudTrail logging is enabled
            resource: account
            actions:
              - type: enable-cloudtrail
                trail: mytrail
                bucket: trails
    """

    permissions = (
        'cloudtrail:CreateTrail',
        'cloudtrail:DescribeTrails',
        'cloudtrail:GetTrailStatus',
        'cloudtrail:StartLogging',
        'cloudtrail:UpdateTrail',
        's3:CreateBucket',
        's3:GetBucketPolicy',
        's3:PutBucketPolicy',
    )
    schema = type_schema(
        'enable-cloudtrail',
        **{
            'trail': {'type': 'string'},
            'bucket': {'type': 'string'},
            'bucket-region': {'type': 'string'},
            'multi-region': {'type': 'boolean'},
            'global-events': {'type': 'boolean'},
            'notify': {'type': 'string'},
            'file-digest': {'type': 'boolean'},
            'kms': {'type': 'boolean'},
            'kms-key': {'type': 'string'},
            'required': ('bucket',),
        }
    )

    def process(self, accounts):
        """Create or enable CloudTrail"""
        session = local_session(self.manager.session_factory)
        client = session.client('cloudtrail')
        bucket_name = self.data['bucket']
        bucket_region = self.data.get('bucket-region', 'us-east-1')
        trail_name = self.data.get('trail', 'default-trail')
        multi_region = self.data.get('multi-region', True)
        global_events = self.data.get('global-events', True)
        notify = self.data.get('notify', '')
        file_digest = self.data.get('file-digest', False)
        kms = self.data.get('kms', False)
        kms_key = self.data.get('kms-key', '')

        s3client = session.client('s3', region_name=bucket_region)
        try:
            s3client.create_bucket(
                Bucket=bucket_name,
                CreateBucketConfiguration={'LocationConstraint': bucket_region}
            )
        except ClientError as ce:
            if not ('Error' in ce.response and
            ce.response['Error']['Code'] == 'BucketAlreadyOwnedByYou'):
                raise ce

        try:
            current_policy = s3client.get_bucket_policy(Bucket=bucket_name)
        except ClientError:
            current_policy = None

        policy_json = cloudtrail_policy(
            current_policy, bucket_name,
            self.manager.config.account_id, bucket_region)

        s3client.put_bucket_policy(Bucket=bucket_name, Policy=policy_json)
        trails = client.describe_trails().get('trailList', ())
        if trail_name not in [t.get('Name') for t in trails]:
            new_trail = client.create_trail(
                Name=trail_name,
                S3BucketName=bucket_name,
            )
            if new_trail:
                trails.append(new_trail)
                # the loop below will configure the new trail
        for trail in trails:
            if trail.get('Name') != trail_name:
                continue
            # enable
            arn = trail['TrailARN']
            status = client.get_trail_status(Name=arn)
            if not status['IsLogging']:
                client.start_logging(Name=arn)
            # apply configuration changes (if any)
            update_args = {}
            if multi_region != trail.get('IsMultiRegionTrail'):
                update_args['IsMultiRegionTrail'] = multi_region
            if global_events != trail.get('IncludeGlobalServiceEvents'):
                update_args['IncludeGlobalServiceEvents'] = global_events
            if notify != trail.get('SNSTopicArn'):
                update_args['SnsTopicName'] = notify
            if file_digest != trail.get('LogFileValidationEnabled'):
                update_args['EnableLogFileValidation'] = file_digest
            if kms_key != trail.get('KmsKeyId'):
                if not kms and 'KmsKeyId' in trail:
                    kms_key = ''
                update_args['KmsKeyId'] = kms_key
            if update_args:
                update_args['Name'] = trail_name
                client.update_trail(**update_args)


@filters.register('has-virtual-mfa')
class HasVirtualMFA(Filter):
    """Is the account configured with a virtual MFA device?

    :example:

    .. code-block:: yaml

            policies:
                - name: account-with-virtual-mfa
                  resource: account
                  region: us-east-1
                  filters:
                    - type: has-virtual-mfa
                      value: true
    """

    schema = type_schema('has-virtual-mfa', **{'value': {'type': 'boolean'}})

    permissions = ('iam:ListVirtualMFADevices',)

    def mfa_belongs_to_root_account(self, mfa):
        return mfa['SerialNumber'].endswith(':mfa/root-account-mfa-device')

    def account_has_virtual_mfa(self, account):
        if not account.get('c7n:VirtualMFADevices'):
            client = local_session(self.manager.session_factory).client('iam')
            paginator = client.get_paginator('list_virtual_mfa_devices')
            raw_list = paginator.paginate().build_full_result()['VirtualMFADevices']
            account['c7n:VirtualMFADevices'] = list(filter(
                self.mfa_belongs_to_root_account, raw_list))
        expect_virtual_mfa = self.data.get('value', True)
        has_virtual_mfa = any(account['c7n:VirtualMFADevices'])
        return expect_virtual_mfa == has_virtual_mfa

    def process(self, resources, event=None):
        return list(filter(self.account_has_virtual_mfa, resources))


@actions.register('enable-data-events')
class EnableDataEvents(BaseAction):
    """Ensure all buckets in account are setup to log data events.

    Note this works via a single trail for data events per
    https://aws.amazon.com/about-aws/whats-new/2017/09/aws-cloudtrail-enables-option-to-add-all-amazon-s3-buckets-to-data-events/

    This trail should NOT be used for api management events, the
    configuration here is soley for data events. If directed to create
    a trail this will do so without management events.

    :example:

    .. code-block:: yaml

            policies:
              - name: s3-enable-data-events-logging
                resource: account
                actions:
                 - type: enable-data-events
                   data-trail:
                     name: s3-events
                     multi-region: us-east-1
    """

    schema = type_schema(
        'enable-data-events', required=['data-trail'], **{
            'data-trail': {
                'type': 'object',
                'additionalProperties': False,
                'required': ['name'],
                'properties': {
                    'create': {
                        'title': 'Should we create trail if needed for events?',
                        'type': 'boolean'},
                    'type': {'enum': ['ReadOnly', 'WriteOnly', 'All']},
                    'name': {
                        'title': 'The name of the event trail',
                        'type': 'string'},
                    'topic': {
                        'title': 'If creating, the sns topic for the trail to send updates',
                        'type': 'string'},
                    's3-bucket': {
                        'title': 'If creating, the bucket to store trail event data',
                        'type': 'string'},
                    's3-prefix': {'type': 'string'},
                    'key-id': {
                        'title': 'If creating, Enable kms on the trail',
                        'type': 'string'},
                    # region that we're aggregating via trails.
                    'multi-region': {
                        'title': 'If creating, use this region for all data trails',
                        'type': 'string'}}}})

    def validate(self):
        if self.data['data-trail'].get('create'):
            if 's3-bucket' not in self.data['data-trail']:
                raise PolicyValidationError(
                    "If creating data trails, an s3-bucket is required on %s" % (
                        self.manager.data))
        return self

    def get_permissions(self):
        perms = [
            'cloudtrail:DescribeTrails',
            'cloudtrail:GetEventSelectors',
            'cloudtrail:PutEventSelectors']

        if self.data.get('data-trail', {}).get('create'):
            perms.extend([
                'cloudtrail:CreateTrail', 'cloudtrail:StartLogging'])
        return perms

    def add_data_trail(self, client, trail_cfg):
        if not trail_cfg.get('create'):
            raise ValueError(
                "s3 data event trail missing and not configured to create")
        params = dict(
            Name=trail_cfg['name'],
            S3BucketName=trail_cfg['s3-bucket'],
            EnableLogFileValidation=True)

        if 'key-id' in trail_cfg:
            params['KmsKeyId'] = trail_cfg['key-id']
        if 's3-prefix' in trail_cfg:
            params['S3KeyPrefix'] = trail_cfg['s3-prefix']
        if 'topic' in trail_cfg:
            params['SnsTopicName'] = trail_cfg['topic']
        if 'multi-region' in trail_cfg:
            params['IsMultiRegionTrail'] = True

        client.create_trail(**params)
        return {'Name': trail_cfg['name']}

    def process(self, resources):
        session = local_session(self.manager.session_factory)
        region = self.data['data-trail'].get('multi-region')

        if region:
            client = session.client('cloudtrail', region_name=region)
        else:
            client = session.client('cloudtrail')

        added = False
        tconfig = self.data['data-trail']
        trails = client.describe_trails(
            trailNameList=[tconfig['name']]).get('trailList', ())
        if not trails:
            trail = self.add_data_trail(client, tconfig)
            added = True
        else:
            trail = trails[0]

        events = client.get_event_selectors(
            TrailName=trail['Name']).get('EventSelectors', [])

        for e in events:
            found = False
            if not e.get('DataResources'):
                continue
            for data_events in e['DataResources']:
                if data_events['Type'] != 'AWS::S3::Object':
                    continue
                for b in data_events['Values']:
                    if b.rsplit(':')[-1].strip('/') == '':
                        found = True
                        break
            if found:
                resources[0]['c7n_data_trail'] = trail
                return

        # Opinionated choice, separate api and data events.
        event_count = len(events)
        events = [e for e in events if not e.get('IncludeManagementEvents')]
        if len(events) != event_count:
            self.log.warning("removing api trail from data trail")

        # future proof'd for other data events, for s3 this trail
        # encompasses all the buckets in the account.

        events.append({
            'IncludeManagementEvents': False,
            'ReadWriteType': tconfig.get('type', 'All'),
            'DataResources': [{
                'Type': 'AWS::S3::Object',
                'Values': ['arn:aws:s3:::']}]})
        client.put_event_selectors(
            TrailName=trail['Name'],
            EventSelectors=events)

        if added:
            client.start_logging(Name=tconfig['name'])

        resources[0]['c7n_data_trail'] = trail


@filters.register('shield-enabled')
class ShieldEnabled(Filter):

    permissions = ('shield:DescribeSubscription',)

    schema = type_schema(
        'shield-enabled',
        state={'type': 'boolean'})

    def process(self, resources, event=None):
        state = self.data.get('state', False)
        client = local_session(self.manager.session_factory).client('shield')
        try:
            subscription = client.describe_subscription().get(
                'Subscription', None)
        except ClientError as e:
            if e.response['Error']['Code'] != 'ResourceNotFoundException':
                raise
            subscription = None

        resources[0]['c7n:ShieldSubscription'] = subscription
        if state and subscription:
            return resources
        elif not state and not subscription:
            return resources
        return []


@actions.register('set-shield-advanced')
class SetShieldAdvanced(BaseAction):
    """Enable/disable Shield Advanced on an account."""

    permissions = (
        'shield:CreateSubscription', 'shield:DeleteSubscription')

    schema = type_schema(
        'set-shield-advanced',
        state={'type': 'boolean'})

    def process(self, resources):
        client = local_session(self.manager.session_factory).client('shield')
        state = self.data.get('state', True)

        if state:
            client.create_subscription()
        else:
            try:
                client.delete_subscription()
            except ClientError as e:
                if e.response['Error']['Code'] == 'ResourceNotFoundException':
                    return
                raise


@filters.register('xray-encrypt-key')
class XrayEncrypted(Filter):
    """Determine if xray is encrypted.

    :example:

    .. code-block:: yaml

            policies:
              - name: xray-encrypt-with-default
                resource: aws.account
                filters:
                   - type: xray-encrypt-key
                     key: default
              - name: xray-encrypt-with-kms
                resource: aws.account
                filters:
                   - type: xray-encrypt-key
                     key: kms
              - name: xray-encrypt-with-specific-key
                resource: aws.account
                filters:
                   - type: xray-encrypt-key
                     key: alias/my-alias or arn or keyid
    """

    permissions = ('xray:GetEncryptionConfig',)
    schema = type_schema(
        'xray-encrypt-key',
        required=['key'],
        key={'type': 'string'}
    )

    def process(self, resources, event=None):
        client = self.manager.session_factory().client('xray')
        gec_result = client.get_encryption_config()['EncryptionConfig']
        resources[0]['c7n:XrayEncryptionConfig'] = gec_result

        k = self.data.get('key')
        if k not in ['default', 'kms']:
            kmsclient = self.manager.session_factory().client('kms')
            keyid = kmsclient.describe_key(KeyId=k)['KeyMetadata']['Arn']
            rc = resources if (gec_result['KeyId'] == keyid) else []
        else:
            kv = 'KMS' if self.data.get('key') == 'kms' else 'NONE'
            rc = resources if (gec_result['Type'] == kv) else []
        return rc


@actions.register('set-xray-encrypt')
class SetXrayEncryption(BaseAction):
    """Enable specific xray encryption.

    :example:

    .. code-block:: yaml

            policies:
              - name: xray-default-encrypt
                resource: aws.account
                actions:
                  - type: set-xray-encrypt
                    key: default
              - name: xray-kms-encrypt
                resource: aws.account
                actions:
                  - type: set-xray-encrypt
                    key: alias/some/alias/key
    """

    permissions = ('xray:PutEncryptionConfig',)
    schema = type_schema(
        'set-xray-encrypt',
        required=['key'],
        key={'type': 'string'}
    )

    def process(self, resources):
        client = local_session(self.manager.session_factory).client('xray')
        key = self.data.get('key')
        req = {'Type': 'NONE'} if key == 'default' else {'Type': 'KMS', 'KeyId': key}
        client.put_encryption_config(**req)


@filters.register('s3-public-block')
class S3PublicBlock(ValueFilter):
    """Check for s3 public blocks on an account.

    https://docs.aws.amazon.com/AmazonS3/latest/dev/access-control-block-public-access.html
    """

    annotation_key = 'c7n:s3-public-block'
    annotate = False  # no annotation from value filter
    schema = type_schema('s3-public-block', rinherit=ValueFilter.schema)
    permissions = ('s3:GetAccountPublicAccessBlock',)

    def process(self, resources, event=None):
        self.augment([r for r in resources if self.annotation_key not in r])
        return super(S3PublicBlock, self).process(resources, event)

    def augment(self, resources):
        client = local_session(self.manager.session_factory).client('s3control')
        for r in resources:
            try:
                r[self.annotation_key] = client.get_public_access_block(
                    AccountId=r['account_id']).get('PublicAccessBlockConfiguration', {})
            except client.exceptions.NoSuchPublicAccessBlockConfiguration:
                r[self.annotation_key] = {}

    def __call__(self, r):
        return super(S3PublicBlock, self).__call__(r[self.annotation_key])


@actions.register('set-s3-public-block')
class SetS3PublicBlock(BaseAction):
    """Configure S3 Public Access Block on an account.

    All public access block attributes can be set. If not specified they are merged
    with the extant configuration.

    https://docs.aws.amazon.com/AmazonS3/latest/dev/access-control-block-public-access.html

    :example:

    .. yaml:

      policies:
        - name: restrict-public-buckets
          resource: aws.account
          filters:
            - not:
               - type: s3-public-block
                 key: RestrictPublicBuckets
                 value: true
          actions:
            - type: set-s3-public-block
              RestrictPublicBuckets: true

    """
    schema = type_schema(
        'set-s3-public-block',
        state={'type': 'boolean', 'default': True},
        BlockPublicAcls={'type': 'boolean'},
        IgnorePublicAcls={'type': 'boolean'},
        BlockPublicPolicy={'type': 'boolean'},
        RestrictPublicBuckets={'type': 'boolean'})

    permissions = ('s3:PutAccountPublicAccessBlock', 's3:GetAccountPublicAccessBlock')

    def validate(self):
        config = self.data.copy()
        config.pop('type')
        if config.pop('state', None) is False and config:
            raise PolicyValidationError(
                "%s cant set state false with controls specified".format(
                    self.type))

    def process(self, resources):
        client = local_session(self.manager.session_factory).client('s3control')
        if self.data.get('state', True) is False:
            for r in resources:
                client.delete_public_access_block(AccountId=r['account_id'])
            return

        keys = (
            'BlockPublicPolicy', 'BlockPublicAcls', 'IgnorePublicAcls', 'RestrictPublicBuckets')

        for r in resources:
            # try to merge with existing configuration if not explicitly set.
            base = {}
            if S3PublicBlock.annotation_key in r:
                base = r[S3PublicBlock.annotation_key]
            else:
                try:
                    base = client.get_public_access_block(AccountId=r['account_id']).get(
                        'PublicAccessBlockConfiguration')
                except client.exceptions.NoSuchPublicAccessBlockConfiguration:
                    base = {}

            config = {}
            for k in keys:
                if k in self.data:
                    config[k] = self.data[k]
                elif k in base:
                    config[k] = base[k]

            client.put_public_access_block(
                AccountId=r['account_id'],
                PublicAccessBlockConfiguration=config)<|MERGE_RESOLUTION|>--- conflicted
+++ resolved
@@ -62,12 +62,9 @@
         id = 'account_id'
         name = 'account_name'
         filter_name = None
-<<<<<<< HEAD
         global_resource = True
-=======
         # fake this for doc gen
         service = "account"
->>>>>>> de0c4e87
 
     @classmethod
     def get_permissions(cls):
