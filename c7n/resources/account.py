--- conflicted
+++ resolved
@@ -1842,21 +1842,58 @@
         return []
 
 
-<<<<<<< HEAD
+@filters.register('lakeformation-s3-cross-account')
+class LakeformationFilter(Filter):
+    """Flags an account if its using a lakeformation s3 bucket resource from a different account.
+
+    :example:
+
+    .. code-block:: yaml
+
+       policies:
+         - name: lakeformation-cross-account-bucket
+           resource: aws.account
+           filters:
+            - type: lakeformation-s3-cross-account
+
+    """
+
+    schema = type_schema('lakeformation-s3-cross-account', rinherit=ValueFilter.schema)
+    schema_alias = False
+    permissions = ('lakeformation:ListResources',)
+    annotation = 'c7n:lake-cross-account-s3'
+
+    def process(self, resources, event=None):
+        results = []
+        for r in resources:
+            if self.process_account(r):
+                results.append(r)
+        return results
+
+    def process_account(self, account):
+        client = local_session(self.manager.session_factory).client('lakeformation')
+        lake_buckets = {
+            Arn.parse(r).resource for r in jmespath.search(
+                'ResourceInfoList[].ResourceArn',
+                client.list_resources())
+        }
+        buckets = {
+            b['Name'] for b in
+            self.manager.get_resource_manager('s3').resources(augment=False)}
+        cross_account = lake_buckets.difference(buckets)
+        if not cross_account:
+            return False
+        account[self.annotation] = list(cross_account)
+        return True
+
 @actions.register('toggle-config-managed-rule')
 class ToggleConfigManagedRule(BaseAction):
     """Enables or disables an AWS Config Managed Rule
-=======
-@filters.register('lakeformation-s3-cross-account')
-class LakeformationFilter(Filter):
-    """Flags an account if its using a lakeformation s3 bucket resource from a different account.
->>>>>>> 63c636b9
-
-    :example:
-
-    .. code-block:: yaml
-
-<<<<<<< HEAD
+
+    :example:
+
+    .. code-block:: yaml
+
         policies:
           - name: config-managed-s3-bucket-public-write-remediate-event
             description: |
@@ -1890,7 +1927,7 @@
             actions:
               - type: enable-config-managed-rule
                 rule_name: *rule_name
-                rule_id: S3_BUCKET_PUBLIC_WRITE_PROHIBITED
+                managed_rule_id: S3_BUCKET_PUBLIC_WRITE_PROHIBITED
                 resource_types:
                   - 'AWS::S3::Bucket'
                 rule_parameters: '{}'
@@ -2048,41 +2085,4 @@
 
         @property
         def remediation(self):
-            return self.data.get('remediation', {})
-=======
-       policies:
-         - name: lakeformation-cross-account-bucket
-           resource: aws.account
-           filters:
-            - type: lakeformation-s3-cross-account
-
-    """
-
-    schema = type_schema('lakeformation-s3-cross-account', rinherit=ValueFilter.schema)
-    schema_alias = False
-    permissions = ('lakeformation:ListResources',)
-    annotation = 'c7n:lake-cross-account-s3'
-
-    def process(self, resources, event=None):
-        results = []
-        for r in resources:
-            if self.process_account(r):
-                results.append(r)
-        return results
-
-    def process_account(self, account):
-        client = local_session(self.manager.session_factory).client('lakeformation')
-        lake_buckets = {
-            Arn.parse(r).resource for r in jmespath.search(
-                'ResourceInfoList[].ResourceArn',
-                client.list_resources())
-        }
-        buckets = {
-            b['Name'] for b in
-            self.manager.get_resource_manager('s3').resources(augment=False)}
-        cross_account = lake_buckets.difference(buckets)
-        if not cross_account:
-            return False
-        account[self.annotation] = list(cross_account)
-        return True
->>>>>>> 63c636b9
+            return self.data.get('remediation', {})