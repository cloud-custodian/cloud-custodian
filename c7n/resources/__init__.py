# Copyright 2015-2017 Capital One Services, LLC
#
# Licensed under the Apache License, Version 2.0 (the "License");
# you may not use this file except in compliance with the License.
# You may obtain a copy of the License at
#
# http://www.apache.org/licenses/LICENSE-2.0
#
# Unless required by applicable law or agreed to in writing, software
# distributed under the License is distributed on an "AS IS" BASIS,
# WITHOUT WARRANTIES OR CONDITIONS OF ANY KIND, either express or implied.
# See the License for the specific language governing permissions and
# limitations under the License.
#
# AWS resources to manage
#
from __future__ import absolute_import, division, print_function, unicode_literals

import time


LOADED = False


def load_resources():

    global LOADED
    if LOADED:
        return

    import c7n.resources.account
    import c7n.resources.acm
    import c7n.resources.ami
    import c7n.resources.apigw
    import c7n.resources.appelb
    import c7n.resources.asg
    import c7n.resources.awslambda
    import c7n.resources.backup
    import c7n.resources.batch
    import c7n.resources.cfn
    import c7n.resources.cloudfront
    import c7n.resources.cloudsearch
    import c7n.resources.cloudtrail
    import c7n.resources.code
    import c7n.resources.cognito
    import c7n.resources.config
    import c7n.resources.cw
    import c7n.resources.directory
    import c7n.resources.directconnect
    import c7n.resources.dlm
    import c7n.resources.dms
    import c7n.resources.dynamodb
    import c7n.resources.datapipeline
    import c7n.resources.ebs
    import c7n.resources.ec2
    import c7n.resources.ecr
    import c7n.resources.ecs
    import c7n.resources.efs
    import c7n.resources.elasticache
    import c7n.resources.elasticbeanstalk
    import c7n.resources.elasticsearch
    import c7n.resources.elb
    import c7n.resources.eks
    import c7n.resources.emr
    import c7n.resources.gamelift
    import c7n.resources.glacier
    import c7n.resources.glue
    import c7n.resources.health
    import c7n.resources.hsm
    import c7n.resources.iam
    import c7n.resources.iot
    import c7n.resources.kinesis
    import c7n.resources.kms
    import c7n.resources.ml
    import c7n.resources.mq
    import c7n.resources.opsworks
    import c7n.resources.rds
    import c7n.resources.rdsparamgroup
    import c7n.resources.rdscluster
    import c7n.resources.redshift
    import c7n.resources.route53
    import c7n.resources.s3
    import c7n.resources.sagemaker
    import c7n.resources.secretsmanager
    import c7n.resources.sfn
    import c7n.resources.shield
    import c7n.resources.simpledb
    import c7n.resources.snowball
    import c7n.resources.sns
    import c7n.resources.storagegw
    import c7n.resources.sqs
    import c7n.resources.ssm
    import c7n.resources.support
    import c7n.resources.vpc
    import c7n.resources.waf
<<<<<<< HEAD
    import c7n.resources.globalaccelerator
=======
    import c7n.resources.fsx
>>>>>>> 78f2b0f4

    # Load external plugins (private sdks etc)
    from c7n.manager import resources
    resources.load_plugins()
    resources.notify(resources.EVENT_FINAL)

    LOADED = True<|MERGE_RESOLUTION|>--- conflicted
+++ resolved
@@ -64,6 +64,7 @@
     import c7n.resources.emr
     import c7n.resources.gamelift
     import c7n.resources.glacier
+    import c7n.resources.globalaccelerator
     import c7n.resources.glue
     import c7n.resources.health
     import c7n.resources.hsm
@@ -93,11 +94,7 @@
     import c7n.resources.support
     import c7n.resources.vpc
     import c7n.resources.waf
-<<<<<<< HEAD
-    import c7n.resources.globalaccelerator
-=======
     import c7n.resources.fsx
->>>>>>> 78f2b0f4
 
     # Load external plugins (private sdks etc)
     from c7n.manager import resources
