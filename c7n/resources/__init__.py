# Copyright The Cloud Custodian Authors.
# SPDX-License-Identifier: Apache-2.0
#
# AWS resources to manage
#
from c7n.provider import clouds

LOADED = set()


def load_resources(resource_types=('*',)):
    pmap = {}
    for r in resource_types:
        parts = r.split('.', 1)
        # support aws.*
        if parts[-1] == '*':
            r = '*'
        pmap.setdefault(parts[0], []).append(r)

    load_providers(set(pmap))
    missing = []
    for pname, p in clouds.items():
        if '*' in pmap:
            p.get_resource_types(('*',))
        elif pname in pmap:
            _, not_found = p.get_resource_types(pmap[pname])
            missing.extend(not_found)
    return missing


def should_load_provider(name, provider_types):
    global LOADED
<<<<<<< HEAD
    if LOADED:
        return

    import c7n.resources.account
    import c7n.resources.acm
    import c7n.resources.ami
    import c7n.resources.apigw
    import c7n.resources.appelb
    import c7n.resources.asg
    import c7n.resources.awslambda
    import c7n.resources.backup
    import c7n.resources.batch
    import c7n.resources.cfn
    import c7n.resources.cloudfront
    import c7n.resources.cloudsearch
    import c7n.resources.cloudtrail
    import c7n.resources.code
    import c7n.resources.cognito
    import c7n.resources.config
    import c7n.resources.cw
    import c7n.resources.directory
    import c7n.resources.directconnect
    import c7n.resources.dlm
    import c7n.resources.dms
    import c7n.resources.dynamodb
    import c7n.resources.datapipeline
    import c7n.resources.ebs
    import c7n.resources.ec2
    import c7n.resources.ecr
    import c7n.resources.ecs
    import c7n.resources.efs
    import c7n.resources.elasticache
    import c7n.resources.elasticbeanstalk
    import c7n.resources.elasticsearch
    import c7n.resources.elb
    import c7n.resources.eks
    import c7n.resources.emr
    import c7n.resources.gamelift
    import c7n.resources.glacier
    import c7n.resources.glue
    import c7n.resources.health
    import c7n.resources.hsm
    import c7n.resources.iam
    import c7n.resources.iot
    import c7n.resources.kafka
    import c7n.resources.kinesis
    import c7n.resources.kms
    import c7n.resources.lightsail
    import c7n.resources.ml
    import c7n.resources.mq
    import c7n.resources.opsworks
    import c7n.resources.rds
    import c7n.resources.rdsparamgroup
    import c7n.resources.rdscluster
    import c7n.resources.redshift
    import c7n.resources.route53
    import c7n.resources.s3
    import c7n.resources.sagemaker
    import c7n.resources.secretsmanager
    import c7n.resources.quotas
    import c7n.resources.sfn
    import c7n.resources.shield
    import c7n.resources.simpledb
    import c7n.resources.snowball
    import c7n.resources.sns
    import c7n.resources.storagegw
    import c7n.resources.sqs
    import c7n.resources.ssm
    import c7n.resources.support
    import c7n.resources.vpc
    import c7n.resources.waf
    import c7n.resources.fsx
    import c7n.resources.workspaces  # NOQA

    # Load external plugins (private sdks etc)
    #
    # We default to loading known cloud providers
    # to avoid the runtime costs in serverless
    # environments of scanning the entire python
    # path for entry points.
    from c7n.manager import resources
    if 'C7N_EXTPLUGINS' in os.environ:
        resources.load_plugins()
    else:
        try:
            from c7n_azure.entry import initialize_azure
            initialize_azure()
        except ImportError:
            pass
=======
    if (name not in LOADED and
        ('*' in provider_types or
         name in provider_types)):
        return True
    return False
>>>>>>> f855016a


PROVIDER_NAMES = ('aws', 'azure', 'gcp', 'k8s', 'openstack')


def load_available(resources=True):
    """Load available installed providers

    Unlike load_resources() this will catch ImportErrors on uninstalled
    providers.
    """
    found = []
    for provider in PROVIDER_NAMES:
        try:
            load_providers((provider,))
        except ImportError as e: # pragma: no cover
            continue
        else:
            found.append(provider)
    if resources:
        load_resources(['%s.*' % s for s in found])
    return found


def load_providers(provider_types):
    global LOADED

    # Even though we're lazy loading resources we still need to import
    # those that are making available generic filters/actions
    if should_load_provider('aws', provider_types):
        import c7n.resources.securityhub
        import c7n.resources.sfn
        import c7n.resources.ssm # NOQA

    if should_load_provider('azure', provider_types):
        from c7n_azure.entry import initialize_azure
        initialize_azure()

    if should_load_provider('gcp', provider_types):
        from c7n_gcp.entry import initialize_gcp
        initialize_gcp()

    if should_load_provider('k8s', provider_types):
        from c7n_kube.entry import initialize_kube
        initialize_kube()

    if should_load_provider('openstack', provider_types):
        from c7n_openstack.entry import initialize_openstack
        initialize_openstack()

    if should_load_provider('c7n', provider_types):
        from c7n import data  # noqa

    LOADED.update(provider_types)<|MERGE_RESOLUTION|>--- conflicted
+++ resolved
@@ -30,103 +30,11 @@
 
 def should_load_provider(name, provider_types):
     global LOADED
-<<<<<<< HEAD
-    if LOADED:
-        return
-
-    import c7n.resources.account
-    import c7n.resources.acm
-    import c7n.resources.ami
-    import c7n.resources.apigw
-    import c7n.resources.appelb
-    import c7n.resources.asg
-    import c7n.resources.awslambda
-    import c7n.resources.backup
-    import c7n.resources.batch
-    import c7n.resources.cfn
-    import c7n.resources.cloudfront
-    import c7n.resources.cloudsearch
-    import c7n.resources.cloudtrail
-    import c7n.resources.code
-    import c7n.resources.cognito
-    import c7n.resources.config
-    import c7n.resources.cw
-    import c7n.resources.directory
-    import c7n.resources.directconnect
-    import c7n.resources.dlm
-    import c7n.resources.dms
-    import c7n.resources.dynamodb
-    import c7n.resources.datapipeline
-    import c7n.resources.ebs
-    import c7n.resources.ec2
-    import c7n.resources.ecr
-    import c7n.resources.ecs
-    import c7n.resources.efs
-    import c7n.resources.elasticache
-    import c7n.resources.elasticbeanstalk
-    import c7n.resources.elasticsearch
-    import c7n.resources.elb
-    import c7n.resources.eks
-    import c7n.resources.emr
-    import c7n.resources.gamelift
-    import c7n.resources.glacier
-    import c7n.resources.glue
-    import c7n.resources.health
-    import c7n.resources.hsm
-    import c7n.resources.iam
-    import c7n.resources.iot
-    import c7n.resources.kafka
-    import c7n.resources.kinesis
-    import c7n.resources.kms
-    import c7n.resources.lightsail
-    import c7n.resources.ml
-    import c7n.resources.mq
-    import c7n.resources.opsworks
-    import c7n.resources.rds
-    import c7n.resources.rdsparamgroup
-    import c7n.resources.rdscluster
-    import c7n.resources.redshift
-    import c7n.resources.route53
-    import c7n.resources.s3
-    import c7n.resources.sagemaker
-    import c7n.resources.secretsmanager
-    import c7n.resources.quotas
-    import c7n.resources.sfn
-    import c7n.resources.shield
-    import c7n.resources.simpledb
-    import c7n.resources.snowball
-    import c7n.resources.sns
-    import c7n.resources.storagegw
-    import c7n.resources.sqs
-    import c7n.resources.ssm
-    import c7n.resources.support
-    import c7n.resources.vpc
-    import c7n.resources.waf
-    import c7n.resources.fsx
-    import c7n.resources.workspaces  # NOQA
-
-    # Load external plugins (private sdks etc)
-    #
-    # We default to loading known cloud providers
-    # to avoid the runtime costs in serverless
-    # environments of scanning the entire python
-    # path for entry points.
-    from c7n.manager import resources
-    if 'C7N_EXTPLUGINS' in os.environ:
-        resources.load_plugins()
-    else:
-        try:
-            from c7n_azure.entry import initialize_azure
-            initialize_azure()
-        except ImportError:
-            pass
-=======
     if (name not in LOADED and
         ('*' in provider_types or
          name in provider_types)):
         return True
     return False
->>>>>>> f855016a
 
 
 PROVIDER_NAMES = ('aws', 'azure', 'gcp', 'k8s', 'openstack')
