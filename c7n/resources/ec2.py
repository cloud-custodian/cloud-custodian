--- conflicted
+++ resolved
@@ -1322,16 +1322,9 @@
     permissions = ('ec2:CreateSnapshot', 'ec2:CreateTags',)
 
     def validate(self):
-<<<<<<< HEAD
         if self.data.get('copy-tags') and 'copy-volume-tags' in self.data:
             raise PolicyValidationError(
                 "Can specify copy-tags or copy-volume-tags, not both")
-=======
-        if self.data.get('copy-tags') and 'copy-instance-tags' in self.data:
-            raise PolicyValidationError(
-                "Can specify copy-tags or copy-instance-tags, not both")
->>>>>>> 2d7c5542
-
     def process(self, resources):
         client = utils.local_session(self.manager.session_factory).client('ec2')
         err = None
