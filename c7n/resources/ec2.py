--- conflicted
+++ resolved
@@ -190,10 +190,6 @@
     RelatedIdsExpression = "VpcId"
 
 
-<<<<<<< HEAD
-filters.register('network-location', net_filters.NetworkLocation)
-
-
 @filters.register('check-permissions')
 class ComputePermissions(CheckPermissions):
 
@@ -215,9 +211,6 @@
             profile_role_map.get(r.get('IamInstanceProfile', {}).get('Arn'))
             for r in resources]
 
-
-=======
->>>>>>> dd10951e
 @filters.register('state-age')
 class StateTransitionAge(AgeFilter):
     """Age an instance has been in the given state.
