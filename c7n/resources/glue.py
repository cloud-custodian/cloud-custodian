--- conflicted
+++ resolved
@@ -16,16 +16,9 @@
 from botocore.exceptions import ClientError
 from concurrent.futures import as_completed
 
-import functools
-
 from c7n.manager import resources
-<<<<<<< HEAD
 from c7n.query import QueryResourceManager, TypeInfo
 from c7n.utils import local_session, chunks, type_schema
-=======
-from c7n.query import QueryResourceManager
-from c7n.utils import local_session, chunks, type_schema, generate_arn
->>>>>>> 82a446cc
 from c7n.actions import BaseAction
 from c7n.filters.vpc import SubnetFilter, SecurityGroupFilter
 from c7n.tags import universal_augment, register_universal_tags
@@ -39,7 +32,7 @@
         enum_spec = ('get_connections', 'ConnectionList', None)
         id = name = 'Name'
         date = 'CreationTime'
-        arn = False
+        arn_type = "connection"
 
     permissions = ('glue:GetConnections',)
 
@@ -97,26 +90,10 @@
         enum_spec = ('get_dev_endpoints', 'DevEndpoints', None)
         id = name = 'EndpointName'
         date = 'CreatedTimestamp'
-        arn = False
-        type = 'devEndpoint'
+        arn_type = "devEndpoint"
 
     permissions = ('glue:GetDevEndpoints',)
-
     augment = universal_augment
-
-    @property
-    def generate_arn(self):
-        self._generate_arn = functools.partial(
-            generate_arn,
-            'glue',
-            region=self.config.region,
-            account_id=self.config.account_id,
-            resource_type='devEndpoint',
-            separator='/')
-        return self._generate_arn
-
-    def get_arns(self, resources):
-        return [self.generate_arn(r['EndpointName']) for r in resources]
 
 
 register_universal_tags(GlueDevEndpoint.filter_registry, GlueDevEndpoint.action_registry)
