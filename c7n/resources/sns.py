--- conflicted
+++ resolved
@@ -15,13 +15,9 @@
 
 import json
 
-<<<<<<< HEAD
+
 from c7n.actions import RemovePolicyBase, ModifyPolicyBase
-from c7n.filters import CrossAccountAccessFilter
-=======
-from c7n.actions import RemovePolicyBase
 from c7n.filters import CrossAccountAccessFilter, PolicyChecker
->>>>>>> 11aab23b
 from c7n.manager import resources
 from c7n.query import QueryResourceManager
 from c7n.resolver import ValuesFrom
