--- conflicted
+++ resolved
@@ -23,10 +23,8 @@
         cfn_type = 'AWS::OpenSearchServerless::Collection'
         arn = "arn"
         permission_prefix = 'aoss'
-<<<<<<< HEAD
         augment = universal_augment
         permissions_augment = ("aoss:ListTagsForResource",)
-=======
 
     def augment(self, resources):
         client = local_session(self.session_factory).client('opensearchserverless')
@@ -43,7 +41,6 @@
 class OpensearchServerlessKmsFilter(KmsRelatedFilter):
   RelatedIdsExpression = 'kmsKeyArn'
 
->>>>>>> c830d217
 
 @OpensearchServerless.action_registry.register('tag')
 class TagOpensearchServerlessResource(Tag):
