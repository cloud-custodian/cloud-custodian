--- conflicted
+++ resolved
@@ -139,10 +139,9 @@
                 )
 
 
-<<<<<<< HEAD
 TimestreamTable.filter_registry.register('consecutive-aws-backups', ConsecutiveAwsBackupsFilter)
-=======
+
+
 @TimestreamDatabase.filter_registry.register('kms-key')
 class KmsFilter(KmsRelatedFilter):
-    RelatedIdsExpression = 'KmsKeyId'
->>>>>>> 031542b2
+    RelatedIdsExpression = 'KmsKeyId'