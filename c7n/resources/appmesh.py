--- conflicted
+++ resolved
@@ -1,332 +1,325 @@
-"""
-AppMesh Communications
-"""
-from c7n.manager import resources
-from c7n.query import (
-    ChildResourceManager,
-    QueryResourceManager,
-    TypeInfo,
-    DescribeSource,
-    ChildDescribeSource,
-    ConfigSource,
-)
-from c7n.resources.aws import Arn
-from c7n.tags import universal_augment
-from c7n.utils import local_session
-
-
-class DescribeMesh(DescribeSource):
-    # override default describe augment to get tags
-    def augment(self, resources):
-        detailed_resources = super(DescribeMesh, self).augment(resources)
-        tagged_resources = universal_augment(self.manager, detailed_resources)
-        return tagged_resources
-
-
-@resources.register('appmesh-mesh')
-class AppmeshMesh(QueryResourceManager):
-    source_mapping = {'describe': DescribeMesh,
-                      'config': ConfigSource}
-
-    # interior class that defines the aws metadata for resource
-    class resource_type(TypeInfo):
-        service = 'appmesh'
-
-        # https://docs.aws.amazon.com/AWSCloudFormation/latest/UserGuide/aws-template-resource-type-ref.html  # noqa
-        cfn_type = 'AWS::AppMesh::Mesh'
-
-        # https://docs.aws.amazon.com/config/latest/developerguide/resource-config-reference.html  # noqa
-        config_type = 'AWS::AppMesh::Mesh'
-
-        # id: Needs to be the field that contains the name of the mesh as that's
-        # what the appmesh API's expect.
-        # https://docs.aws.amazon.com/AWSCloudFormation/latest/UserGuide/aws-resource-appmesh-mesh.html   # noqa
-        id = 'meshName'
-
-        # This name value appears in the "report" command output.
-        # example: custodian  report --format json  -s report-out mesh-policy.yml
-        # See the meshName field here...
-        # https://docs.aws.amazon.com/AWSCloudFormation/latest/UserGuide/aws-resource-appmesh-mesh.html   # noqa
-        name = 'meshName'
-
-        # Turn on collection of the tags for this resource
-        universal_taggable = object()
-
-        # enum_spec (list_meshes) function has arn as a top level field
-        arn = "arn"
-
-        enum_spec = ('list_meshes', 'meshes', None)
-
-        # describe_mesh is the op to call
-        # meshName is the field in the detail call args to populate
-        # meshName is the field in the enum response to map into the call arg
-        # mesh is the path in the response to pull out and merge into the list
-        # response as the final product.
-        detail_spec = ('describe_mesh', 'meshName', 'meshName', 'mesh')
-
-        # refers to a field in the metadata response of the describe function
-        # https://docs.aws.amazon.com/cli/latest/reference/appmesh/describe-mesh.html
-        date = 'createdAt'
-
-
-class DescribeVirtualGatewayDefinition(ChildDescribeSource):
-    # This method is called in event mode and not pull mode.
-    # Its purpose is to take a list of virtual gateway ARN's that the
-    # framework has extracted from the events according to the policy yml file
-    # and then call the describe function for the virtual gateway.
-    def get_resources(self, arns, cache=True):
-        # Split each arn into its parts and then return an object
-        # that has the two names we need for the describe operation.
-        # Mesh gw arn looks like : arn:aws:appmesh:eu-west-2:123456789012:mesh/Mesh7/virtualGateway/GW1  # noqa
-
-        mesh_and_child_names = [
-            {"meshName": parts[0], "virtualGatewayName": parts[2]} for parts in
-            [Arn.parse(arn).resource.split('/') for arn in arns]
-        ]
-
-        return self._describe(mesh_and_child_names)
-
-    # Called during event mode and pull mode, and it's function is to take id's
-    # from some provided data and return the complete description of the resource.
-    # The resources argument is a list of objects that contains at least
-    # the fields meshName and virtualGatewayName.
-    #
-    # If we are in event mode then the resources will already be fully populated because
-    # augment() is called with the fully populated output of get_resources() above.
-    # But, if we are in pull mode then we only have some basic data returned from the
-    # "parent" query enum function so we have to get the full details.
-    def augment(self, resources):
-        # Can detect if we are in event mode because the resource we get from
-        # the event has the metadata field present. By contrast when we are in pull
-        # mode then all we have is some skinny data from the parent's list function.
-        event_mode = resources and "metadata" in resources[0]
-        if not event_mode:
-            resources = self._describe(resources)
-
-        # fill in the tags
-        return universal_augment(self.manager, resources)
-
-    # takes a list of objects with fields meshName and virtualGatewayName
-    def _describe(self, mesh_and_child_names):
-        results = []
-        client = local_session(self.manager.session_factory).client('appmesh')
-
-        for names in mesh_and_child_names:
-            # https://boto3.amazonaws.com/v1/documentation/api/latest/reference/services/appmesh/client/delete_virtual_gateway.html #noqa
-            response = self.manager.retry(client.describe_virtual_gateway,
-                                          meshName=names["meshName"],
-                                          virtualGatewayName=names["virtualGatewayName"], )
-            resource = response['virtualGateway']
-
-            results.append(resource)
-        return results
-
-
-<<<<<<< HEAD
-@resources.register('appmesh-virtualgateway')
-=======
-@resources.register('appmesh-virtual-gateway')
->>>>>>> 1298699f
-class AppmeshVirtualGateway(ChildResourceManager):
-    source_mapping = {
-        'describe': DescribeVirtualGatewayDefinition,
-        'describe-child': DescribeVirtualGatewayDefinition,
-        'config': ConfigSource,
-    }
-
-    # interior class that defines the aws metadata for resource
-    # see c7n/query.py for documentation on fields.
-    class resource_type(TypeInfo):
-        # turn on support for cloundtrail for child resources
-        supports_trailevents = True
-
-        service = 'appmesh'
-
-        # arn_type is used to manufacture arn's according to a recipe.
-        # however in this case we don't need it because we've defined our
-        # own get_arns function below.
-        # arn_type = None
-
-        # https://docs.aws.amazon.com/AWSCloudFormation/latest/UserGuide/aws-template-resource-type-ref.html  # noqa
-        # Optional - don't know what functionality relies on this.but this is the correct value.
-        cfn_type = 'AWS::AppMesh::VirtualGateway'
-
-        # locate the right value here ...
-        # https://docs.aws.amazon.com/config/latest/developerguide/resource-config-reference.html  # noqa
-        config_type = 'AWS::AppMesh::VirtualGateway'
-
-        # turn on automatic collection of tags and tag filtering
-        universal_taggable = object()
-
-        # id: is not used by the resource collection process for this type because
-        # this is a ChildResourceManager and instead it is the parent_spec function that drives
-        # collection of "mesh id's".
-        # However, it is still used by "report" operation so let's define it as something
-        # even if not ideal.
-        id = "metadata.arn"
-
-        # https://docs.aws.amazon.com/AWSCloudFormation/latest/UserGuide/aws-resource-appmesh-virtualgateway.html  # noqa
-        # arn: not needed since we have defined our own "get_arns()" below
-        arn = "metadata.arn"
-
-        # This "name" value appears in the "report" command output.
-        # example: custodian  report --format json  -s report-out mesh-policy.yml
-        # see the virtualGatewayName field here...
-        # https://docs.aws.amazon.com/cli/latest/reference/appmesh/describe-virtual-gateway.html # noqa
-        name = 'virtualGatewayName'
-
-        # refers to a field in the metadata response of the describe function
-        # appears in the "report" operation
-        # https://docs.aws.amazon.com/cli/latest/reference/appmesh/describe-virtual-gateway.html
-        date = 'metadata.createdAt'
-
-        # When we define a parent_spec then the parent_spec
-        # provides the driving result set from which parent resource id's will be picked.
-        # In this case the parent resource id is the meshName.
-        # This is then iterated across and the enum_spec is called once for each parent 'id'.
-        #
-        # "appmesh-mesh" - identifies the parent data source (ie AppmeshMesh).
-        # "meshName" - is the field from the parent spec result that will be pulled out and
-        # used to drive the vgw enum_spec.
-        parent_spec = ('appmesh-mesh', 'meshName', None)
-
-        # enum_spec's list function is called once for each key (meshName) returned from
-        # the parent_spec.
-        # 'virtualGateways' - is path in the enum_spec response to locate the virtual
-        # gateways for the given meshName.
-        # https://boto3.amazonaws.com/v1/documentation/api/latest/reference/services/appmesh/client/list_virtual_gateways.html  # noqa
-        enum_spec = (
-            'list_virtual_gateways',
-            'virtualGateways',
-            None,
-<<<<<<< HEAD
-        )
-
-class DescribeVirtualNodeDefinition(ChildDescribeSource):
-    # This method is called in event mode and not pull mode.
-    # Its purpose is to take a list of virtual gateway ARN's that the
-    # framework has extracted from the events according to the policy yml file
-    # and then call the describe function for the virtual gateway.
-    def get_resources(self, arns, cache=True):
-        # Split each arn into its parts and then return an object
-        # that has the two names we need for the describe operation.
-        # Mesh gw arn looks like : arn:aws:appmesh:eu-west-2:123456789012:mesh/Mesh7/virtualGateway/GW1  # noqa
-
-        mesh_and_child_names = [
-            {"meshName": parts[0], "virtualNodeName": parts[2]} for parts in
-            [Arn.parse(arn).resource.split('/') for arn in arns]
-        ]
-
-        return self._describe(mesh_and_child_names)
-
-    # Called during event mode and pull mode, and it's function is to take id's
-    # from some provided data and return the complete description of the resource.
-    # The resources argument is a list of objects that contains at least
-    # the fields meshName and virtualGatewayName.
-    #
-    # If we are in event mode then the resources will already be fully populated because
-    # augment() is called with the fully populated output of get_resources() above.
-    # But, if we are in pull mode then we only have some basic data returned from the
-    # "parent" query enum function so we have to get the full details.
-    def augment(self, resources):
-        # Can detect if we are in event mode because the resource we get from
-        # the event has the metadata field present. By contrast when we are in pull
-        # mode then all we have is some skinny data from the parent's list function.
-        event_mode = resources and "metadata" in resources[0]
-        if not event_mode:
-            resources = self._describe(resources)
-
-        # fill in the tags
-        return universal_augment(self.manager, resources)
-
-    # takes a list of objects with fields meshName and virtualGatewayName
-    def _describe(self, mesh_and_child_names):
-        results = []
-        client = local_session(self.manager.session_factory).client('appmesh')
-
-        for names in mesh_and_child_names:
-            # https://boto3.amazonaws.com/v1/documentation/api/latest/reference/services/appmesh/client/delete_virtual_gateway.html #noqa
-            response = self.manager.retry(client.describe_virtual_node,
-                                          meshName=names["meshName"],
-                                          virtualNodeName=names["virtualNodeName"], )
-            resource = response['virtualNode']
-
-            results.append(resource)
-        return results
-
-
-@resources.register('appmesh-virtualnode')
-class AppmeshVirtualNode(ChildResourceManager):
-    source_mapping = {
-        'describe': DescribeVirtualNodeDefinition,
-        'describe-child': DescribeVirtualNodeDefinition,
-        'config': ConfigSource,
-    }
-
-    # interior class that defines the aws metadata for resource
-    # see c7n/query.py for documentation on fields.
-    class resource_type(TypeInfo):
-        # turn on support for cloundtrail for child resources
-        supports_trailevents = True
-
-        service = 'appmesh'
-
-        # arn_type is used to manufacture arn's according to a recipe.
-        # however in this case we don't need it because we've defined our
-        # own get_arns function below.
-        # arn_type = None
-        # https://docs.aws.amazon.com/AWSCloudFormation/latest/UserGuide/aws-template-resource-type-ref.html  # noqa
-        # Optional - don't know what functionality relies on this.but this is the correct value.
-        cfn_type = 'AWS::AppMesh::VirtualNode'
-
-        # locate the right value here ...
-        # https://docs.aws.amazon.com/config/latest/developerguide/resource-config-reference.html  # noqa
-        config_type = 'AWS::AppMesh::VirtualNode'
-
-        # turn on automatic collection of tags and tag filtering
-        universal_taggable = object()
-
-        # id: is not used by the resource collection process for this type because
-        # this is a ChildResourceManager and instead it is the parent_spec function that drives
-        # collection of "mesh id's".
-        # However, it is still used by "report" operation so let's define it as something
-        # even if not ideal.
-        id = "metadata.arn"
-
-        # https://docs.aws.amazon.com/AWSCloudFormation/latest/UserGuide/aws-resource-appmesh-virtualgateway.html  # noqa
-        # arn: not needed since we have defined our own "get_arns()" below
-        arn = "metadata.arn"
-
-        # This "name" value appears in the "report" command output.
-        # example: custodian  report --format json  -s report-out mesh-policy.yml
-        # see the virtualGatewayName field here...
-        # https://docs.aws.amazon.com/cli/latest/reference/appmesh/describe-virtual-gateway.html # noqa
-        name = 'virtualNodeName'
-
-        # refers to a field in the metadata response of the describe function
-        # appears in the "report" operation
-        # https://docs.aws.amazon.com/cli/latest/reference/appmesh/describe-virtual-gateway.html
-        date = 'metadata.createdAt'
-
-        # When we define a parent_spec then the parent_spec
-        # provides the driving result set from which parent resource id's will be picked.
-        # In this case the parent resource id is the meshName.
-        # This is then iterated across and the enum_spec is called once for each parent 'id'.
-        #
-        # "appmesh-mesh" - identifies the parent data source (ie AppmeshMesh).
-        # "meshName" - is the field from the parent spec result that will be pulled out and
-        # used to drive the vgw enum_spec.
-        parent_spec = ('appmesh-mesh', 'meshName', None)
-
-        # enum_spec's list function is called once for each key (meshName) returned from
-        # the parent_spec.
-        # 'virtualGateways' - is path in the enum_spec response to locate the virtual
-        # gateways for the given meshName.
-        # https://boto3.amazonaws.com/v1/documentation/api/latest/reference/services/appmesh/client/list_virtual_gateways.html  # noqa
-        enum_spec = (
-            'list_virtual_nodes',
-            'virtualNodes',
-            None,
-=======
->>>>>>> 1298699f
-        )
+"""
+AppMesh Communications
+"""
+from c7n.manager import resources
+from c7n.query import (
+    ChildResourceManager,
+    QueryResourceManager,
+    TypeInfo,
+    DescribeSource,
+    ChildDescribeSource,
+    ConfigSource,
+)
+from c7n.resources.aws import Arn
+from c7n.tags import universal_augment
+from c7n.utils import local_session
+
+
+class DescribeMesh(DescribeSource):
+    # override default describe augment to get tags
+    def augment(self, resources):
+        detailed_resources = super(DescribeMesh, self).augment(resources)
+        tagged_resources = universal_augment(self.manager, detailed_resources)
+        return tagged_resources
+
+
+@resources.register('appmesh-mesh')
+class AppmeshMesh(QueryResourceManager):
+    source_mapping = {'describe': DescribeMesh,
+                      'config': ConfigSource}
+
+    # interior class that defines the aws metadata for resource
+    class resource_type(TypeInfo):
+        service = 'appmesh'
+
+        # https://docs.aws.amazon.com/AWSCloudFormation/latest/UserGuide/aws-template-resource-type-ref.html  # noqa
+        cfn_type = 'AWS::AppMesh::Mesh'
+
+        # https://docs.aws.amazon.com/config/latest/developerguide/resource-config-reference.html  # noqa
+        config_type = 'AWS::AppMesh::Mesh'
+
+        # id: Needs to be the field that contains the name of the mesh as that's
+        # what the appmesh API's expect.
+        # https://docs.aws.amazon.com/AWSCloudFormation/latest/UserGuide/aws-resource-appmesh-mesh.html   # noqa
+        id = 'meshName'
+
+        # This name value appears in the "report" command output.
+        # example: custodian  report --format json  -s report-out mesh-policy.yml
+        # See the meshName field here...
+        # https://docs.aws.amazon.com/AWSCloudFormation/latest/UserGuide/aws-resource-appmesh-mesh.html   # noqa
+        name = 'meshName'
+
+        # Turn on collection of the tags for this resource
+        universal_taggable = object()
+
+        # enum_spec (list_meshes) function has arn as a top level field
+        arn = "arn"
+
+        enum_spec = ('list_meshes', 'meshes', None)
+
+        # describe_mesh is the op to call
+        # meshName is the field in the detail call args to populate
+        # meshName is the field in the enum response to map into the call arg
+        # mesh is the path in the response to pull out and merge into the list
+        # response as the final product.
+        detail_spec = ('describe_mesh', 'meshName', 'meshName', 'mesh')
+
+        # refers to a field in the metadata response of the describe function
+        # https://docs.aws.amazon.com/cli/latest/reference/appmesh/describe-mesh.html
+        date = 'createdAt'
+
+
+class DescribeVirtualGatewayDefinition(ChildDescribeSource):
+    # This method is called in event mode and not pull mode.
+    # Its purpose is to take a list of virtual gateway ARN's that the
+    # framework has extracted from the events according to the policy yml file
+    # and then call the describe function for the virtual gateway.
+    def get_resources(self, arns, cache=True):
+        # Split each arn into its parts and then return an object
+        # that has the two names we need for the describe operation.
+        # Mesh gw arn looks like : arn:aws:appmesh:eu-west-2:123456789012:mesh/Mesh7/virtualGateway/GW1  # noqa
+
+        mesh_and_child_names = [
+            {"meshName": parts[0], "virtualGatewayName": parts[2]} for parts in
+            [Arn.parse(arn).resource.split('/') for arn in arns]
+        ]
+
+        return self._describe(mesh_and_child_names)
+
+    # Called during event mode and pull mode, and it's function is to take id's
+    # from some provided data and return the complete description of the resource.
+    # The resources argument is a list of objects that contains at least
+    # the fields meshName and virtualGatewayName.
+    #
+    # If we are in event mode then the resources will already be fully populated because
+    # augment() is called with the fully populated output of get_resources() above.
+    # But, if we are in pull mode then we only have some basic data returned from the
+    # "parent" query enum function so we have to get the full details.
+    def augment(self, resources):
+        # Can detect if we are in event mode because the resource we get from
+        # the event has the metadata field present. By contrast when we are in pull
+        # mode then all we have is some skinny data from the parent's list function.
+        event_mode = resources and "metadata" in resources[0]
+        if not event_mode:
+            resources = self._describe(resources)
+
+        # fill in the tags
+        return universal_augment(self.manager, resources)
+
+    # takes a list of objects with fields meshName and virtualGatewayName
+    def _describe(self, mesh_and_child_names):
+        results = []
+        client = local_session(self.manager.session_factory).client('appmesh')
+
+        for names in mesh_and_child_names:
+            # https://boto3.amazonaws.com/v1/documentation/api/latest/reference/services/appmesh/client/delete_virtual_gateway.html #noqa
+            response = self.manager.retry(client.describe_virtual_gateway,
+                                          meshName=names["meshName"],
+                                          virtualGatewayName=names["virtualGatewayName"], )
+            resource = response['virtualGateway']
+
+            results.append(resource)
+        return results
+
+
+@resources.register('appmesh-virtualgateway')
+class AppmeshVirtualGateway(ChildResourceManager):
+    source_mapping = {
+        'describe': DescribeVirtualGatewayDefinition,
+        'describe-child': DescribeVirtualGatewayDefinition,
+        'config': ConfigSource,
+    }
+
+    # interior class that defines the aws metadata for resource
+    # see c7n/query.py for documentation on fields.
+    class resource_type(TypeInfo):
+        # turn on support for cloundtrail for child resources
+        supports_trailevents = True
+
+        service = 'appmesh'
+
+        # arn_type is used to manufacture arn's according to a recipe.
+        # however in this case we don't need it because we've defined our
+        # own get_arns function below.
+        # arn_type = None
+
+        # https://docs.aws.amazon.com/AWSCloudFormation/latest/UserGuide/aws-template-resource-type-ref.html  # noqa
+        # Optional - don't know what functionality relies on this.but this is the correct value.
+        cfn_type = 'AWS::AppMesh::VirtualGateway'
+
+        # locate the right value here ...
+        # https://docs.aws.amazon.com/config/latest/developerguide/resource-config-reference.html  # noqa
+        config_type = 'AWS::AppMesh::VirtualGateway'
+
+        # turn on automatic collection of tags and tag filtering
+        universal_taggable = object()
+
+        # id: is not used by the resource collection process for this type because
+        # this is a ChildResourceManager and instead it is the parent_spec function that drives
+        # collection of "mesh id's".
+        # However, it is still used by "report" operation so let's define it as something
+        # even if not ideal.
+        id = "metadata.arn"
+
+        # https://docs.aws.amazon.com/AWSCloudFormation/latest/UserGuide/aws-resource-appmesh-virtualgateway.html  # noqa
+        # arn: not needed since we have defined our own "get_arns()" below
+        arn = "metadata.arn"
+
+        # This "name" value appears in the "report" command output.
+        # example: custodian  report --format json  -s report-out mesh-policy.yml
+        # see the virtualGatewayName field here...
+        # https://docs.aws.amazon.com/cli/latest/reference/appmesh/describe-virtual-gateway.html # noqa
+        name = 'virtualGatewayName'
+
+        # refers to a field in the metadata response of the describe function
+        # appears in the "report" operation
+        # https://docs.aws.amazon.com/cli/latest/reference/appmesh/describe-virtual-gateway.html
+        date = 'metadata.createdAt'
+
+        # When we define a parent_spec then the parent_spec
+        # provides the driving result set from which parent resource id's will be picked.
+        # In this case the parent resource id is the meshName.
+        # This is then iterated across and the enum_spec is called once for each parent 'id'.
+        #
+        # "appmesh-mesh" - identifies the parent data source (ie AppmeshMesh).
+        # "meshName" - is the field from the parent spec result that will be pulled out and
+        # used to drive the vgw enum_spec.
+        parent_spec = ('appmesh-mesh', 'meshName', None)
+
+        # enum_spec's list function is called once for each key (meshName) returned from
+        # the parent_spec.
+        # 'virtualGateways' - is path in the enum_spec response to locate the virtual
+        # gateways for the given meshName.
+        # https://boto3.amazonaws.com/v1/documentation/api/latest/reference/services/appmesh/client/list_virtual_gateways.html  # noqa
+        enum_spec = (
+            'list_virtual_gateways',
+            'virtualGateways',
+            None,
+        )
+
+class DescribeVirtualNodeDefinition(ChildDescribeSource):
+    # This method is called in event mode and not pull mode.
+    # Its purpose is to take a list of virtual gateway ARN's that the
+    # framework has extracted from the events according to the policy yml file
+    # and then call the describe function for the virtual node.
+    def get_resources(self, arns, cache=True):
+        # Split each arn into its parts and then return an object
+        # that has the two names we need for the describe operation.
+        # Mesh virtual node arn looks like : arn:aws:appmesh:eu-west-2:123456789012:mesh/Mesh7/virtualNode/VN1  # noqa
+
+        mesh_and_child_names = [
+            {"meshName": parts[0], "virtualNodeName": parts[2]} for parts in
+            [Arn.parse(arn).resource.split('/') for arn in arns]
+        ]
+
+        return self._describe(mesh_and_child_names)
+
+    # Called during event mode and pull mode, and it's function is to take id's
+    # from some provided data and return the complete description of the resource.
+    # The resources argument is a list of objects that contains at least
+    # the fields meshName and virtualNodeName.
+    #
+    # If we are in event mode then the resources will already be fully populated because
+    # augment() is called with the fully populated output of get_resources() above.
+    # But, if we are in pull mode then we only have some basic data returned from the
+    # "parent" query enum function so we have to get the full details.
+    def augment(self, resources):
+        # Can detect if we are in event mode because the resource we get from
+        # the event has the metadata field present. By contrast when we are in pull
+        # mode then all we have is some skinny data from the parent's list function.
+        event_mode = resources and "metadata" in resources[0]
+        if not event_mode:
+            resources = self._describe(resources)
+
+        # fill in the tags
+        return universal_augment(self.manager, resources)
+
+    # takes a list of objects with fields meshName and virtualGatewayName
+    def _describe(self, mesh_and_child_names):
+        results = []
+        client = local_session(self.manager.session_factory).client('appmesh')
+
+        for names in mesh_and_child_names:
+            # https://boto3.amazonaws.com/v1/documentation/api/latest/reference/services/appmesh/client/delete_virtual_node.html #noqa
+            response = self.manager.retry(client.describe_virtual_node,
+                                          meshName=names["meshName"],
+                                          virtualNodeName=names["virtualNodeName"], )
+            resource = response['virtualNode']
+
+            results.append(resource)
+        return results
+
+
+@resources.register('appmesh-virtualnode')
+class AppmeshVirtualNode(ChildResourceManager):
+    source_mapping = {
+        'describe': DescribeVirtualNodeDefinition,
+        'describe-child': DescribeVirtualNodeDefinition,
+        'config': ConfigSource,
+    }
+
+    # interior class that defines the aws metadata for resource
+    # see c7n/query.py for documentation on fields.
+    class resource_type(TypeInfo):
+        # turn on support for cloundtrail for child resources
+        supports_trailevents = True
+
+        service = 'appmesh'
+
+        # arn_type is used to manufacture arn's according to a recipe.
+        # however in this case we don't need it because we've defined our
+        # own get_arns function below.
+        # arn_type = None
+        # https://docs.aws.amazon.com/AWSCloudFormation/latest/UserGuide/aws-template-resource-type-ref.html  # noqa
+        # Optional - don't know what functionality relies on this.but this is the correct value.
+        cfn_type = 'AWS::AppMesh::VirtualNode'
+
+        # locate the right value here ...
+        # https://docs.aws.amazon.com/config/latest/developerguide/resource-config-reference.html  # noqa
+        config_type = 'AWS::AppMesh::VirtualNode'
+
+        # turn on automatic collection of tags and tag filtering
+        universal_taggable = object()
+
+        # id: is not used by the resource collection process for this type because
+        # this is a ChildResourceManager and instead it is the parent_spec function that drives
+        # collection of "mesh id's".
+        # However, it is still used by "report" operation so let's define it as something
+        # even if not ideal.
+        id = "metadata.arn"
+
+        # https://docs.aws.amazon.com/AWSCloudFormation/latest/UserGuide/aws-resource-appmesh-virtualnode.html  # noqa
+        # arn: not needed since we have defined our own "get_arns()" below
+        arn = "metadata.arn"
+
+        # This "name" value appears in the "report" command output.
+        # example: custodian  report --format json  -s report-out mesh-policy.yml
+        # see the virtualNodeName field here...
+        # https://docs.aws.amazon.com/cli/latest/reference/appmesh/describe-virtual-node.html # noqa
+        name = 'virtualNodeName'
+
+        # refers to a field in the metadata response of the describe function
+        # appears in the "report" operation
+        # https://docs.aws.amazon.com/cli/latest/reference/appmesh/describe-virtual-node.html
+        date = 'metadata.createdAt'
+
+        # When we define a parent_spec then the parent_spec
+        # provides the driving result set from which parent resource id's will be picked.
+        # In this case the parent resource id is the meshName.
+        # This is then iterated across and the enum_spec is called once for each parent 'id'.
+        #
+        # "appmesh-mesh" - identifies the parent data source (ie AppmeshMesh).
+        # "meshName" - is the field from the parent spec result that will be pulled out and
+        # used to drive the vgw enum_spec.
+        parent_spec = ('appmesh-mesh', 'meshName', None)
+
+        # enum_spec's list function is called once for each key (meshName) returned from
+        # the parent_spec.
+        # 'virtualNodes' - is path in the enum_spec response to locate the virtual
+        # nodes for the given meshName.
+        # https://boto3.amazonaws.com/v1/documentation/api/latest/reference/services/appmesh/client/list_virtual_nodes.html  # noqa
+        enum_spec = (
+            'list_virtual_nodes',
+            'virtualNodes',
+            None,
+        )