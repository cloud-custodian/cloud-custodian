# Copyright The Cloud Custodian Authors.
# SPDX-License-Identifier: Apache-2.0
from c7n.actions import BaseAction
from c7n.manager import resources
from c7n.query import DescribeSource, QueryResourceManager, TypeInfo
from c7n.utils import local_session, type_schema
from c7n.tags import universal_augment


class DescribeConfigurationSet(DescribeSource):

    def augment(self, resources):
        client = local_session(self.manager.session_factory).client('ses')
        for r in resources:
            details = client.describe_configuration_set(ConfigurationSetName=r['Name'], 
                ConfigurationSetAttributeNames=['eventDestinations','trackingOptions','deliveryOptions','reputationOptions'])
            r.update({
                k: details[k]
                for k in details
                if k not in {'ConfigurationSet', 'ResponseMetadata'}
            })
        return universal_augment(self.manager, resources)


@resources.register('ses-configuration-set')
class SESConfigurationSet(QueryResourceManager):
    class resource_type(TypeInfo):
        service = 'ses'
        enum_spec = ('list_configuration_sets', 'ConfigurationSets', None)
        name = id = 'Name'
        arn_type = 'configuration-set'
        universal_taggable = object()

    source_mapping = {
        'describe': DescribeConfigurationSet
    }


<<<<<<< HEAD
@resources.register('ses-email-identity')
class SESEmailIdentity(QueryResourceManager):
    class resource_type(TypeInfo):
        service = 'sesv2'
        enum_spec = ('list_email_identities', 'EmailIdentities', None)
        detail_spec = ('get_email_identity', 'EmailIdentity', 'IdentityName', None)
        name = id = 'IdentityName'
        arn_type = 'identity'
        universal_taggable = object()
        permission_prefix = 'ses'
        arn_service = 'ses'
        cfn_type = 'AWS::SES::EmailIdentity'
=======
@SESConfigurationSet.action_registry.register('set-delivery-options')
class SetDeliveryOptions(BaseAction):
    """Set the TLS policy for ses

    :example:

    .. code-block:: yaml

            policies:
              - name: ses-set-delivery-options-require
                resource: ses-configuration-set
                filters:
                  - type: value
                    key: DeliveryOptions.TlsPolicy
                    op: eq
                    value: Optional
                actions:
                  - type: set-delivery-options
                    tls-policy: Require
    """

    schema = type_schema(
        'set-delivery-options',
        required=['tls-policy'],
        **{"tls-policy": {'enum': ['Require', 'Optional']}},
    )
    permissions = ("ses:PutConfigurationSetDeliveryOptions",)

    def process(self, resources):
        client = local_session(self.manager.session_factory).client('ses')
        tls_policy = self.data.get('tls-policy')
        for r in resources:
            client.put_configuration_set_delivery_options(
                ConfigurationSetName=r['Name'],
                DeliveryOptions={
                    'TlsPolicy': tls_policy
                },
            )
>>>>>>> eaba7c60
<|MERGE_RESOLUTION|>--- conflicted
+++ resolved
@@ -36,20 +36,6 @@
     }
 
 
-<<<<<<< HEAD
-@resources.register('ses-email-identity')
-class SESEmailIdentity(QueryResourceManager):
-    class resource_type(TypeInfo):
-        service = 'sesv2'
-        enum_spec = ('list_email_identities', 'EmailIdentities', None)
-        detail_spec = ('get_email_identity', 'EmailIdentity', 'IdentityName', None)
-        name = id = 'IdentityName'
-        arn_type = 'identity'
-        universal_taggable = object()
-        permission_prefix = 'ses'
-        arn_service = 'ses'
-        cfn_type = 'AWS::SES::EmailIdentity'
-=======
 @SESConfigurationSet.action_registry.register('set-delivery-options')
 class SetDeliveryOptions(BaseAction):
     """Set the TLS policy for ses
@@ -88,4 +74,17 @@
                     'TlsPolicy': tls_policy
                 },
             )
->>>>>>> eaba7c60
+
+
+@resources.register('ses-email-identity')
+class SESEmailIdentity(QueryResourceManager):
+    class resource_type(TypeInfo):
+        service = 'sesv2'
+        enum_spec = ('list_email_identities', 'EmailIdentities', None)
+        detail_spec = ('get_email_identity', 'EmailIdentity', 'IdentityName', None)
+        name = id = 'IdentityName'
+        arn_type = 'identity'
+        universal_taggable = object()
+        permission_prefix = 'ses'
+        arn_service = 'ses'
+        cfn_type = 'AWS::SES::EmailIdentity'