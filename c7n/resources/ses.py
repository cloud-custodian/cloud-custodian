--- conflicted
+++ resolved
@@ -342,7 +342,6 @@
             )
 
 
-<<<<<<< HEAD
 class DescribeDedicatedIpPool(DescribeSource):
 
     def augment(self, resources):
@@ -369,7 +368,8 @@
     source_mapping = {
         'describe': DescribeDedicatedIpPool
     }
-=======
+
+
 @resources.register('ses-ingress-endpoint')
 class SESIngressEndpoint(QueryResourceManager):
     class resource_type(TypeInfo):
@@ -547,5 +547,4 @@
         retention_text = archive_details["Retention"].get("RetentionPeriod")
         retention_value = retention_mapping.get(retention_text, None)  # Map to numeric value
         archive_details["Retention"]["RetentionPeriodInMonth"] = retention_value
-        return archive_details
->>>>>>> 5095bd8d
+        return archive_details