--- conflicted
+++ resolved
@@ -496,34 +496,12 @@
     source_mapping = {'describe': SagemakerClusterDescribe}
 
 
-<<<<<<< HEAD
-class SagemakerModelBiasJobDefinitionDescribe(DescribeSource):
-=======
 class SagemakerDataQualityJobDefinitionDescribe(DescribeSource):
->>>>>>> 5fbf126a
 
     def augment(self, resources):
         return universal_augment(self.manager, super().augment(resources))
 
 
-<<<<<<< HEAD
-@resources.register('sagemaker-model-bias-job-definition')
-class SagemakerModelBiasJobDefinition(QueryResourceManager):
-
-    class resource_type(TypeInfo):
-        service = 'sagemaker'
-        enum_spec = ('list_model_bias_job_definitions', 'JobDefinitionSummaries', None)
-        detail_spec = (
-            'describe_model_bias_job_definition', 'JobDefinitionName',
-            'MonitoringJobDefinitionName', None)
-        arn = id = 'JobDefinitionArn'
-        name = 'JobDefinitionName'
-        date = 'CreationTime'
-        permissions_prefix = 'sagemaker'
-        universal_taggable = object()
-
-    source_mapping = {'describe': SagemakerModelBiasJobDefinitionDescribe}
-=======
 @resources.register('sagemaker-data-quality-job-definition')
 class SagemakerDataQualityJobDefinition(QueryResourceManager):
     class resource_type(TypeInfo):
@@ -591,7 +569,6 @@
         universal_taggable = object()
 
     source_mapping = {'describe': SagemakerModelQualityJobDefinitionDescribe}
->>>>>>> 5fbf126a
 
 
 @SagemakerEndpoint.action_registry.register('tag')
@@ -1181,21 +1158,6 @@
                 pass
 
 
-<<<<<<< HEAD
-@SagemakerModelBiasJobDefinition.action_registry.register('delete')
-class SagemakerModelBiasJobDefinitionDelete(BaseAction):
-    """ Deletes sagemaker-model-bias-job-definition """
-    schema = type_schema('delete')
-    permissions = ('sagemaker:DeleteModelBiasJobDefinition',)
-
-    def process(self, definitions):
-        client = local_session(self.manager.session_factory).client('sagemaker')
-
-        for d in definitions:
-            try:
-                client.delete_model_bias_job_definition(
-                    JobDefinitionName=d['JobDefinitionName'])
-=======
 @SagemakerCompilationJob.action_registry.register('stop')
 class SagemakerCompilationJobStop(BaseAction):
     """Stops a SageMaker Compilation job
@@ -1250,7 +1212,6 @@
         for j in jobs:
             try:
                 client.stop_processing_job(ProcessingJobName=j['ProcessingJobName'])
->>>>>>> 5fbf126a
             except client.exceptions.ResourceNotFound:
                 pass
 
