--- conflicted
+++ resolved
@@ -209,11 +209,7 @@
 
             policies:
               - name: sagemaker-notebook-remove-tag
-<<<<<<< HEAD
-                resource: notebook-instance
-=======
                 resource: sagemaker-notebook
->>>>>>> af76102d
                 filters:
                   - "tag:BadTag": present
                 actions:
