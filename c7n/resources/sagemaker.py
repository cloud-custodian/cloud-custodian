--- conflicted
+++ resolved
@@ -137,22 +137,12 @@
         return list(map(_augment, super(SagemakerTransformJob, self).augment(jobs)))
 
 
-<<<<<<< HEAD
 class SagemakerHyperParameterTuningJobDescribe(DescribeSource):
-=======
-class SagemakerAutoMLDescribeV2(DescribeSource):
-
-    def get_permissions(self):
-        perms = super().get_permissions()
-        perms.remove('sagemaker:DescribeAutoMlJobV2')
-        return perms
->>>>>>> 31843a4c
 
     def augment(self, resources):
         return universal_augment(self.manager, super().augment(resources))
 
 
-<<<<<<< HEAD
 @resources.register('sagemaker-hyperparameter-tuning-job')
 class SagemakerHyperParameterTuningJob(QueryResourceManager):
     class resource_type(TypeInfo):
@@ -171,7 +161,31 @@
 
     def __init__(self, ctx, data):
         super(SagemakerHyperParameterTuningJob, self).__init__(ctx, data)
-=======
+        self.queries = QueryFilter.parse(
+            self.data.get('query', [
+                {'StatusEquals': 'InProgress'}]))
+
+    def resources(self, query=None):
+        for q in self.queries:
+            if q is None:
+                continue
+            query = query or {}
+            for k, v in q.items():
+                query[k] = v
+        return super(SagemakerHyperParameterTuningJob, self).resources(query=query)
+
+
+class SagemakerAutoMLDescribeV2(DescribeSource):
+
+    def get_permissions(self):
+        perms = super().get_permissions()
+        perms.remove('sagemaker:DescribeAutoMlJobV2')
+        return perms
+
+    def augment(self, resources):
+        return universal_augment(self.manager, super().augment(resources))
+
+
 @resources.register('sagemaker-auto-ml-job')
 class SagemakerAutoMLJob(QueryResourceManager):
 
@@ -192,7 +206,6 @@
 
     def __init__(self, ctx, data):
         super(SagemakerAutoMLJob, self).__init__(ctx, data)
->>>>>>> 31843a4c
         self.queries = QueryFilter.parse(
             self.data.get('query', [
                 {'StatusEquals': 'InProgress'}]))
@@ -204,11 +217,7 @@
             query = query or {}
             for k, v in q.items():
                 query[k] = v
-<<<<<<< HEAD
-        return super(SagemakerHyperParameterTuningJob, self).resources(query=query)
-=======
         return super(SagemakerAutoMLJob, self).resources(query=query)
->>>>>>> 31843a4c
 
 
 class QueryFilter:
@@ -853,52 +862,60 @@
                 pass
 
 
-<<<<<<< HEAD
 @SagemakerHyperParameterTuningJob.action_registry.register('stop')
 class SagemakerHyperParameterTuningJobStop(BaseAction):
     """Stops a SageMaker Hyperparameter Tuning job
-=======
+
+    :example:
+
+    .. code-block:: yaml
+
+        policies:
+          - name: stop-hyperparameter-tuning-job
+            resource: sagemaker-hyperparameter-tuning-job
+            filters:
+              - HyperParameterTuningJobName: ml-job-10
+            actions:
+              - stop
+    """
+    schema = type_schema('stop')
+    permissions = ('sagemaker:StopHyperParameterTuningJob',)
+
+    def process(self, jobs):
+        client = local_session(self.manager.session_factory).client('sagemaker')
+
+        for j in jobs:
+            try:
+                client.stop_hyper_parameter_tuning_job(HyperParameterTuningJobName=j['HyperParameterTuningJobName'])
+            except client.exceptions.ResourceNotFound:
+                pass
+
+
 @SagemakerAutoMLJob.action_registry.register('stop')
 class SagemakerAutoMLJobStop(BaseAction):
     """Stops a SageMaker AutoML job
->>>>>>> 31843a4c
-
-    :example:
-
-    .. code-block:: yaml
-
-        policies:
-<<<<<<< HEAD
-          - name: stop-hyperparameter-tuning-job
-            resource: sagemaker-hyperparameter-tuning-job
-            filters:
-              - HyperParameterTuningJobName: ml-job-10
-=======
+
+    :example:
+
+    .. code-block:: yaml
+
+        policies:
           - name: stop-automl-job
             resource: sagemaker-auto-ml-job
             filters:
               - AutoMLJobName: ml-job-01
->>>>>>> 31843a4c
             actions:
               - stop
     """
     schema = type_schema('stop')
-<<<<<<< HEAD
-    permissions = ('sagemaker:StopHyperParameterTuningJob',)
-=======
     permissions = ('sagemaker:StopAutoMLJob',)
->>>>>>> 31843a4c
 
     def process(self, jobs):
         client = local_session(self.manager.session_factory).client('sagemaker')
 
         for j in jobs:
             try:
-<<<<<<< HEAD
-                client.stop_hyper_parameter_tuning_job(HyperParameterTuningJobName=j['HyperParameterTuningJobName'])
-=======
                 client.stop_auto_ml_job(AutoMLJobName=j['AutoMLJobName'])
->>>>>>> 31843a4c
             except client.exceptions.ResourceNotFound:
                 pass
 
