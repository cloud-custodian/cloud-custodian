--- conflicted
+++ resolved
@@ -277,7 +277,30 @@
         return super(SagemakerProcessingJob, self).resources(query=query)
 
 
-<<<<<<< HEAD
+class SagemakerModelBiasJobDefinitionDescribe(DescribeSource):
+
+    def augment(self, resources):
+        return universal_augment(self.manager, super().augment(resources))
+
+
+@resources.register('sagemaker-model-bias-job-definition')
+class SagemakerModelBiasJobDefinition(QueryResourceManager):
+
+    class resource_type(TypeInfo):
+        service = 'sagemaker'
+        enum_spec = ('list_model_bias_job_definitions', 'JobDefinitionSummaries', None)
+        detail_spec = (
+            'describe_model_bias_job_definition', 'JobDefinitionName',
+            'MonitoringJobDefinitionName', None)
+        arn = id = 'JobDefinitionArn'
+        name = 'JobDefinitionName'
+        date = 'CreationTime'
+        permissions_prefix = 'sagemaker'
+        universal_taggable = object()
+
+    source_mapping = {'describe': SagemakerModelBiasJobDefinitionDescribe}
+
+
 class SagemakerJobQueryParser(QueryParser):
 
     QuerySchema = {
@@ -304,91 +327,6 @@
         'LastModifiedTimeBefore': 'date',
         'MaxResults': int,
     }
-=======
-class SagemakerModelBiasJobDefinitionDescribe(DescribeSource):
-
-    def augment(self, resources):
-        return universal_augment(self.manager, super().augment(resources))
-
-
-@resources.register('sagemaker-model-bias-job-definition')
-class SagemakerModelBiasJobDefinition(QueryResourceManager):
-
-    class resource_type(TypeInfo):
-        service = 'sagemaker'
-        enum_spec = ('list_model_bias_job_definitions', 'JobDefinitionSummaries', None)
-        detail_spec = (
-            'describe_model_bias_job_definition', 'JobDefinitionName',
-            'MonitoringJobDefinitionName', None)
-        arn = id = 'JobDefinitionArn'
-        name = 'JobDefinitionName'
-        date = 'CreationTime'
-        permissions_prefix = 'sagemaker'
-        universal_taggable = object()
-
-    source_mapping = {'describe': SagemakerModelBiasJobDefinitionDescribe}
-
-
-class QueryFilter:
-
-    JOB_FILTERS = ('StatusEquals', 'NameContains',)
-
-    @classmethod
-    def parse(cls, data):
-        results = []
-        names = set()
-        for d in data:
-            if not isinstance(d, dict):
-                raise PolicyValidationError(
-                    "Job Query Filter Invalid structure %s" % d)
-            for k, v in d.items():
-                if isinstance(v, list):
-                    raise ValueError(
-                        'Job query filter invalid structure %s' % v)
-            query = cls(d).validate().query()
-            if query['Name'] in names:
-                # Cannot filter multiple times on the same key
-                continue
-            names.add(query['Name'])
-            if isinstance(query['Value'], list):
-                results.append({query['Name']: query['Value'][0]})
-                continue
-            results.append({query['Name']: query['Value']})
-        if 'StatusEquals' not in names:
-            # add default StatusEquals if not included
-            results.append({'Name': 'StatusEquals', 'Value': 'InProgress'})
-        return results
-
-    def __init__(self, data):
-        self.data = data
-        self.key = None
-        self.value = None
-
-    def validate(self):
-        if not len(list(self.data.keys())) == 1:
-            raise PolicyValidationError(
-                "Job Query Filter Invalid %s" % self.data)
-        self.key = list(self.data.keys())[0]
-        self.value = list(self.data.values())[0]
-
-        if self.key not in self.JOB_FILTERS and not self.key.startswith('tag:'):
-            raise PolicyValidationError(
-                "Job Query Filter invalid filter name %s" % (
-                    self.data))
-
-        if self.value is None:
-            raise PolicyValidationError(
-                "Job Query Filters must have a value, use tag-key"
-                " w/ tag name as value for tag present checks"
-                " %s" % self.data)
-        return self
-
-    def query(self):
-        value = self.value
-        if isinstance(self.value, str):
-            value = [self.value]
-        return {'Name': self.key, 'Value': value}
->>>>>>> 2713b422
 
 
 class EndpointDescribe(DescribeSource):
