--- conflicted
+++ resolved
@@ -18,13 +18,9 @@
 import itertools
 
 from c7n.actions import Action
+from c7n.filters import MetricsFilter, FilterRegistry
+from c7n.filters.vpc import SecurityGroupFilter, SubnetFilter
 from c7n.manager import resources
-<<<<<<< HEAD
-from c7n.filters import MetricsFilter
-from c7n.filters.vpc import SecurityGroupFilter, SubnetFilter
-=======
-from c7n.filters import MetricsFilter, FilterRegistry
->>>>>>> 87f258c4
 from c7n.query import QueryResourceManager
 from c7n.utils import (
     chunks, local_session, get_retry, type_schema, generate_arn)
