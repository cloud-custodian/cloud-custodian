--- conflicted
+++ resolved
@@ -19,12 +19,8 @@
 
 from c7n.actions import Action
 from c7n.manager import resources
-<<<<<<< HEAD
-from c7n.filters import MetricsFilter
 from c7n.filters.vpc import SecurityGroupFilter, SubnetFilter
-=======
 from c7n.filters import MetricsFilter, FilterRegistry
->>>>>>> d7c44af8
 from c7n.query import QueryResourceManager
 from c7n.utils import (
     chunks, local_session, get_retry, type_schema, generate_arn)
