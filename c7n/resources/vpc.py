--- conflicted
+++ resolved
@@ -44,31 +44,6 @@
         id_prefix = "vpc-"
 
 
-<<<<<<< HEAD
-class DescribeFlow(query.DescribeSource):
-
-    def get_resources(self, ids, cache=True):
-        params = {'Filters': [{'Name': 'flow-log-id', 'Values': ids}]}
-        return self.query.filter(self.resource_manager, **params)
-
-
-@resources.register('flow-log')
-class FlowLog(query.QueryResourceManager):
-
-    class resource_type(query.TypeInfo):
-
-        service = 'ec2'
-        arn_type = 'vpc-flow-log'
-        enum_spec = ('describe_flow_logs', 'FlowLogs', None)
-        name = id = 'FlowLogId'
-        cfn_type = config_type = 'AWS::EC2::FlowLog'
-        id_prefix = 'fl-'
-
-    source_mapping = {
-        'describe': DescribeFlow,
-        'config': query.ConfigSource
-    }
-=======
 @Vpc.filter_registry.register('metrics')
 class VpcMetrics(MetricsFilter):
 
@@ -108,7 +83,31 @@
             for r in resources:
                 params['VpcId'] = r['VpcId']
                 client.modify_vpc_attribute(**params)
->>>>>>> fcea4f45
+
+
+class DescribeFlow(query.DescribeSource):
+
+    def get_resources(self, ids, cache=True):
+        params = {'Filters': [{'Name': 'flow-log-id', 'Values': ids}]}
+        return self.query.filter(self.resource_manager, **params)
+
+
+@resources.register('flow-log')
+class FlowLog(query.QueryResourceManager):
+
+    class resource_type(query.TypeInfo):
+
+        service = 'ec2'
+        arn_type = 'vpc-flow-log'
+        enum_spec = ('describe_flow_logs', 'FlowLogs', None)
+        name = id = 'FlowLogId'
+        cfn_type = config_type = 'AWS::EC2::FlowLog'
+        id_prefix = 'fl-'
+
+    source_mapping = {
+        'describe': DescribeFlow,
+        'config': query.ConfigSource
+    }
 
 
 @Vpc.filter_registry.register('flow-logs')
