# Copyright The Cloud Custodian Authors.
# SPDX-License-Identifier: Apache-2.0
from c7n.actions import BaseAction
from c7n.filters.vpc import SecurityGroupFilter, SubnetFilter
from c7n.manager import resources
<<<<<<< HEAD
from c7n.query import QueryResourceManager, TypeInfo, DescribeSource, ConfigSource

=======
from c7n.query import QueryResourceManager, TypeInfo
>>>>>>> fe692873
from c7n.utils import local_session, type_schema


class DescribeBatch(DescribeSource):

    def augment(self, resources):
        for r in resources:
            r['Tags'] = [{'Key': k, 'Value': v} for k, v in r.get('tags', {})]
        return resources


@resources.register('batch-compute')
class ComputeEnvironment(QueryResourceManager):

    class resource_type(TypeInfo):
        service = 'batch'
        filter_name = 'computeEnvironments'
        filter_type = 'list'
        id = name = "computeEnvironmentName"
        arn = "computeEnvironmentArn"
        arn_type = "compute-environment"
        enum_spec = (
            'describe_compute_environments', 'computeEnvironments', None)
        cfn_type = config_type = 'AWS::Batch::ComputeEnvironment'
        universal_taggable = object()

    source_mapping = {
        'describe': DescribeBatch,
        'config': ConfigSource
    }


@ComputeEnvironment.filter_registry.register('security-group')
class ComputeSGFilter(SecurityGroupFilter):

    RelatedIdsExpression = "computeResources.securityGroupIds[]"


@ComputeEnvironment.filter_registry.register('subnet')
class ComputeSubnetFilter(SubnetFilter):

    RelatedIdsExpression = "computeResources.subnets[]"


@resources.register('batch-definition')
class JobDefinition(QueryResourceManager):

    class resource_type(TypeInfo):
        service = 'batch'
        filter_name = 'jobDefinitions'
        filter_type = 'list'
        arn = "jobDefinitionArn"
        arn_type = 'job-definition'
        id = name = "jobDefinitionName"
        enum_spec = (
            'describe_job_definitions', 'jobDefinitions', None)
        cfn_type = 'AWS::Batch::JobDefinition'
        universal_taggable = object()

    source_mapping = {
        'describe': DescribeBatch,
        'config': ConfigSource
    }

@ComputeEnvironment.action_registry.register('update-environment')
class UpdateComputeEnvironment(BaseAction):
    """Updates an AWS batch compute environment

    :example:

    .. code-block:: yaml

        policies:
          - name: update-environments
            resource: batch-compute
            filters:
              - computeResources.desiredvCpus: 0
              - state: ENABLED
            actions:
              - type: update-environment
                state: DISABLED
    """
    schema = {
        'type': 'object',
        'additionalProperties': False,
        'properties': {
            'type': {'enum': ['update-environment']},
            'computeEnvironment': {'type': 'string'},
            'state': {'type': 'string', 'enum': ['ENABLED', 'DISABLED']},
            'computeResources': {
                'type': 'object',
                'additionalProperties': False,
                'properties': {
                    'minvCpus': {'type': 'integer'},
                    'maxvCpus': {'type': 'integer'},
                    'desiredvCpus': {'type': 'integer'}
                }
            },
            'serviceRole': {'type': 'string'}
        }
    }
    permissions = ('batch:UpdateComputeEnvironment',)
    valid_origin_status = ('VALID', 'INVALID')

    def process(self, resources):
        resources = self.filter_resources(resources, 'status', self.valid_origin_status)
        client = local_session(self.manager.session_factory).client('batch')
        params = dict(self.data)
        params.pop('type')
        for r in resources:
            params['computeEnvironment'] = r['computeEnvironmentName']
            client.update_compute_environment(**params)


@ComputeEnvironment.action_registry.register('delete')
class DeleteComputeEnvironment(BaseAction):
    """Delete an AWS batch compute environment

    :example:

    .. code-block:: yaml

        policies:
          - name: delete-environments
            resource: batch-compute
            filters:
              - computeResources.desiredvCpus: 0
            actions:
              - type: delete
    """
    schema = type_schema('delete')
    permissions = ('batch:DeleteComputeEnvironment',)
    valid_origin_states = ('DISABLED',)
    valid_origin_status = ('VALID', 'INVALID')

    def delete_environment(self, client, r):
        client.delete_compute_environment(
            computeEnvironment=r['computeEnvironmentName'])

    def process(self, resources):
        resources = self.filter_resources(
            self.filter_resources(
                resources, 'state', self.valid_origin_states),
            'status', self.valid_origin_status)
        client = local_session(self.manager.session_factory).client('batch')
        for e in resources:
            self.delete_environment(client, e)


@JobDefinition.action_registry.register('deregister')
class DefinitionDeregister(BaseAction):
    """Deregisters a batch definition

    :example:

    .. code-block:: yaml

        policies:
          - name: deregister-definition
            resource: batch-definition
            filters:
              - containerProperties.image: amazonlinux
            actions:
              - type: deregister
    """
    schema = type_schema('deregister')
    permissions = ('batch:DeregisterJobDefinition',)
    valid_origin_states = ('ACTIVE',)

    def deregister_definition(self, r):
        self.client.deregister_job_definition(
            jobDefinition='%s:%s' % (r['jobDefinitionName'],
                                     r['revision']))

    def process(self, resources):
        resources = self.filter_resources(resources, 'status', self.valid_origin_states)
        self.client = local_session(
            self.manager.session_factory).client('batch')
        with self.executor_factory(max_workers=2) as w:
            list(w.map(self.deregister_definition, resources))


@resources.register('batch-queue')
class BatchJobQueue(QueryResourceManager):

    class resource_type(TypeInfo):
        service = 'batch'
        filter_name = 'jobQueues'
        filter_type = 'list'
        id = name = 'jobQueueName'
        arn = 'jobQueueArn'
        arn_type = 'job-queue'
        enum_spec = (
            'describe_job_queues', 'jobQueues', None)
        cfn_type = config_type = 'AWS::Batch::JobQueue'
<<<<<<< HEAD

    source_mapping = {
        'describe': DescribeBatch,
        'config': ConfigSource
    }
=======
        universal_taggable = object()

@BatchJobQueue.action_registry.register('delete')
class DeleteBatchJobQueue(BaseAction):
    """Delete an AWS batch job queue

    :example:

    .. code-block:: yaml

        policies:
          - name: delete-job-queue
            resource: batch-queue
            filters:
              - state: ENABLED
            actions:
              - type: delete
    """
    schema = type_schema('delete')
    permissions = ('batch:DeleteJobQueue',)
    valid_origin_states = ('DISABLED',)
    valid_origin_status = ('VALID', 'INVALID')

    def delete_job_queue(self, client, r):
        client.delete_job_queue(
            jobQueue=r['jobQueueName'])

    def process(self, resources):
        resources = self.filter_resources(
            self.filter_resources(
                resources, 'state', self.valid_origin_states),
            'status', self.valid_origin_status)
        client = local_session(self.manager.session_factory).client('batch')
        for e in resources:
            self.delete_job_queue(client, e)

@BatchJobQueue.action_registry.register('update')
class UpdateBatchJobQueue(BaseAction):
    """Updates an AWS batch compute environment

    :example:

    .. code-block:: yaml

        policies:
          - name: update-job-queue
            resource: batch-queue
            filters:
              - state: ENABLED
            actions:
              - type: update
                state: DISABLED
    """
    schema = {
        'type': 'object',
        'additionalProperties': False,
        'properties': {
            'type': {'enum': ['update']},
            'state': {'type': 'string', 'enum': ['ENABLED', 'DISABLED']},
            'schedulingPolicyArn': {'type': 'string'},
            'priority': {'type': 'integer'},
            'computeEnvironmentOrder': {
                'type': 'object',
                'additionalProperties': False,
                'properties': {
                    'order': {'type': 'integer'},
                    'computeEnvironment': {'type': 'string'}
                }
            }
        }
    }
    permissions = ('batch:UpdateJobQueue',)
    valid_origin_status = ('VALID', 'INVALID')

    def process(self, resources):
        resources = self.filter_resources(resources, 'status', self.valid_origin_status)
        client = local_session(self.manager.session_factory).client('batch')
        params = dict(self.data)
        params.pop('type')
        for r in resources:
            params['jobQueue'] = r['jobQueueName']
            client.update_job_queue(**params)
>>>>>>> fe692873
<|MERGE_RESOLUTION|>--- conflicted
+++ resolved
@@ -3,12 +3,7 @@
 from c7n.actions import BaseAction
 from c7n.filters.vpc import SecurityGroupFilter, SubnetFilter
 from c7n.manager import resources
-<<<<<<< HEAD
 from c7n.query import QueryResourceManager, TypeInfo, DescribeSource, ConfigSource
-
-=======
-from c7n.query import QueryResourceManager, TypeInfo
->>>>>>> fe692873
 from c7n.utils import local_session, type_schema
 
 
@@ -204,14 +199,13 @@
         enum_spec = (
             'describe_job_queues', 'jobQueues', None)
         cfn_type = config_type = 'AWS::Batch::JobQueue'
-<<<<<<< HEAD
+        universal_taggable = object()
 
     source_mapping = {
         'describe': DescribeBatch,
         'config': ConfigSource
     }
-=======
-        universal_taggable = object()
+
 
 @BatchJobQueue.action_registry.register('delete')
 class DeleteBatchJobQueue(BaseAction):
@@ -292,5 +286,4 @@
         params.pop('type')
         for r in resources:
             params['jobQueue'] = r['jobQueueName']
-            client.update_job_queue(**params)
->>>>>>> fe692873
+            client.update_job_queue(**params)