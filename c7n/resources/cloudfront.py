--- conflicted
+++ resolved
@@ -45,7 +45,6 @@
         date = 'LastModifiedTime'
         dimension = "DistributionId"
         universal_taggable = True
-<<<<<<< HEAD
         config_type = "AWS::CloudFront::Distribution"
         validation_config = {
             'Origins': {
@@ -73,10 +72,7 @@
             'Comment': '',
             'Enabled': False
         }
-
-=======
         cfn_type = config_type = "AWS::CloudFront::Distribution"
->>>>>>> 359aa1c5
         # Denotes this resource type exists across regions
         global_resource = True
 
@@ -107,7 +103,6 @@
         date = 'LastModifiedTime'
         dimension = "DistributionId"
         universal_taggable = True
-<<<<<<< HEAD
         validation_config = {
             'S3Origin': {
                 'DomainName': 'domain_name',
@@ -120,25 +115,14 @@
             'Comment': '',
             'Enabled': False
         }
-        config_type = "AWS::CloudFront::StreamingDistribution"
-
-    def get_source(self, source_type):
-        if source_type == 'describe':
-            return DescribeStreamingDistribution(self)
-        return super(StreamingDistribution, self).get_source(source_type)
-
-
-class DescribeStreamingDistribution(DescribeSource):
-=======
         cfn_type = config_type = "AWS::CloudFront::StreamingDistribution"
->>>>>>> 359aa1c5
 
     source_mapping = {
         'describe': DescribeStreamingDistribution,
         'config': ConfigSource
     }
 
-
+    
 Distribution.filter_registry.register('shield-metrics', ShieldMetrics)
 Distribution.filter_registry.register('shield-enabled', IsShieldProtected)
 Distribution.action_registry.register('set-shield', SetShieldProtection)
