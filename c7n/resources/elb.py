# Copyright 2016 Capital One Services, LLC
#
# Licensed under the Apache License, Version 2.0 (the "License");
# you may not use this file except in compliance with the License.
# You may obtain a copy of the License at
#
# http://www.apache.org/licenses/LICENSE-2.0
#
# Unless required by applicable law or agreed to in writing, software
# distributed under the License is distributed on an "AS IS" BASIS,
# WITHOUT WARRANTIES OR CONDITIONS OF ANY KIND, either express or implied.
# See the License for the specific language governing permissions and
# limitations under the License.
"""
Elastic Load Balancers
"""
from concurrent.futures import as_completed
import logging

from botocore.exceptions import ClientError

from c7n.actions import ActionRegistry, BaseAction, AutoTagUser
from c7n.filters import Filter, FilterRegistry, FilterValidationError, DefaultVpcBase
from c7n import tags
from c7n.manager import resources
from c7n.query import QueryResourceManager
from c7n.utils import local_session, chunks, type_schema, get_retry

log = logging.getLogger('custodian.elb')

filters = FilterRegistry('elb.filters')
actions = ActionRegistry('elb.actions')

actions.register('auto-tag-user', AutoTagUser)
filters.register('tag-count', tags.TagCountFilter)
filters.register('marked-for-op', tags.TagActionFilter)


@resources.register('elb')
class ELB(QueryResourceManager):

    resource_type = "aws.elb.loadbalancer"
    filter_registry = filters
    action_registry = actions
    retry = staticmethod(get_retry(('Throttling',)))

    def augment(self, resources):
        _elb_tags(
<<<<<<< HEAD
            resources, self.session_factory, self.executor_factory)
=======
            resources, self.session_factory, self.executor_factory, self.retry)
>>>>>>> 94c3c951
        return resources


def _elb_tags(elbs, session_factory, executor_factory, retry):

    def process_tags(elb_set):
        client = local_session(session_factory).client('elb')
        elb_map = {elb['LoadBalancerName']: elb for elb in elb_set}

        while True:
            try:
                results = retry(
                    client.describe_tags,
                    LoadBalancerNames=elb_map.keys())
                break
            except ClientError as e:
                if e.response['Error']['Code'] != 'LoadBalancerNotFound':
                    raise
                msg = e.response['Error']['Message']
                _, lb_name = msg.strip().rsplit(' ', 1)
                elb_map.pop(lb_name)
                if not elb_map:
                    results = {'TagDescriptions': []}
                    break
                continue
        for tag_desc in results['TagDescriptions']:
            elb_map[tag_desc['LoadBalancerName']]['Tags'] = tag_desc['Tags']

    with executor_factory(max_workers=2) as w:
        list(w.map(process_tags, chunks(elbs, 20)))


@actions.register('mark-for-op')
class TagDelayedAction(tags.TagDelayedAction):

    batch_size = 1

    def process_resource_set(self, resource_set, tags):
        client = local_session(self.manager.session_factory).client('elb')
        client.add_tags(
            LoadBalancerNames=[r['LoadBalancerName'] for r in resource_set],
            Tags=tags)


@actions.register('tag')
class Tag(tags.Tag):

    batch_size = 1

    def process_resource_set(self, resource_set, tags):
        client = local_session(
            self.manager.session_factory).client('elb')
        client.add_tags(
            LoadBalancerNames=[r['LoadBalancerName'] for r in resource_set],
            Tags=tags)


@actions.register('remove-tag')
class RemoveTag(tags.RemoveTag):

    batch_size = 1

    def process_resource_set(self, resource_set, tag_keys):
        client = local_session(
            self.manager.session_factory).client('elb')
        client.remove_tags(
            LoadBalancerNames=[r['LoadBalancerName'] for r in resource_set],
            Tags=[{'Key': k for k in tag_keys}])


@actions.register('delete')
class Delete(BaseAction):

    schema = type_schema('delete')

    def process(self, load_balancers):
        with self.executor_factory(max_workers=2) as w:
            list(w.map(self.process_elb, load_balancers))

    def process_elb(self, elb):
        client = local_session(self.manager.session_factory).client('elb')
        client.delete_load_balancer(LoadBalancerName=elb['LoadBalancerName'])


@actions.register('set-ssl-listener-policy')
class SetSslListenerPolicy(BaseAction):

    schema = type_schema(
        'set-ssl-listener-policy',
        name={'type': 'string'},
        attributes={'type': 'array', 'items': {'type': 'string'}},
        required=['name', 'attributes'])

    def process(self, load_balancers):
        with self.executor_factory(max_workers=3) as w:
            list(w.map(self.process_elb, load_balancers))

    def process_elb(self, elb):
        if not is_ssl(elb):
            return

        client = local_session(self.manager.session_factory).client('elb')

        # Create a custom policy.
        attrs = self.data.get('attributes')
        # This name must be unique within the
        # set of policies for this load balancer.
        policy_name = self.data.get('name')
        lb_name = elb['LoadBalancerName']
        policy_attributes = [{'AttributeName': attr, 'AttributeValue': 'true'}
            for attr in attrs]

        try:
            client.create_load_balancer_policy(
                LoadBalancerName=lb_name,
                PolicyName=policy_name,
                PolicyTypeName='SSLNegotiationPolicyType',
                PolicyAttributes=policy_attributes)
        except ClientError as e:
            if e.response['Error']['Code'] != 'DuplicatePolicyName':
                raise

        # Apply it to all SSL listeners.
        for ld in elb['ListenerDescriptions']:
            if ld['Listener']['Protocol'] in ('HTTPS', 'SSL'):
                client.set_load_balancer_policies_of_listener(
                    LoadBalancerName=lb_name,
                    LoadBalancerPort=ld['Listener']['LoadBalancerPort'],
                    PolicyNames=[policy_name])


def is_ssl(b):
    for ld in b['ListenerDescriptions']:
        if ld['Listener']['Protocol'] in ('HTTPS', 'SSL'):
            return True
    return False


@filters.register('is-ssl')
class IsSSLFilter(Filter):

    schema = type_schema('is-ssl')

    def process(self, balancers, event=None):
        return [b for b in balancers if is_ssl(b)]


@filters.register('ssl-policy')
class SSLPolicyFilter(Filter):
    """Filter ELBs on the properties of SSLNegotation policies.
    TODO: Only works on custom policies at the moment.

    filters:
      - type: ssl-policy

        whitelist: []
        blacklist:
        - "Protocol-SSLv2"
        - "Protocol-SSLv3"
    """

    schema = {
        'type': 'object',
        'additionalProperties': False,
        'oneOf': [
            {'required': ['type', 'whitelist']},
            {'required': ['type', 'blacklist']}
            ],
        'properties': {
            'type': {'enum': ['ssl-policy']},
            'whitelist': {'type': 'array', 'items': {'type': 'string'}},
            'blacklist': {'type': 'array', 'items': {'type': 'string'}}
            }
        }

    def validate(self):
        if 'whitelist' in self.data and 'blacklist' in self.data:
            raise FilterValidationError(
                "cannot specify whitelist and black list")

        if 'whitelist' not in self.data and 'blacklist' not in self.data:
            raise FilterValidationError(
                "must specify either policy blacklist or whitelist")
        if ('blacklist' in self.data and
                not isinstance(self.data['blacklist'], list)):
            raise FilterValidationError("blacklist must be a list")

        return self

    def process(self, balancers, event=None):
        balancers = [b for b in balancers if is_ssl(b)]
        active_policy_attribute_tuples = (
            self.create_elb_active_policy_attribute_tuples(balancers))

        whitelist = set(self.data.get('whitelist', []))
        blacklist = set(self.data.get('blacklist', []))

        invalid_elbs = []

        if blacklist:
            for elb, active_policies in active_policy_attribute_tuples:
                if len(blacklist.intersection(active_policies)) > 0:
                    elb["ProhibitedPolicies"] = list(blacklist.intersection(active_policies))
                    invalid_elbs.append(elb)
        elif whitelist:
            for elb, active_policies in active_policy_attribute_tuples:
                if len(set(active_policies).difference(whitelist)) > 0:
                    elb["ProhibitedPolicies"] = list(set(active_policies).difference(whitelist))
                    invalid_elbs.append(elb)
        return invalid_elbs

    def create_elb_active_policy_attribute_tuples(self, elbs):
        """
        Returns a list of tuples of active SSL policies attributes
        for each elb [(elb['Protocol-SSLv1','Protocol-SSLv2',...])]
        """

        elb_custom_policy_tuples = self.create_elb_custom_policy_tuples(elbs)

        active_policy_attribute_tuples = (
            self.create_elb_active_attributes_tuples(elb_custom_policy_tuples))

        return active_policy_attribute_tuples

    def create_elb_custom_policy_tuples(self, balancers):
        """
        creates a list of tuples (elb,[sslpolicy1,sslpolicy2...])
        for all custom policies on the ELB
        """
        elb_policy_tuples = []
        for b in balancers:
            policies = []
            for ld in b['ListenerDescriptions']:
                for p in ld['PolicyNames']:
                    policies.append(p)
            elb_policy_tuples.append((b, policies))

        return elb_policy_tuples

    def create_elb_active_attributes_tuples(self, elb_policy_tuples):
        """
        creates a list of tuples for all attributes that are marked
        as "true" in the load balancer's polices, e.g.
        (myelb,['Protocol-SSLv1','Protocol-SSLv2'])
        """
        active_policy_attribute_tuples = []
        with self.executor_factory(max_workers=3) as w:
            futures = []
            for elb_policy_set in chunks(elb_policy_tuples, 50):
                futures.append(
                    w.submit(self.process_elb_policy_set, elb_policy_set))

                for f in as_completed(futures):
                    if f.exception():
                        self.log.error(
                            "Exception processing elb policies \n %s" % (
                                f.exception()))
                        continue
                for elb_policies in f.result():
                    active_policy_attribute_tuples.append(elb_policies)

        return active_policy_attribute_tuples

    def process_elb_policy_set(self, elb_policy_set):
        results = []
        client = local_session(self.manager.session_factory).client('elb')

        for (elb, policy_names) in elb_policy_set:
            elb_name = elb['LoadBalancerName']
            try:
                policies = client.describe_load_balancer_policies(
                    LoadBalancerName=elb_name,
                    PolicyNames=policy_names)['PolicyDescriptions']
            except ClientError as e:
                if e.response['Error']['Code'] in [
                        'LoadBalancerNotFound', 'PolicyNotFound']:
                    continue
                raise
            active_lb_policies = []
            for p in policies:
                if p['PolicyTypeName'] != 'SSLNegotiationPolicyType':
                    continue
                active_lb_policies.extend(
                    [policy_description['AttributeName']
                     for policy_description in
                     p['PolicyAttributeDescriptions']
                     if policy_description['AttributeValue'] == 'true']
                )
            results.append((elb, active_lb_policies))

        return results


@filters.register('healthcheck-protocol-mismatch')
class HealthCheckProtocolMismatch(Filter):
    """
    """

    schema = type_schema('healthcheck-protocol-mismatch')

    def __call__(self, load_balancer):
        health_check_protocol = (
            load_balancer['HealthCheck']['Target'].split(':')[0])
        listener_descriptions = load_balancer['ListenerDescriptions']

        if len(listener_descriptions) == 0:
            return True

        # check if any of the protocols in the ELB match the health
        # check. There is only 1 health check, so if there are
        # multiple listeners, we only check if at least one of them
        # matches
        protocols = [listener['Listener']['InstanceProtocol']
                     for listener in listener_descriptions]
        return health_check_protocol in protocols


@filters.register('default-vpc')
class DefaultVpc(DefaultVpcBase):
    """ Matches if an elb database is in the default vpc
    """

    schema = type_schema('default-vpc')

    def __call__(self, elb):
        return elb.get('VPCId') and self.match(elb.get('VPCId')) or False<|MERGE_RESOLUTION|>--- conflicted
+++ resolved
@@ -46,11 +46,7 @@
 
     def augment(self, resources):
         _elb_tags(
-<<<<<<< HEAD
-            resources, self.session_factory, self.executor_factory)
-=======
             resources, self.session_factory, self.executor_factory, self.retry)
->>>>>>> 94c3c951
         return resources
 
 
