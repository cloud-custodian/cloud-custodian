--- conflicted
+++ resolved
@@ -902,10 +902,7 @@
         'boolean': 'boolean',
         'long': 'number',
         'double': 'number',
-<<<<<<< HEAD
-=======
         'map': 'object'
->>>>>>> 8f2396f4
     }
 
     def _expand_shape_schema(shape):
@@ -915,11 +912,7 @@
                 continue
             _type = TYPE_MAP.get(member_shape.type_name)
             if _type is None:
-<<<<<<< HEAD
-                raise KeyError(f"Unknown type: {member_shape.type_name}")
-=======
                 raise KeyError(f"Unknown type for {member_shape.name}: {member_shape.type_name}")
->>>>>>> 8f2396f4
             member_schema = {'type': _type}
             if enum := getattr(member_shape, 'enum', None):
                 member_schema['enum'] = enum
@@ -935,16 +928,6 @@
                     member_schema["items"] = {
                         'type': TYPE_MAP.get(member_shape.member.type_name)
                     }
-<<<<<<< HEAD
-            schema[member] = member_schema
-        return schema
-
-    session = fake_session()._session
-    model = session.get_service_model(service)
-    shape = model.shape_for(shape_name)
-
-    return _expand_shape_schema(shape)
-=======
             elif member_shape.type_name == 'map':
                 if member_shape.value.type_name in ('structure', 'list'):
                     member_schema["patternProperties"] = {
@@ -958,5 +941,4 @@
                     }
 
             schema[member] = member_schema
-        return schema
->>>>>>> 8f2396f4
+        return schema