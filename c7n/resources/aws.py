# Copyright The Cloud Custodian Authors.
# SPDX-License-Identifier: Apache-2.0

from c7n.provider import clouds, Provider

from collections import Counter, namedtuple
import contextlib
import copy
import datetime
import itertools
import logging
import os
import operator
import socket
import sys
import time
import threading
import traceback
from urllib import parse as urlparse
from urllib.request import urlopen, Request
from urllib.error import HTTPError, URLError

import boto3

from botocore.validate import ParamValidator
from boto3.s3.transfer import S3Transfer

from c7n.credentials import SessionFactory
from c7n.config import Bag
from c7n.exceptions import InvalidOutputConfig, PolicyValidationError
from c7n.log import CloudWatchLogHandler
from c7n.utils import parse_url_config, backoff_delays

from .resource_map import ResourceMap

# Import output registries aws provider extends.
from c7n.output import (
    api_stats_outputs,
    blob_outputs,
    log_outputs,
    metrics_outputs,
    tracer_outputs
)

# Output base implementations we extend.
from c7n.output import (
    Metrics,
    DeltaStats,
    BlobOutput,
    LogOutput,
)

from c7n.registry import PluginRegistry
from c7n import credentials, utils

log = logging.getLogger('custodian.aws')

try:
    from aws_xray_sdk.core import xray_recorder, patch
    from aws_xray_sdk.core.context import Context
    HAVE_XRAY = True
except ImportError:
    HAVE_XRAY = False
    class Context: pass  # NOQA

_profile_session = None


DEFAULT_NAMESPACE = "CloudMaid"


def get_profile_session(options):
    global _profile_session
    if _profile_session:
        return _profile_session

    profile = getattr(options, 'profile', None)
    _profile_session = boto3.Session(profile_name=profile)
    return _profile_session


def _default_region(options):
    marker = object()
    value = getattr(options, 'regions', marker)
    if value is marker:
        return

    if len(value) > 0:
        return

    try:
        options.regions = [get_profile_session(options).region_name]
    except Exception:
        log.warning('Could not determine default region')
        options.regions = [None]

    if options.regions[0] is None:
        log.error('No default region set. Specify a default via AWS_DEFAULT_REGION '
                  'or setting a region in ~/.aws/config')
        sys.exit(1)

    log.debug("using default region:%s from boto" % options.regions[0])


def _default_account_id(options):
    if options.account_id:
        return
    elif options.assume_role:
        try:
            options.account_id = options.assume_role.split(':')[4]
            return
        except IndexError:
            pass
    try:
        session = get_profile_session(options)
        options.account_id = utils.get_account_id_from_sts(session)
    except Exception:
        options.account_id = None


def _default_bucket_region(options):
    # modify options to format s3 output urls with explicit region.
    if not options.output_dir.startswith('s3://'):
        return

    parsed = urlparse.urlparse(options.output_dir)
    s3_conf = parse_url_config(options.output_dir)
    if parsed.query and s3_conf.get("region"):
        return

    # s3 clients default to us-east-1 if no region is specified, but for partition
    # support we default to using a passed in region if given.
    region = None
    if options.regions:
        region = options.regions[0]

    # we're operating pre the expansion of symbolic name all into actual regions.
    if region == "all":
        region = None

    try:
        options.output_dir = get_bucket_url_with_region(options.output_dir, region)
    except ValueError as err:
        invalid_output = InvalidOutputConfig(str(err))
        invalid_output.__suppress_context__ = True
        raise invalid_output


def shape_validate(params, shape_name, service):
    session = fake_session()._session
    model = session.get_service_model(service)
    shape = model.shape_for(shape_name)
    validator = ParamValidator()
    report = validator.validate(params, shape)
    if report.has_errors():
        raise PolicyValidationError(report.generate_report())


def get_bucket_url_with_region(bucket_url, region):
    parsed = urlparse.urlparse(bucket_url)
    s3_conf = parse_url_config(bucket_url)
    params = {}
    if region:
        params['region_name'] = region

    client = boto3.client('s3', **params)
    region = inspect_bucket_region(s3_conf.netloc, client.meta.endpoint_url)
    if not region:
        raise ValueError(f"could not determine region for output bucket, use explicit ?region=region_name. {s3_conf.url}")  # noqa
    query = f"region={region}"
    if parsed.query:
        query = parsed.query + f"&region={region}"
    parts = parsed._replace(
        path=parsed.path.strip("/"),
        query=query
    )
    return urlparse.urlunparse(parts)


def inspect_bucket_region(bucket, s3_endpoint, allow_public=False):
    """Attempt to determine a bucket region without a client

    We can make an unauthenticated HTTP HEAD request to S3 in an attempt to find a bucket's
    region. This avoids some issues with cross-account/cross-region uses of the
    GetBucketLocation or HeadBucket API action. Because bucket names are unique within
    AWS partitions, we can make requests to a single regional S3 endpoint
    and get redirected if a bucket lives in another region within the
    same partition.

    This approach is inspired by some sample code from a Go SDK issue comment,
    which @sean-zou mentioned in #7593:

    https://github.com/aws/aws-sdk-go/issues/720#issuecomment-613038544

    Return a region string, or None if we're unable to determine one.
    """
    region = None
    s3_endpoint_parts = urlparse.urlparse(s3_endpoint)
    # Use a "path-style" S3 URL here to avoid failing TLS certificate validation
    # on buckets with a dot in the name.
    #
    # According to the following blog post, before deprecating path-style
    # URLs AWS will provide a way for virtual-hosted-style URLs to handle
    # buckets with dots in their names. Using path-style URLs here in
    # the meantime seems reasonable, compared to alternatives like forcing
    # HTTP or ignoring certificate validation.
    #
    # https://aws.amazon.com/blogs/aws/amazon-s3-path-deprecation-plan-the-rest-of-the-story/
    bucket_endpoint = f'https://{s3_endpoint_parts.netloc}/{bucket}'
    request = Request(bucket_endpoint, method='HEAD')
    try:
        # For private buckets the head request will always raise an
        # http error, the status code and response headers provide
        # context for where the bucket is. For public buckets we
        # default to raising an exception as unsuitable location at
        # least for the output use case.
        #
        # Dynamic use of urllib trips up static analyzers because of
        # the potential to accidentally allow unexpected schemes like
        # file:/. Here we're hardcoding the https scheme, so we can
        # ignore those specific checks.
        #
        # nosemgrep: python.lang.security.audit.dynamic-urllib-use-detected.dynamic-urllib-use-detected # noqa
        response = url_socket_retry(urlopen, request)  # nosec B310
        # Successful response indicates a public accessible bucket in the same region
        region = response.headers.get('x-amz-bucket-region')

        if not allow_public:
            raise ValueError("bucket: '{bucket}' is publicly accessible")
    except HTTPError as err:
        # Returns 404 'Not Found' for buckets that don't exist
        if err.status == 404:
            raise ValueError(f"bucket '{bucket}' does not exist")
        # Permission errors (403) or redirects (301) for valid buckets
        # should still contain a header we can use to determine the
        # bucket region. Permission errors are indicative of correct
        # region, while redirects are for cross region.
        region = err.headers.get('x-amz-bucket-region')

    return region


def url_socket_retry(func, *args, **kw):
    """retry a urllib operation in the event of certain errors.

    we want to retry on some common issues for cases where we are
    connecting through an intermediary proxy or where the downstream
    is overloaded.

    socket errors
     - 104 - Connection reset by peer
     - 110 - Connection timed out

    http errors
     - 503 - Slow Down | Service Unavailable
    """
    min_delay = 1
    max_delay = 32
    max_attempts = 4

    for idx, delay in enumerate(
            backoff_delays(min_delay, max_delay, jitter=True)):
        try:
            return func(*args, **kw)
        except HTTPError as err:
            if not (err.status == 503 and 'Slow Down' in err.reason):
                raise
            if idx == max_attempts - 1:
                raise
        except URLError as err:
            if not isinstance(err.reason, socket.error):
                raise
            if err.reason.errno not in (104, 110):
                raise
            if idx == max_attempts - 1:
                raise

        time.sleep(delay)


class Arn(namedtuple('_Arn', (
        'arn', 'partition', 'service', 'region',
        'account_id', 'resource', 'resource_type', 'separator'))):

    __slots__ = ()

    def __repr__(self):
        return "<arn:%s:%s:%s:%s:%s%s%s>" % (
            self.partition,
            self.service,
            self.region,
            self.account_id,
            self.resource_type,
            self.separator,
            self.resource)

    @classmethod
    def parse(cls, arn):
        if isinstance(arn, Arn):
            return arn
        parts = arn.split(':', 5)
        if len(parts) < 3:
            raise ValueError("Invalid Arn")
        # a few resources use qualifiers without specifying type
        if parts[2] in ('s3', 'apigateway', 'execute-api', 'emr-serverless'):
            parts.append(None)
            parts.append(None)
        elif '/' in parts[-1]:
            parts.extend(reversed(parts.pop(-1).split('/', 1)))
            parts.append('/')
        elif ':' in parts[-1]:
            parts.extend(reversed(parts.pop(-1).split(':', 1)))
            parts.append(':')
        elif len(parts) == 6:
            parts.append('')
            parts.append('')
        # replace the literal 'arn' string with raw arn
        parts[0] = arn
        return cls(*parts)


class ArnResolver:

    def __init__(self, manager):
        self.manager = manager

    def resolve(self, arns):
        arns = map(Arn.parse, arns)
        a_service = operator.attrgetter('service')
        a_resource = operator.attrgetter('resource_type')
        kfunc = lambda a: (a_service(a), a_resource(a))  # noqa
        arns = sorted(arns, key=kfunc)
        results = {}
        for (service, arn_type), arn_set in itertools.groupby(arns, key=kfunc):
            arn_set = list(arn_set)
            rtype = ArnResolver.resolve_type(arn_set[0])
            rmanager = self.manager.get_resource_manager(rtype)
            if rtype == 'sns':
                resources = rmanager.get_resources(
                    [rarn.arn for rarn in arn_set])
            else:
                resources = rmanager.get_resources(
                    [rarn.resource for rarn in arn_set])
            for rarn, r in zip(rmanager.get_arns(resources), resources):
                results[rarn] = r

            for rarn in arn_set:
                if rarn.arn not in results:
                    results[rarn.arn] = None
        return results

    @staticmethod
    def resolve_type(arn):
        arn = Arn.parse(arn)

        # this would benefit from a class cache {service} -> rtypes
        for type_name, klass in AWS.resources.items():
            if type_name in ('rest-account', 'account') or klass.resource_type.arn is False:
                continue
            if arn.service != (klass.resource_type.arn_service or klass.resource_type.service):
                continue
            if (type_name in ('asg', 'ecs-task') and
                    "%s%s" % (klass.resource_type.arn_type, klass.resource_type.arn_separator)
                    in arn.resource_type):
                return type_name
            elif (klass.resource_type.arn_type is not None and
                    klass.resource_type.arn_type == arn.resource_type):
                return type_name
            elif (klass.resource_type.arn_service == arn.service and
                    klass.resource_type.arn_type == ""):
                return type_name


@metrics_outputs.register('aws')
class MetricsOutput(Metrics):
    """Send metrics data to cloudwatch
    """

    permissions = ("cloudWatch:PutMetricData",)
    retry = staticmethod(utils.get_retry(('Throttling',)))

    def __init__(self, ctx, config=None):
        super(MetricsOutput, self).__init__(ctx, config)
        self.namespace = self.config.get('namespace', DEFAULT_NAMESPACE)
        self.region = self.config.get('region')
        self.ignore_zero = self.config.get('ignore_zero')
        am = self.config.get('active_metrics')
        self.active_metrics = am and am.split(',')
        self.destination = (
            self.config.scheme == 'aws' and
            self.config.get('netloc') == 'master') and 'master' or None

    def _format_metric(self, key, value, unit, dimensions):
        d = {
            "MetricName": key,
            "Timestamp": datetime.datetime.utcnow(),
            "Value": value,
            "Unit": unit}
        d["Dimensions"] = [
            {"Name": "Policy", "Value": self.ctx.policy.name},
            {"Name": "ResType", "Value": self.ctx.policy.resource_type}]
        for k, v in dimensions.items():
            # Skip legacy static dimensions if using new capabilities
            if (self.destination or self.region) and k == 'Scope':
                continue
            d['Dimensions'].append({"Name": k, "Value": v})
        if self.region:
            d['Dimensions'].append(
                {'Name': 'Region', 'Value': self.ctx.options.region})
        if self.destination:
            d['Dimensions'].append(
                {'Name': 'Account', 'Value': self.ctx.options.account_id or ''})
        return d

    def _put_metrics(self, ns, metrics):
        if self.destination == 'master':
            watch = self.ctx.session_factory(
                assume=False).client('cloudwatch', region_name=self.region)
        else:
            watch = utils.local_session(
                self.ctx.session_factory).client('cloudwatch', region_name=self.region)

        # NOTE filter out value is 0 metrics data
        if self.ignore_zero in ['1', 'true', 'True']:
            metrics = [m for m in metrics if m.get("Value") != 0]
        # NOTE filter metrics data by the metric name configured
        if self.active_metrics:
            metrics = [m for m in metrics if m["MetricName"] in self.active_metrics]
        if not metrics:
            return
        return self.retry(
            watch.put_metric_data, Namespace=ns, MetricData=metrics)


@log_outputs.register('aws')
class CloudWatchLogOutput(LogOutput):

    log_format = '%(asctime)s - %(levelname)s - %(name)s - %(message)s'

    def __init__(self, ctx, config=None):
        super(CloudWatchLogOutput, self).__init__(ctx, config)
        if self.config['netloc'] == 'master' or not self.config['netloc']:
            self.log_group = self.config['path'].strip('/')
        else:
            # join netloc to path for casual usages of aws://log/group/name
            self.log_group = ("%s/%s" % (
                self.config['netloc'], self.config['path'].strip('/'))).strip('/')
        self.region = self.config.get('region', ctx.options.region)
        self.destination = (
            self.config.scheme == 'aws' and
            self.config.get('netloc') == 'master') and 'master' or None

    def construct_stream_name(self):
        if self.config.get('stream') is None:
            log_stream = self.ctx.policy.name
            if self.config.get('region') is not None:
                log_stream = "{}/{}".format(self.ctx.options.region, log_stream)
            if self.config.get('netloc') == 'master':
                log_stream = "{}/{}".format(self.ctx.options.account_id, log_stream)
        else:
            log_stream = self.config.get('stream').format(
                region=self.ctx.options.region,
                account=self.ctx.options.account_id,
                policy=self.ctx.policy.name,
                now=datetime.datetime.utcnow())
        return log_stream

    def get_handler(self):
        log_stream = self.construct_stream_name()
        params = dict(
            log_group=self.log_group, log_stream=log_stream,
            session_factory=(
                lambda x=None: self.ctx.session_factory(
                    region=self.region, assume=self.destination != 'master')))
        return CloudWatchLogHandler(**params)

    def __repr__(self):
        return "<%s to group:%s stream:%s>" % (
            self.__class__.__name__,
            self.ctx.options.log_group,
            self.ctx.policy.name)


class XrayEmitter:
    # implement https://github.com/aws/aws-xray-sdk-python/issues/51

    def __init__(self):
        self.buf = []
        self.client = None

    def send_entity(self, entity):
        self.buf.append(entity)
        if len(self.buf) > 49:
            self.flush()

    def flush(self):
        buf = self.buf
        self.buf = []
        for segment_set in utils.chunks(buf, 50):
            self.client.put_trace_segments(
                TraceSegmentDocuments=[s.serialize() for s in segment_set])


class XrayContext(Context):
    """Specialized XRay Context for Custodian.

    A context is used as a segment storage stack for currently in
    progress segments.

    We use a customized context for custodian as policy execution
    commonly uses a concurrent.futures threadpool pattern during
    execution for api concurrency. Default xray semantics would use
    thread local storage and treat each of those as separate trace
    executions. We want to aggregate/associate all thread pool api
    executions to the custoidan policy execution. XRay sdk supports
    this via manual code for every thread pool usage, but we don't
    want to explicitly couple xray integration everywhere across the
    codebase. Instead we use a context that is aware of custodian
    usage of threads and associates subsegments therein to the policy
    execution active subsegment.
    """

    def __init__(self, *args, **kw):
        super(XrayContext, self).__init__(*args, **kw)
        self._local = Bag()
        self._current_subsegment = None
        self._main_tid = threading.get_ident()

    def handle_context_missing(self):
        """Custodian has a few api calls out of band of policy execution.

        - Resolving account alias.
        - Cloudwatch Log group/stream discovery/creation (when using -l on cli)

        Also we want to folks to optionally based on configuration using xray
        so default to disabling context missing output.
        """

    # Annotate any segments/subsegments with their thread ids.
    def put_segment(self, segment):
        if getattr(segment, 'thread_id', None) is None:
            segment.thread_id = threading.get_ident()
        super().put_segment(segment)

    def put_subsegment(self, subsegment):
        if getattr(subsegment, 'thread_id', None) is None:
            subsegment.thread_id = threading.get_ident()
        super().put_subsegment(subsegment)

    # Override since we're not just popping the end of the stack, we're removing
    # the thread subsegment from the array by identity.
    def end_subsegment(self, end_time):
        subsegment = self.get_trace_entity()
        if self._is_subsegment(subsegment):
            subsegment.close(end_time)
            self._local.entities.remove(subsegment)
            return True
        else:
            log.warning("No subsegment to end.")
            return False

    # Override get trace identity, any worker thread will find its own subsegment
    # on the stack, else will use the main thread's sub/segment
    def get_trace_entity(self):
        tid = threading.get_ident()
        entities = self._local.get('entities', ())
        for s in reversed(entities):
            if s.thread_id == tid:
                return s
            # custodian main thread won't advance (create new segment)
            # with worker threads still doing pool work.
            elif s.thread_id == self._main_tid:
                return s
        return self.handle_context_missing()


@tracer_outputs.register('xray', condition=HAVE_XRAY)
class XrayTracer:

    emitter = XrayEmitter()

    in_lambda = 'LAMBDA_TASK_ROOT' in os.environ
    use_daemon = 'AWS_XRAY_DAEMON_ADDRESS' in os.environ
    service_name = 'custodian'

    @classmethod
    def initialize(cls, config):
        context = XrayContext()
        sampling = config.get('sample', 'true') == 'true' and True or False
        xray_recorder.configure(
            emitter=cls.use_daemon is False and cls.emitter or None,
            context=context,
            sampling=sampling,
            context_missing='LOG_ERROR')
        patch(['boto3', 'requests'])
        logging.getLogger('aws_xray_sdk.core').setLevel(logging.ERROR)

    def __init__(self, ctx, config):
        self.ctx = ctx
        self.config = config or {}
        self.client = None
        self.metadata = {}

    @contextlib.contextmanager
    def subsegment(self, name):
        segment = xray_recorder.begin_subsegment(name)
        try:
            yield segment
        except Exception as e:
            stack = traceback.extract_stack(limit=xray_recorder.max_trace_back)
            segment.add_exception(e, stack)
            raise
        finally:
            xray_recorder.end_subsegment(time.time())

    def __enter__(self):
        if self.client is None:
            self.client = self.ctx.session_factory(assume=False).client('xray')

        self.emitter.client = self.client

        if self.in_lambda:
            self.segment = xray_recorder.begin_subsegment(self.service_name)
        else:
            self.segment = xray_recorder.begin_segment(
                self.service_name, sampling=True)

        p = self.ctx.policy
        xray_recorder.put_annotation('policy', p.name)
        xray_recorder.put_annotation('resource', p.resource_type)
        if self.ctx.options.account_id:
            xray_recorder.put_annotation('account', self.ctx.options.account_id)

    def __exit__(self, exc_type=None, exc_value=None, exc_traceback=None):
        metadata = self.ctx.get_metadata(('api-stats',))
        metadata.update(self.metadata)
        xray_recorder.put_metadata('custodian', metadata)
        if self.in_lambda:
            xray_recorder.end_subsegment()
            return
        xray_recorder.end_segment()
        if not self.use_daemon:
            self.emitter.flush()
            log.info(
                ('View XRay Trace https://console.aws.amazon.com/xray/home?region=%s#/'
                 'traces/%s' % (self.ctx.options.region, self.segment.trace_id)))
        self.metadata.clear()


@api_stats_outputs.register('aws')
class ApiStats(DeltaStats):

    def __init__(self, ctx, config=None):
        super(ApiStats, self).__init__(ctx, config)
        self.api_calls = Counter()

    def get_snapshot(self):
        return dict(self.api_calls)

    def get_metadata(self):
        return self.get_snapshot()

    def __enter__(self):
        if isinstance(self.ctx.session_factory, credentials.SessionFactory):
            self.ctx.session_factory.set_subscribers((self,))
        self.push_snapshot()

    def __exit__(self, exc_type=None, exc_value=None, exc_traceback=None):
        if isinstance(self.ctx.session_factory, credentials.SessionFactory):
            self.ctx.session_factory.set_subscribers(())

        # With cached sessions, we need to unregister any events subscribers
        # on extant sessions to allow for the next registration.
        utils.local_session(self.ctx.session_factory).events.unregister(
            'after-call.*.*', self._record, unique_id='c7n-api-stats')

        self.ctx.metrics.put_metric(
            "ApiCalls", sum(self.api_calls.values()), "Count")
        self.pop_snapshot()

    def __call__(self, s):
        s.events.register(
            'after-call.*.*', self._record, unique_id='c7n-api-stats')

    def _record(self, http_response, parsed, model, **kwargs):
        self.api_calls["%s.%s" % (
            model.service_model.endpoint_prefix, model.name)] += 1


@blob_outputs.register('s3')
class S3Output(BlobOutput):
    """
    Usage:

    .. code-block:: python

       with S3Output(session_factory, 's3://bucket/prefix'):
           log.info('xyz')  # -> log messages sent to custodian-run.log.gz

    """

    permissions = ('S3:PutObject',)

    def __init__(self, ctx, config):
        super().__init__(ctx, config)
        self._transfer = None

    @property
    def transfer(self):
        if self._transfer:
            return self._transfer
        bucket_region = self.config.region or None
        self._transfer = S3Transfer(
            self.ctx.session_factory(region=bucket_region, assume=False).client('s3'))
        return self._transfer

    def upload_file(self, path, key):
        self.transfer.upload_file(
            path, self.bucket, key,
            extra_args={
                'ACL': 'bucket-owner-full-control',
                'ServerSideEncryption': 'AES256'})


@clouds.register('aws')
class AWS(Provider):

    display_name = 'AWS'
    resource_prefix = 'aws'
    # legacy path for older plugins
    resources = PluginRegistry('resources')
    # import paths for resources
    resource_map = ResourceMap

    def initialize(self, options):
        """
        """
        _default_region(options)
        _default_account_id(options)
        _default_bucket_region(options)

        if options.tracer and options.tracer.startswith('xray') and HAVE_XRAY:
            XrayTracer.initialize(utils.parse_url_config(options.tracer))
        return options

    def get_session_factory(self, options):
        return SessionFactory(
            options.region,
            options.profile,
            options.assume_role,
            options.external_id,
            options.session_policy)

    def initialize_policies(self, policy_collection, options):
        """Return a set of policies targetted to the given regions.

        Supports symbolic regions like 'all'. This will automatically
        filter out policies if they are being targetted to a region that
        does not support the service. Global services will target a
        single region (us-east-1 if only all specified, else first
        region in the list).

        Note for region partitions (govcloud and china) an explicit
        region from the partition must be passed in.
        """
        from c7n.policy import Policy, PolicyCollection
        policies = []
        service_region_map, resource_service_map = get_service_region_map(
            options.regions, policy_collection.resource_types, self.type)
        if 'all' in options.regions:
            enabled_regions = {
                r['RegionName'] for r in
                get_profile_session(options).client('ec2').describe_regions(
                    Filters=[{'Name': 'opt-in-status',
                              'Values': ['opt-in-not-required', 'opted-in']}]
                ).get('Regions')}
        for p in policy_collection:
            if 'aws.' in p.resource_type:
                _, resource_type = p.resource_type.split('.', 1)
            else:
                resource_type = p.resource_type
            available_regions = service_region_map.get(
                resource_service_map.get(resource_type), ())

            # its a global service/endpoint, use user provided region
            # or us-east-1.
            if not available_regions and options.regions:
                candidates = [r for r in options.regions if r != 'all']
                candidate = candidates and candidates[0] or 'us-east-1'
                svc_regions = [candidate]
            elif 'all' in options.regions:
                svc_regions = list(set(available_regions).intersection(enabled_regions))
            else:
                svc_regions = options.regions

            for region in svc_regions:
                if available_regions and region not in available_regions:
                    level = ('all' in options.regions and
                             logging.DEBUG or logging.WARNING)
                    # TODO: fixme
                    policy_collection.log.log(
                        level, "policy:%s resources:%s not available in region:%s",
                        p.name, p.resource_type, region)
                    continue
                options_copy = copy.copy(options)
                options_copy.region = str(region)

                if len(options.regions) > 1 or 'all' in options.regions and getattr(
                        options, 'output_dir', None):
                    options_copy.output_dir = join_output(options.output_dir, region)
                policies.append(
                    Policy(p.data, options_copy,
                           session_factory=policy_collection.session_factory()))

        return PolicyCollection(
            # order policies by region to minimize local session invalidation.
            # note relative ordering of policies must be preserved, python sort
            # is stable.
            sorted(policies, key=operator.attrgetter('options.region')),
            options)


def join_output(output_dir, suffix):
    if '{region}' in output_dir:
        return output_dir.rstrip('/')
    if output_dir.endswith('://'):
        return output_dir + suffix
    output_url_parts = urlparse.urlparse(output_dir)
    # for output urls, the end of the url may be a
    # query string. make sure we add a suffix to
    # the path component.
    output_url_parts = output_url_parts._replace(
        path=output_url_parts.path.rstrip('/') + '/%s' % suffix
    )
    return urlparse.urlunparse(output_url_parts)


def fake_session():
    session = boto3.Session(  # nosec nosemgrep
        region_name='us-east-1',
        aws_access_key_id='never',
        aws_secret_access_key='found')
    return session


def get_service_region_map(regions, resource_types, provider='aws'):
    # we're not interacting with the apis just using the sdk meta information.

    session = fake_session()
    normalized_types = []
    for r in resource_types:
        if r.startswith('%s.' % provider):
            normalized_types.append(r[len(provider) + 1:])
        else:
            normalized_types.append(r)
    resource_service_map = {
        r: clouds[provider].resources.get(r).resource_type.service
        for r in normalized_types if r != 'account'}
    # support for govcloud, china, and iso. We only utilize these regions if they
    # are explicitly passed in on the cli.
    partition_regions = {}
    for p in ('aws-cn', 'aws-us-gov', 'aws-iso'):
        for r in session.get_available_regions('s3', partition_name=p):
            partition_regions[r] = p

    partitions = ['aws']
    for r in regions:
        if r in partition_regions:
            partitions.append(partition_regions[r])

    service_region_map = {}
    for s in set(itertools.chain(resource_service_map.values())):
        for partition in partitions:
            service_region_map.setdefault(s, []).extend(
                session.get_available_regions(s, partition_name=partition))
    return service_region_map, resource_service_map


def shape_schema(service, shape_name, drop_fields=()):
    """Expand a shape's schema using service model shape data

        Repurpose some of the shape discovery/validation logic in
        c7n.resources.aws.shape_validate() to dynamically expand
        element schema using the latest service model shape information.

        Include available properties, their types, and enumerations of
        possible values where available.

        Args:
            service (str): The AWS service for the element. (required)
            shape_name (str): The service model request shape name. (required)
            drop_fields (Tuple[str]): List of fields to drop from the schema
                (e.g. resource_id param).
     """

    # Mapping of service model shape types to json schema types
    TYPE_MAP = {
        'string': 'string',
        'structure': 'object',
        'list': 'array',
        'integer': 'integer',
        'boolean': 'boolean',
        'long': 'number',
        'double': 'number',
    }

    def _expand_shape_schema(shape):
        schema = {}
        for member, member_shape in shape.members.items():
            if member in drop_fields:
                continue
<<<<<<< HEAD
            if _type := TYPE_MAP.get(member_shape.type_name) is None:
=======
            _type = TYPE_MAP.get(member_shape.type_name)
            if _type is None:
>>>>>>> beaf50e7
                raise KeyError(f"Unknown type: {member_shape.type_name}")
            member_schema = {'type': _type}
            if enum := getattr(member_shape, 'enum', None):
                member_schema['enum'] = enum
            if member_shape.type_name == 'structure':
                member_schema["properties"] = _expand_shape_schema(member_shape)
            elif member_shape.type_name == 'list':
                if member_shape.member.type_name == 'structure':
                    member_schema["items"] = {
                        'type': 'object',
                        'properties': _expand_shape_schema(member_shape.member)
                    }
                else:
                    member_schema["items"] = {
                        'type': TYPE_MAP.get(member_shape.member.type_name)
                    }
            schema[member] = member_schema
        return schema

    session = fake_session()._session
    model = session.get_service_model(service)
    shape = model.shape_for(shape_name)

    return _expand_shape_schema(shape)<|MERGE_RESOLUTION|>--- conflicted
+++ resolved
@@ -909,12 +909,8 @@
         for member, member_shape in shape.members.items():
             if member in drop_fields:
                 continue
-<<<<<<< HEAD
-            if _type := TYPE_MAP.get(member_shape.type_name) is None:
-=======
             _type = TYPE_MAP.get(member_shape.type_name)
             if _type is None:
->>>>>>> beaf50e7
                 raise KeyError(f"Unknown type: {member_shape.type_name}")
             member_schema = {'type': _type}
             if enum := getattr(member_shape, 'enum', None):
