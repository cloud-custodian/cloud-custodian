--- conflicted
+++ resolved
@@ -247,14 +247,8 @@
             days=self.data['days'])
         return [r for r in resources if self.check_group(client, r)]
 
-<<<<<<< HEAD
-    def __call__(self, group):
-        logs = local_session(self.manager.session_factory).client('logs')
-        streams = logs.describe_log_streams(
-=======
     def check_group(self, client, group):
         streams = client.describe_log_streams(
->>>>>>> f31fffbb
             logGroupName=group['logGroupName'],
             orderBy='LastEventTime',
             descending=True,
