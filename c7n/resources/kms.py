# Copyright 2016 Capital One Services, LLC
#
# Licensed under the Apache License, Version 2.0 (the "License");
# you may not use this file except in compliance with the License.
# You may obtain a copy of the License at
#
# http://www.apache.org/licenses/LICENSE-2.0
#
# Unless required by applicable law or agreed to in writing, software
# distributed under the License is distributed on an "AS IS" BASIS,
# WITHOUT WARRANTIES OR CONDITIONS OF ANY KIND, either express or implied.
# See the License for the specific language governing permissions and
# limitations under the License.
import logging

<<<<<<< HEAD
from c7n.filters import Filter

=======
from c7n.filters import Filter, CrossAccountAccessFilter, ValueFilter
>>>>>>> 94c3c951
from c7n.manager import resources
from c7n.query import QueryResourceManager
from c7n.utils import local_session, type_schema

log = logging.getLogger('custodian.kms')

<<<<<<< HEAD

@resources.register('kms')
class KeyAlias(QueryResourceManager):
=======

class KeyBase(object):

    def augment(self, resources):
        client = local_session(
            self.session_factory).client('kms')
        for r in resources:
            key_id = r.get('AliasArn') or r.get('KeyArn')
            info = client.describe_key(KeyId=key_id)['KeyMetadata']
            r.update(info)
        return resources


@resources.register('kms')
class KeyAlias(KeyBase, QueryResourceManager):
>>>>>>> 94c3c951

    class Meta(object):
        service = 'kms'
        type = 'key-alias'
        enum_spec = ('list_aliases', 'Aliases', None)
        name = "AliasName"
        id = "AliasArn"
<<<<<<< HEAD
=======
        dimension = None
>>>>>>> 94c3c951

    resource_type = Meta

    def augment(self, resources):
<<<<<<< HEAD
        return [r for r in resources if 'TargetKeyId' in r]


@resources.register('kms-key')
class Key(QueryResourceManager):

    class Meta(object):
        service = 'kms'
        type = "key"
        enum_spec = ('list_keys', 'Keys', None)
        name = "KeyId"
        id = "KeyArn"

    resource_type = Meta
=======
        resources = [r for r in resources if 'TargetKeyId' in r]
        return super(KeyAlias, self).augment(resources)


@resources.register('kms-key')
class Key(KeyBase, QueryResourceManager):

    class Meta(object):
        service = 'kms'
        type = "key"
        enum_spec = ('list_keys', 'Keys', None)
        name = "KeyId"
        id = "KeyArn"
        dimension = None

    resource_type = Meta

@Key.filter_registry.register('key-rotation-status')
class KeyRotationStatus(ValueFilter):

    schema = type_schema('key-rotation-status', rinherit=ValueFilter.schema)

    def process(self, resources, event=None):

        def _key_rotation_status(resource):
            client = local_session(self.manager.session_factory).client('kms')
            resource['KeyRotationEnabled'] = client.get_key_rotation_status(
                KeyId=resource['KeyId'])
>>>>>>> 94c3c951

        with self.executor_factory(max_workers=2) as w:
            query_resources = [
                r for r in resources if 'KeyRotationEnabled' not in r]
            self.log.debug("Querying %d kms-keys' rotation status" % len(query_resources))
            list(w.map(_key_rotation_status, query_resources))

<<<<<<< HEAD
=======
        return [r for r in resources if self.match(r['KeyRotationEnabled'])]


@Key.filter_registry.register('cross-account')
@KeyAlias.filter_registry.register('cross-account')
class KMSCrossAccountAccessFilter(CrossAccountAccessFilter):

    def process(self, resources, event=None):
        def _augment(r):
            client = local_session(
                self.manager.session_factory).client('kms')
            key_id = r.get('TargetKeyId', r.get('KeyId'))
            assert key_id, "Invalid key resources %s" % r
            r['Policy'] = client.get_key_policy(
                KeyId=key_id, PolicyName='default')['Policy']
            return r

        self.log.debug("fetching policy for %d kms keys" % len(resources))
        with self.executor_factory(max_workers=1) as w:
            resources = filter(None, w.map(_augment, resources))

        return super(KMSCrossAccountAccessFilter, self).process(
            resources, event)


>>>>>>> 94c3c951
@KeyAlias.filter_registry.register('grant-count')
class GrantCount(Filter):

    schema = type_schema(
        'grant-count', min={'type': 'integer', 'minimum': 0})

    def process(self, keys, event=None):
        with self.executor_factory(max_workers=3) as w:
            return filter(None, (w.map(self.process_key, keys)))

    def process_key(self, key):
        client = local_session(self.manager.session_factory).client('kms')
        p = client.get_paginator('list_grants')
        grant_count = 0
        for rp in p.paginate(KeyId=key['TargetKeyId']):
            grant_count += len(rp['Grants'])
        key['GrantCount'] = grant_count

        grant_threshold = self.data.get('min', 5)
        if grant_count < grant_threshold:
            return None

        self.manager.ctx.metrics.put_metric(
            "ExtantGrants", grant_count, "Count",
            Scope=key['AliasName'][6:])

        return key

class ResourceKmsKeyAlias(ValueFilter):

    schema = type_schema('kms-alias', rinherit=ValueFilter.schema)
    def get_matching_aliases(self, resources, event=None):

        key_aliases = KeyAlias(self.manager.ctx, {}).resources()
        key_aliases_dict = {a['TargetKeyId']: a for a in key_aliases}

        matched = []
        for r in resources:
            if r.get('KmsKeyId'):
                r['KeyAlias'] = key_aliases_dict.get(r.get('KmsKeyId').split("key/", 1)[-1])
                if self.match(r.get('KeyAlias')):
                    matched.append(r)
        return matched<|MERGE_RESOLUTION|>--- conflicted
+++ resolved
@@ -13,23 +13,13 @@
 # limitations under the License.
 import logging
 
-<<<<<<< HEAD
-from c7n.filters import Filter
-
-=======
 from c7n.filters import Filter, CrossAccountAccessFilter, ValueFilter
->>>>>>> 94c3c951
 from c7n.manager import resources
 from c7n.query import QueryResourceManager
 from c7n.utils import local_session, type_schema
 
 log = logging.getLogger('custodian.kms')
 
-<<<<<<< HEAD
-
-@resources.register('kms')
-class KeyAlias(QueryResourceManager):
-=======
 
 class KeyBase(object):
 
@@ -45,7 +35,6 @@
 
 @resources.register('kms')
 class KeyAlias(KeyBase, QueryResourceManager):
->>>>>>> 94c3c951
 
     class Meta(object):
         service = 'kms'
@@ -53,32 +42,12 @@
         enum_spec = ('list_aliases', 'Aliases', None)
         name = "AliasName"
         id = "AliasArn"
-<<<<<<< HEAD
-=======
         dimension = None
->>>>>>> 94c3c951
 
     resource_type = Meta
 
     def augment(self, resources):
-<<<<<<< HEAD
         return [r for r in resources if 'TargetKeyId' in r]
-
-
-@resources.register('kms-key')
-class Key(QueryResourceManager):
-
-    class Meta(object):
-        service = 'kms'
-        type = "key"
-        enum_spec = ('list_keys', 'Keys', None)
-        name = "KeyId"
-        id = "KeyArn"
-
-    resource_type = Meta
-=======
-        resources = [r for r in resources if 'TargetKeyId' in r]
-        return super(KeyAlias, self).augment(resources)
 
 
 @resources.register('kms-key')
@@ -105,7 +74,6 @@
             client = local_session(self.manager.session_factory).client('kms')
             resource['KeyRotationEnabled'] = client.get_key_rotation_status(
                 KeyId=resource['KeyId'])
->>>>>>> 94c3c951
 
         with self.executor_factory(max_workers=2) as w:
             query_resources = [
@@ -113,8 +81,6 @@
             self.log.debug("Querying %d kms-keys' rotation status" % len(query_resources))
             list(w.map(_key_rotation_status, query_resources))
 
-<<<<<<< HEAD
-=======
         return [r for r in resources if self.match(r['KeyRotationEnabled'])]
 
 
@@ -140,7 +106,6 @@
             resources, event)
 
 
->>>>>>> 94c3c951
 @KeyAlias.filter_registry.register('grant-count')
 class GrantCount(Filter):
 
