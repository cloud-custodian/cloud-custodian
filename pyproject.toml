--- conflicted
+++ resolved
@@ -28,16 +28,9 @@
 argcomplete = ">=1.12.3"
 python-dateutil = "^2.8.2"
 pyyaml = ">=5.4.0"
-<<<<<<< HEAD
-tabulate = "^0.8.6"
-importlib-metadata = ">=4.11.1"
-docutils = ">=0.14,<0.18"
-moto = "^4.1.0"
-=======
 tabulate = "^0.9.0"
 importlib-metadata = "^5.1"
 docutils = ">=0.18, <0.19"
->>>>>>> 6e71af10
 
 [tool.poetry.dev-dependencies]
 pytest = "^7.1.2"
@@ -58,14 +51,10 @@
 pytest-recording = "^0.12.1"
 
 [tool.poetry.group.dev.dependencies]
-<<<<<<< HEAD
-moto = "^4.1.2"
-docker = "^6.0.1"
+moto = "^4.1.0"
 openapi-spec-validator = "^0.5.5"
-=======
 ruff = "^0.0.246"
 docker = "^6.0.1"
->>>>>>> 6e71af10
 
 [tool.black]
 skip-string-normalization = true
