name: "Docker Build"
env:
  repository: "sonnyshi"
  job_metadata: '
    {
      "c7n": {
        "name": "cli",
        "description": "Cloud Management Rules Engine",
        "custodian_image_var": "CUSTODIAN_CLI_IMAGE"
      },
      "c7n-org": {
        "name": "org",
        "description": "Cloud Custodian Organization Runner",
        "custodian_image_var": "CUSTODIAN_ORG_IMAGE"
      },
      "mailer": {
        "name": "mailer",
        "description": "Cloud Custodian Notification Delivery",
        "custodian_image_var": "CUSTODIAN_MAILER_IMAGE"
      },
      "policystream": {
        "name": "policystream",
        "description": "Custodian policy changes streamed from Git",
        "custodian_image_var": "CUSTODIAN_POLICYSTREAM_IMAGE"
      }
  }'


env:
  repository: "sonnyshi"
  job_metadata: '
    {
      "c7n": {
        "name": "cli",
        "description": "Cloud Management Rules Engine",
        "custodian_image_var": "CUSTODIAN_CLI_IMAGE"
      },
      "c7n-org": {
        "name": "org",
        "description": "Cloud Custodian Organization Runner",
        "custodian_image_var": "CUSTODIAN_ORG_IMAGE"
      },
      "mailer": {
        "name": "mailer",
        "description": "Cloud Custodian Notification Delivery",
        "custodian_image_var": "CUSTODIAN_MAILER_IMAGE"
      },
      "policystream": {
        "name": "policystream",
        "description": "Custodian policy changes streamed from Git",
        "custodian_image_var": "CUSTODIAN_POLICYSTREAM_IMAGE"
      }
  }'


on:
  push:
    branches:
      - cosign-docker
    tags:
      # todo: update for 1.0
      - 0.*

jobs:

  Publish:
<<<<<<< HEAD
    strategy:
=======
    permissions:
      id-token: write

    strategy:
      fail-fast: false
>>>>>>> 5ae101d4
      matrix:
        image:
          - c7n
          - c7n-org
          - mailer
          - policystream
        flavor:
          - ""
          - "distroless"

    runs-on: ubuntu-latest
    steps:
      - uses: actions/checkout@v2
<<<<<<< HEAD
      - name: ${{ matrix.image }} ${{ matrix.flavor }} build and push
        uses: ./.github/composites/docker-build-push
        env:
          HUB_USER: sonnyshi
          HUB_TOKEN: ${{ secrets.DOCKER_CI_HUB_TOKEN }}
          FLAVOR: ${{ matrix.flavor }}
=======
      - name: Set up QEMU
        uses: docker/setup-qemu-action@v1
      - name: Set up Docker Buildx
        id: buildx
        uses: docker/setup-buildx-action@v1
      - name: Set up Python 3.8
        uses: actions/setup-python@v1
        with:
          python-version: 3.8
      - name: Install Docker Build Env
        # bin directory is in .dockerignore
        run: |
          python -m pip install --upgrade pip
          mkdir -p bin
          wget -q -O bin/trivy.tgz https://github.com/aquasecurity/trivy/releases/download/v0.5.4/trivy_0.5.4_Linux-64bit.tar.gz
          cd bin && tar xzf trivy.tgz

      - name: ${{ matrix.image }}-${{ matrix.flavor }} build and push
        uses: ./.github/composites/docker-build-push
        env:
          HUB_USER: ${{ secrets.DOCKER_CI_HUB_USER }}
          HUB_TOKEN: ${{ secrets.DOCKER_CI_HUB_TOKEN }}
>>>>>>> 5ae101d4
        with:
          dockerfile: "docker/${{ fromJSON(env.job_metadata)[matrix.image]['name'] }}${{ matrix.flavor && format('-{0}', matrix.flavor) || matrix.flavor }}"
          repository: ${{ env.repository }}
          image: ${{ matrix.image }}
          name: "${{ fromJSON(env.job_metadata)[matrix.image]['name'] }}"
          description: "${{ fromJSON(env.job_metadata)[matrix.image]['description'] }}"
<<<<<<< HEAD
          CUSTODIAN_IMAGE_VAR: "${{ fromJSON(env.job_metadata)[matrix.image]['custodian_image_var'] }}"
          push: true
=======
          tag_prefix: "${{ matrix.flavor && format('{0}-', matrix.flavor) || matrix.flavor }}"
          CUSTODIAN_IMAGE_VAR: "${{ fromJSON(env.job_metadata)[matrix.image]['custodian_image_var'] }}"
>>>>>>> 5ae101d4
<|MERGE_RESOLUTION|>--- conflicted
+++ resolved
@@ -1,31 +1,4 @@
 name: "Docker Build"
-env:
-  repository: "sonnyshi"
-  job_metadata: '
-    {
-      "c7n": {
-        "name": "cli",
-        "description": "Cloud Management Rules Engine",
-        "custodian_image_var": "CUSTODIAN_CLI_IMAGE"
-      },
-      "c7n-org": {
-        "name": "org",
-        "description": "Cloud Custodian Organization Runner",
-        "custodian_image_var": "CUSTODIAN_ORG_IMAGE"
-      },
-      "mailer": {
-        "name": "mailer",
-        "description": "Cloud Custodian Notification Delivery",
-        "custodian_image_var": "CUSTODIAN_MAILER_IMAGE"
-      },
-      "policystream": {
-        "name": "policystream",
-        "description": "Custodian policy changes streamed from Git",
-        "custodian_image_var": "CUSTODIAN_POLICYSTREAM_IMAGE"
-      }
-  }'
-
-
 env:
   repository: "sonnyshi"
   job_metadata: '
@@ -64,15 +37,12 @@
 jobs:
 
   Publish:
-<<<<<<< HEAD
     strategy:
-=======
     permissions:
       id-token: write
 
     strategy:
       fail-fast: false
->>>>>>> 5ae101d4
       matrix:
         image:
           - c7n
@@ -86,47 +56,17 @@
     runs-on: ubuntu-latest
     steps:
       - uses: actions/checkout@v2
-<<<<<<< HEAD
       - name: ${{ matrix.image }} ${{ matrix.flavor }} build and push
         uses: ./.github/composites/docker-build-push
         env:
           HUB_USER: sonnyshi
           HUB_TOKEN: ${{ secrets.DOCKER_CI_HUB_TOKEN }}
           FLAVOR: ${{ matrix.flavor }}
-=======
-      - name: Set up QEMU
-        uses: docker/setup-qemu-action@v1
-      - name: Set up Docker Buildx
-        id: buildx
-        uses: docker/setup-buildx-action@v1
-      - name: Set up Python 3.8
-        uses: actions/setup-python@v1
-        with:
-          python-version: 3.8
-      - name: Install Docker Build Env
-        # bin directory is in .dockerignore
-        run: |
-          python -m pip install --upgrade pip
-          mkdir -p bin
-          wget -q -O bin/trivy.tgz https://github.com/aquasecurity/trivy/releases/download/v0.5.4/trivy_0.5.4_Linux-64bit.tar.gz
-          cd bin && tar xzf trivy.tgz
-
-      - name: ${{ matrix.image }}-${{ matrix.flavor }} build and push
-        uses: ./.github/composites/docker-build-push
-        env:
-          HUB_USER: ${{ secrets.DOCKER_CI_HUB_USER }}
-          HUB_TOKEN: ${{ secrets.DOCKER_CI_HUB_TOKEN }}
->>>>>>> 5ae101d4
         with:
           dockerfile: "docker/${{ fromJSON(env.job_metadata)[matrix.image]['name'] }}${{ matrix.flavor && format('-{0}', matrix.flavor) || matrix.flavor }}"
           repository: ${{ env.repository }}
           image: ${{ matrix.image }}
           name: "${{ fromJSON(env.job_metadata)[matrix.image]['name'] }}"
           description: "${{ fromJSON(env.job_metadata)[matrix.image]['description'] }}"
-<<<<<<< HEAD
           CUSTODIAN_IMAGE_VAR: "${{ fromJSON(env.job_metadata)[matrix.image]['custodian_image_var'] }}"
-          push: true
-=======
-          tag_prefix: "${{ matrix.flavor && format('{0}-', matrix.flavor) || matrix.flavor }}"
-          CUSTODIAN_IMAGE_VAR: "${{ fromJSON(env.job_metadata)[matrix.image]['custodian_image_var'] }}"
->>>>>>> 5ae101d4
+          push: true