--- conflicted
+++ resolved
@@ -44,83 +44,6 @@
           python -m pip install semgrep
           make analyzer-semgrep
 
-<<<<<<< HEAD
-=======
-  Docs:
-    runs-on: ubuntu-latest
-    needs: Lint
-    steps:
-      - uses: actions/checkout@v2
-      - uses: actions/setup-python@v2
-        with:
-          python-version: 3.9
-      - name: Bootstrap poetry
-        shell: bash
-        run: |
-          curl -sL https://raw.githubusercontent.com/python-poetry/poetry/master/install-poetry.py \
-            | python - -y --version $POETRY_VERSION
-
-      - name: Set up cache
-        uses: actions/cache@v2
-        id: cache
-        with:
-          path: .venv
-          key: venv-docs-${{ runner.os }}-3.9-v2-${{ hashFiles('**/poetry.lock') }}
-
-      - name: Set up doc cache
-        uses: actions/cache@v2
-        id: sphinx
-        with:
-          path: |
-            docs/build
-            docs/source/aws/resources
-            docs/source/gcp/resources
-            docs/source/azure/resources
-            docs/source/awscc/resources
-          key: sphinx-docs-${{ runner.os }}-3.9-v2-${{ hashFiles('**/poetry.lock') }}
-
-      - name: Update PATH
-        shell: bash
-        run: |
-          echo "$HOME/.local/bin" >> $GITHUB_PATH
-          echo "$PWD/.venv/bin" >> $GITHUB_PATH
-          echo "VIRTUAL_ENV=$PWD/.venv" >> $GITHUB_ENV
-
-      - name: Ensure cache is healthy
-        if: steps.cache.outputs.cache-hit == 'true'
-        id: cache_check
-        shell: bash
-        run: |
-          (poetry run custodian version && echo "::set-output name=venv::success") || (rm -rf .venv && echo "::set-output name=venv::recreate")
-
-      - name: Virtualenv
-        if: steps.cache.outputs.cache-hit != 'true' || steps.cache_check.outputs.venv != 'success'
-        shell: bash
-        run: |
-          python -m venv .venv
-
-      - name: Install Deps
-        if: steps.cache.outputs.cache-hit != 'true' || steps.cache_check.outputs.venv != 'success'
-        shell: bash
-        run: |
-          python -m pip install --upgrade pip
-          pip install -U wheel
-          make install-poetry
-
-      - name: Build Docs
-        shell: bash
-        run: |
-          make sphinx
-
-      - name: Deploy Docs
-        if: ${{ github.event_name == 'push' }}
-        uses: JamesIves/github-pages-deploy-action@v4.3.3
-        with:
-          branch: gh-pages
-          folder: docs/build/html
-          target-folder: docs
-
->>>>>>> 63c636b9
   Tests:
     runs-on: "${{ matrix.os }}"
     needs: Lint
