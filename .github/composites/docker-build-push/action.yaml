--- conflicted
+++ resolved
@@ -63,10 +63,6 @@
       id: meta
       uses: docker/metadata-action@v3
       with:
-<<<<<<< HEAD
-=======
-        # list of Docker images to use as base name for tags
->>>>>>> 50ece84a
         images: |
           ${{ inputs.repository }}/${{ inputs.image }}
         tags: |
