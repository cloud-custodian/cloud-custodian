name: 'Build and Publish Docker Image'
description: 'Build and Publish Docker Image'
inputs:
  repository:
    description: 'Docker hub repository'
    required: true
    default: 'cloudcustodian'
  name:
    description: 'Image name, should match dockerfile name'
    required: true
  push:
    description: 'Push image: true/false'
    required: true
    default: false
  platforms:
    description: "Platforms to build, e.g. linux/arm64,linux/amd64"
    default: "linux/amd64"
runs:
  using: "composite"
  steps:
    - name: Set up QEMU
      uses: docker/setup-qemu-action@v2

    - name: Set up Docker Buildx
      id: buildx
      uses: docker/setup-buildx-action@v2

    # until we get read only credentials, we'll only login if we're pushing
    # note that we can hit rate limits on pulling though
    - name: Login to Docker Hub
      if: "${{ inputs.push == 'true' }}"
      uses: docker/login-action@v2
      with:
        username: ${{ env.HUB_USER }}
        password: ${{ env.HUB_TOKEN }}

    - name: Get Tag
      id: get_tag
      shell: python
      run: |
        if "${{ github.ref }}".startswith("refs/tags"):
          print("::set-output name=tag::latest")
        elif "${{ github.ref }}" == "refs/heads/master":
          print("::set-output name=tag::dev")
        # Pull requests dont get pushed so this should be fine
        elif "${{ github.ref }}".startswith("refs/pull"):
          # ref looks like: refs/pull/$pr_number/merge
          id = "${{ github.ref }}".split("/")[-2]
          print(f"::set-output name=tag::pr-{id}")
        else:
          # this should just be the branch
          id = "${{ github.ref }}".split("/")[-1]
          print(f"::set-output name=tag::{id}")

    - name: Docker meta
      id: meta
      uses: docker/metadata-action@v4
      with:
        images: |
          ${{ inputs.repository }}/${{ inputs.name }}
        tags: |
          type=ref,event=tag
          type=raw,value=${{ steps.get_tag.outputs.tag }}
        sep-tags: ','

    - name: Install Custodian
      id: install-custodian
      uses: ./.github/composites/install
      with:
        python-version: "3.11"

    # build a single platform image first in order to actually load the image from buildx
    # manifests are not supported yet
    # https://github.com/docker/buildx/issues/166
    # https://github.com/docker/buildx/issues/59
    - name: Build
      uses: docker/build-push-action@v4
      with:
        context: .
        build-args: |
          POETRY_VERSION=${{ steps.install-custodian.poetry_version }}
        push: false
        tags: ${{ steps.meta.outputs.tags }}
        labels: ${{ steps.meta.outputs.labels }}
        # load the image back into docker for tests.
        load: true
        file: "docker/${{ inputs.name }}"
        cache-from: type=gha
        cache-to: type=gha,mode=max        
<<<<<<< HEAD
=======

    - name: Cache Poetry cache
      uses: actions/cache@v2
      with:
        path: ~/.cache/pypoetry
        key: poetry-cache-${{ runner.os }}-3.10-${{ inputs.poetry_version }}

    - name: Cache Packages
      uses: actions/cache@v2
      with:
        path: ~/.local
        key: poetry-${{ runner.os }}-3.10-${{ hashFiles('**/poetry.lock') }}-${{ hashFiles('.github/workflows/*.yml') }}

    - name: Set up Python 3.10
      uses: actions/setup-python@v4
      with:
        # note the usage of qutoes here for 3.10, without quotes it's interrpeted as 3.1
        python-version: "3.10"
>>>>>>> 9a1f9377

    - name: Test
      shell: bash
      env:
        tags: ${{ steps.meta.outputs.tags }}
      run : |
        image_var=${{inputs.name}}
        image_var=CUSTODIAN_${image_var//[-]/_}_IMAGE
        image_var=${image_var^^}
        export ${image_var}="$(echo $tags | cut -d ',' -f 1)"
        TEST_DOCKER=yes poetry run pytest -s -v -p no:terraform -v tests/test_docker.py

    # actually push the multi arch image
    - name: Push
      if: "${{ inputs.push == 'true' }}"
      uses: docker/build-push-action@v4
      with:
        context: .
        build-args: |
          POETRY_VERSION=${{ inputs.poetry_version }}
        push: true
        platforms: ${{ inputs.platforms }}
        tags: ${{ steps.meta.outputs.tags }}
        labels: ${{ steps.meta.outputs.labels }}
        file: "docker/${{ inputs.name }}"
        cache-from: type=gha
        cache-to: type=gha,mode=max

    - name: Install cosign
      if: "${{ inputs.push == 'true' }}"
      uses: sigstore/cosign-installer@v2
      with:
        cosign-release: 'v1.13.0'

    - name: Sign
      if: "${{ inputs.push == 'true' }}"
      shell: bash
      env:
        COSIGN_EXPERIMENTAL: "true"
        TAGS: ${{ steps.meta.outputs.tags }}
      run: |
        tags=(${TAGS//,/ })
        for i in "${tags[@]}"
        do
          cosign sign $i
        done<|MERGE_RESOLUTION|>--- conflicted
+++ resolved
@@ -86,28 +86,7 @@
         load: true
         file: "docker/${{ inputs.name }}"
         cache-from: type=gha
-        cache-to: type=gha,mode=max        
-<<<<<<< HEAD
-=======
-
-    - name: Cache Poetry cache
-      uses: actions/cache@v2
-      with:
-        path: ~/.cache/pypoetry
-        key: poetry-cache-${{ runner.os }}-3.10-${{ inputs.poetry_version }}
-
-    - name: Cache Packages
-      uses: actions/cache@v2
-      with:
-        path: ~/.local
-        key: poetry-${{ runner.os }}-3.10-${{ hashFiles('**/poetry.lock') }}-${{ hashFiles('.github/workflows/*.yml') }}
-
-    - name: Set up Python 3.10
-      uses: actions/setup-python@v4
-      with:
-        # note the usage of qutoes here for 3.10, without quotes it's interrpeted as 3.1
-        python-version: "3.10"
->>>>>>> 9a1f9377
+        cache-to: type=gha,mode=max
 
     - name: Test
       shell: bash
