--- conflicted
+++ resolved
@@ -58,11 +58,7 @@
 # Verify the install
 #  - policystream is not in ci due to libgit2 compilation needed
 #  - as a sanity check to distributing known good assets / we test here
-<<<<<<< HEAD
-RUN . /usr/local/bin/activate && pytest -n "no:terraform" tools/c7n_policystream
-=======
 RUN . /usr/local/bin/activate && pytest -p "no:terraform" tools/c7n_policystream
->>>>>>> bfd69121
 
 FROM ubuntu:20.04
 
