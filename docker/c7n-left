--- conflicted
+++ resolved
@@ -1,95 +1,53 @@
-<<<<<<< HEAD
-# Stage 1: Build Stage
-FROM cgr.dev/chainguard/wolfi-base as builder
-
-# Arguments for versions
-ARG POETRY_VERSION="1.8.3"
-ARG PY_VERSION="3.12"
-
-# Set working directory
-WORKDIR /app
-
-# Install Python and pip using apk, and set appropriate permissions
-RUN apk add --no-cache python${PY_VERSION} py${PY_VERSION}-pip && \
-    chown -R nonroot.nonroot /app/
-=======
 FROM cgr.dev/chainguard/wolfi-base AS builder
 
 ARG POETRY_VERSION="1.8.4"
 ARG PY_VERSION=3.12
 WORKDIR /app
 
-RUN apk add python-${PY_VERSION} py${PY_VERSION}-pip && chown -R nonroot:nonroot /app/
->>>>>>> d15229df
+RUN apk add --no-cache python-${PY_VERSION} py${PY_VERSION}-pip && chown -R nonroot:nonroot /app/
 
-# Switch to nonroot user for security
 USER nonroot
 
-# Install Poetry globally
-RUN pip install --no-cache-dir "poetry==${POETRY_VERSION}"
+# Install Poetry in its own virtual environment
+RUN python3 -m venv "${HOME}/tools" && \
+    . "${HOME}/tools/bin/activate" && \
+    pip install --verbose "poetry==${POETRY_VERSION}"
 
-# Copy project files needed for Poetry to resolve dependencies
+
+# Copy enough of the c7n source that poetry can
+# use it when installing c7n-left
 WORKDIR /app/c7n
 COPY pyproject.toml poetry.lock README.md /app/c7n
 COPY c7n /app/c7n/c7n
 
-# Set working directory for c7n-left installation
+# Install c7n-left, which comes with a path-based dependency
+# on c7n
 WORKDIR /app/c7n/tools/c7n_left
 COPY tools/c7n_left /app/c7n/tools/c7n_left
-
-# Install dependencies with Poetry in the builder stage
 RUN python -m venv "${HOME}/venv" && \
     . "${HOME}/venv/bin/activate" && \
-    poetry install --only main
+    ~/tools/bin/poetry install --only main
 
-# Stage 2: Final Stage
-FROM cgr.dev/chainguard/wolfi-base
 
-# Labels for metadata
+FROM chainguard/wolfi-base
+
 LABEL name="c7n-left" \
-      repository="https://github.com/cloud-custodian/cloud-custodian" \
-      org.opencontainers.image.title="c7n-left" \
-      org.opencontainers.image.description="IaC Policy Engine" \
-      org.opencontainers.image.documentation="https://cloudcustodian.io/docs"
+      repository="http://github.com/cloud-custodian/cloud-custodian"
+LABEL "org.opencontainers.image.title"="c7n-left"
+LABEL "org.opencontainers.image.description"="IaC Policy Engine"
+LABEL "org.opencontainers.image.documentation"="https://cloudcustodian.io/docs"
 
-# Argument for Python version
-ARG PY_VERSION="3.12"
+ARG PY_VERSION=3.12
 
-# Set working directory
 WORKDIR /app
-<<<<<<< HEAD
+RUN apk add --no-cache git python-${PY_VERSION} && chown -R nonroot:nonroot /app/
 
-# Install Python in the final image, and ensure Git is available for potential future needs
-RUN apk add --no-cache git python${PY_VERSION} && \
-    chown -R nonroot.nonroot /app/
-=======
-RUN apk add git python-${PY_VERSION} && chown -R nonroot:nonroot /app/
->>>>>>> d15229df
-
-# Copy necessary Python dependencies from the builder stage to the final image
 COPY --from=builder /home/nonroot/venv/lib/python${PY_VERSION}/site-packages /home/nonroot/.local/lib/python${PY_VERSION}/site-packages
-
-# Remove unnecessary files (like pip) to reduce image size
-RUN rm -rf /home/nonroot/.local/lib/python${PY_VERSION}/site-packages/pip*
-
-# Copy the c7n and c7n_left source code from the builder stage
+RUN rm -Rf /home/nonroot/.local/lib/python${PY_VERSION}/site-packages/pip*
 COPY --from=builder /app/c7n/c7n /app/c7n
 COPY --from=builder /app/c7n/tools/c7n_left /app/c7n/tools/c7n_left
 
-<<<<<<< HEAD
-# Set environment variables for Python paths
-ENV LC_ALL="C.UTF-8" \
-    LANG="C.UTF-8" \
-    PYTHONPATH="/app:/app/c7n/tools/c7n_left:/home/nonroot/.local/lib/python${PY_VERSION}/site-packages:$PYTHONPATH"
-=======
 ENV LC_ALL="C.UTF-8" LANG="C.UTF-8"
 ENV PYTHONPATH=/app:/app/c7n/tools/c7n_left:/home/nonroot/.local/lib/python${PY_VERSION}/site-packages
->>>>>>> d15229df
 
-# Define the entry point for the c7n-left CLI
-ENTRYPOINT [ "python", "-m", "c7n_left.cli"]
-#Key Changes:
-Poetry installation: Poetry is installed globally to simplify usage in the build stage.
-Improved dependency caching: Using --no-cache-dir in pip install prevents unnecessary files from being cached.
-Image size optimization: The final image removes unnecessary packages like pip to reduce the overall size, which is important for cloud deployments.
-Better organization of stages: The multi-stage build is optimized to only include the necessary Python packages in the final image, minimizing its size.+ENTRYPOINT [ "python", "-m", "c7n_left.cli"]