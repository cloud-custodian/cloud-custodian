package(default_visibility = ["//visibility:public"])

load("@rules_python//python:defs.bzl", "py_binary")

# bazel run :c7n_aws_cli env/aws-sample.yml
py_binary(
    name = "c7n_aws_cli",
    srcs = ["//c7n:cli.py"],
    args = [
        "run",
        "--cache-period=0",
        "--output-dir=whatever",
    ],
    data = glob(["env/*"]),
    main = "//c7n:cli.py",
    deps = [
        "//c7n",
    ],
)

# bazel run :c7n_gcp_cli env/gcp-sample.yml
py_binary(
    name = "c7n_gcp_cli",
    srcs = ["//c7n:cli.py"],
    args = [
        "run",
        "--cache-period=0",
        "--output-dir=whatever",
    ],
    data = glob(["env/*"]),
    main = "//c7n:cli.py",
    deps = [
        "//c7n",
        "//tools/c7n_gcp/c7n_gcp:entry",
    ],
    imports = [
        "tools/c7n_gcp"
    ],
)

load("//tools/c7n_sphinxext/c7n_sphinxext:foo.bzl", "foo_library")

foo_library(
    name = "ext_files",
    srcs = glob(["docs/**/*"]),
)

<<<<<<< HEAD
=======
filegroup(
    name = "generated_tests_runner",
    srcs = ["_generated_tests_runner.py"],
    visibility = ["//visibility:public"],
)

load("//tools/c7n_sphinxext/c7n_sphinxext:foo.bzl", "foo_library")

foo_library(
    name = "ext_files",
    srcs = glob(["docs/**/*"]),
)

>>>>>>> ba185fd7
foo_library(
    name = "copy_from_tools",
    srcs = [
        "tools/c7n_guardian/readme.md",
        "tools/c7n_logexporter/README.md",
        "tools/c7n_mailer/README.md",
        "tools/c7n_org/README.md",
        "tools/c7n_policystream/README.md",
        "tools/c7n_salactus/README.md",
        "tools/c7n_trailcreator/readme.md",
        "tools/cask/readme.md",
        "tools/omnissm/README.md",
        "tools/omnissm/assets/omnissm.svg",
    ],
)<|MERGE_RESOLUTION|>--- conflicted
+++ resolved
@@ -45,12 +45,20 @@
     srcs = glob(["docs/**/*"]),
 )
 
-<<<<<<< HEAD
-=======
-filegroup(
-    name = "generated_tests_runner",
-    srcs = ["_generated_tests_runner.py"],
-    visibility = ["//visibility:public"],
+foo_library(
+    name = "copy_from_tools",
+    srcs = [
+        "tools/c7n_guardian/readme.md",
+        "tools/c7n_logexporter/README.md",
+        "tools/c7n_mailer/README.md",
+        "tools/c7n_org/README.md",
+        "tools/c7n_policystream/README.md",
+        "tools/c7n_salactus/README.md",
+        "tools/c7n_trailcreator/readme.md",
+        "tools/cask/readme.md",
+        "tools/omnissm/README.md",
+        "tools/omnissm/assets/omnissm.svg",
+    ],
 )
 
 load("//tools/c7n_sphinxext/c7n_sphinxext:foo.bzl", "foo_library")
@@ -60,7 +68,6 @@
     srcs = glob(["docs/**/*"]),
 )
 
->>>>>>> ba185fd7
 foo_library(
     name = "copy_from_tools",
     srcs = [
