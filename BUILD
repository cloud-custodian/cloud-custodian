load("@rules_python//python:defs.bzl", "py_binary")

# bazel run :c7n_aws_cli env/aws-sample.yml
py_binary(
    name = "c7n_aws_cli",
    srcs = ["//c7n:cli.py"],
    args = [
        "run",
        "--cache-period=0",
        "--output-dir=whatever",
    ],
    data = glob(["env/*"]),
    main = "//c7n:cli.py",
    deps = [
        "//c7n",
    ],
)

# bazel run :c7n_gcp_cli env/gcp-sample.yml
py_binary(
    name = "c7n_gcp_cli",
    srcs = ["//c7n:cli.py"],
    args = [
        "run",
        "--cache-period=0",
        "--output-dir=whatever",
    ],
    data = glob(["env/*"]),
    main = "//c7n:cli.py",
    deps = [
        "//c7n",
        "//tools/c7n_gcp/c7n_gcp:entry",
    ],
<<<<<<< HEAD
)

# also there is --update-lambda, considering creating a separate rule or removing args
# bazel run :c7n_mailer_cli env/mailer-config.yml
py_binary(
    name = "c7n_mailer_cli",
    srcs = ["@c7n_mailer//:cli.py"],
    args = [
        "--run",
        "-c",
    ],
    data = glob(["env/*"]),
    main = "@c7n_mailer//:cli.py",
    deps = [
        "@c7n",
        "@c7n_mailer//:c7n_mailer_cli",
    ],
)

filegroup(
    name = "generated_tests_runner",
    srcs = ["_generated_tests_runner.py"],
    visibility = ["//visibility:public"],
=======
>>>>>>> 3bb359a3
)<|MERGE_RESOLUTION|>--- conflicted
+++ resolved
@@ -31,7 +31,6 @@
         "//c7n",
         "//tools/c7n_gcp/c7n_gcp:entry",
     ],
-<<<<<<< HEAD
 )
 
 # also there is --update-lambda, considering creating a separate rule or removing args
@@ -49,12 +48,4 @@
         "@c7n",
         "@c7n_mailer//:c7n_mailer_cli",
     ],
-)
-
-filegroup(
-    name = "generated_tests_runner",
-    srcs = ["_generated_tests_runner.py"],
-    visibility = ["//visibility:public"],
-=======
->>>>>>> 3bb359a3
 )