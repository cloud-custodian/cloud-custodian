--- conflicted
+++ resolved
@@ -59,21 +59,30 @@
     strip_path_prefixes = [
         "tools/c7n_kube/",
     ],
-<<<<<<< HEAD
-    data = glob(["env/*"]),
-    imports = [
-        "tools/c7n_gcp",
-    ],
-    main = "//c7n:cli.py",
-=======
     version = setup_version("//tools/c7n_kube:setup.py"),
->>>>>>> dbdaa94d
     deps = [
         "//tools/c7n_kube/c7n_kube:c7n_kube_pkg",
     ],
 )
 
-<<<<<<< HEAD
+# bazel build c7n_mailer_wheel
+# To install a generated whl-file into your env: pip install <WORKSPACE_directory>/bazel-bin/<file_name>.whl
+py_wheel(
+    name = "c7n_mailer_wheel",
+    console_scripts = {
+        "c7n-mailer": "c7n_mailer.cli:main",
+        "c7n-mailer-replay": "c7n_mailer.replay:main",
+    },
+    distribution = "c7n-mailer",
+    strip_path_prefixes = [
+        "tools/c7n_mailer/",
+    ],
+    version = setup_version("//tools/c7n_mailer:setup.py"),
+    deps = [
+        "//tools/c7n_mailer/c7n_mailer:c7n_mailer_pkg",
+    ],
+)
+
 load("//tools/c7n_sphinxext/c7n_sphinxext:foo.bzl", "foo_library")
 
 foo_library(
@@ -94,22 +103,5 @@
         "tools/cask/readme.md",
         "tools/omnissm/README.md",
         "tools/omnissm/assets/omnissm.svg",
-=======
-# bazel build c7n_mailer_wheel
-# To install a generated whl-file into your env: pip install <WORKSPACE_directory>/bazel-bin/<file_name>.whl
-py_wheel(
-    name = "c7n_mailer_wheel",
-    console_scripts = {
-        "c7n-mailer": "c7n_mailer.cli:main",
-        "c7n-mailer-replay": "c7n_mailer.replay:main",
-    },
-    distribution = "c7n-mailer",
-    strip_path_prefixes = [
-        "tools/c7n_mailer/",
-    ],
-    version = setup_version("//tools/c7n_mailer:setup.py"),
-    deps = [
-        "//tools/c7n_mailer/c7n_mailer:c7n_mailer_pkg",
->>>>>>> dbdaa94d
     ],
 )