--- conflicted
+++ resolved
@@ -26,12 +26,8 @@
 
 pip_install()
 
-<<<<<<< HEAD
-# azure deps experimental
-=======
 # pip_import / requirement() does not work for the pypi azure package, therefore we use rules_python_external rules
 # See issue: https://github.com/bazelbuild/rules_python/issues/273
->>>>>>> f0658a2e
 git_repository(
     name = "rules_python_external",
     commit = "a6f4ae984e7a5d4436fb7aed1678c117a8ddd12b",
@@ -66,7 +62,6 @@
 
 load("@mailer_py_deps//:requirements.bzl", "pip_install")
 
-<<<<<<< HEAD
 pip_install()
 
 pip3_import(
@@ -76,6 +71,4 @@
 
 load("@kube_py_deps//:requirements.bzl", "pip_install")
 
-=======
->>>>>>> f0658a2e
 pip_install()