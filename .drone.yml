--- conflicted
+++ resolved
@@ -13,7 +13,6 @@
       - python setup.py develop
       - nosetests -s -v tests
 
-<<<<<<< HEAD
   pypy_unit_tests:
     # just enough variation to make a matrix not viable
     image: pypy:2
@@ -28,8 +27,6 @@
       - pypy setup.py develop
       - nosetests -s -v tests
 
-=======
->>>>>>> 9785fccf
   documentation:
      image: python:2-alpine
      commands:
@@ -41,20 +38,12 @@
        - make sphinx
        - git remote update origin --prune
        - make ghpages
-<<<<<<< HEAD
-=======
-       - git remote -v
->>>>>>> 9785fccf
      when:
        event: push
        branch: master
 
 deploy:
-<<<<<<< HEAD
   # sphinx documentation build / per documentation build section
-=======
-  # documentation build
->>>>>>> 9785fccf
   git_push:
     remote_name: origin
     branch: gh-pages
@@ -63,7 +52,6 @@
       event: push
       branch: master
 
-<<<<<<< HEAD
 publish:
   pypi:
     repository: https://pypi.python.org/pypi
@@ -86,19 +74,12 @@
       branch: master
       repo: capitalone/cloud-custodian
 
-
-=======
->>>>>>> 9785fccf
 notify:
   gitter:
     webhook: "https://webhooks.gitter.im/e/0bbc88699fe6e59c8993"
     when:
       repo: capitalone/cloud-custodian
 
-<<<<<<< HEAD
-
-=======
->>>>>>> 9785fccf
 # TODO explore caching the whole venv for speed
 cache:
   mount:
