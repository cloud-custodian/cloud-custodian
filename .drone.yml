--- conflicted
+++ resolved
@@ -26,11 +26,7 @@
       - pip install -r requirements-dev.txt --cache-dir=cache
       - pip install coveralls --cache-dir=cache
       - pypy setup.py develop
-<<<<<<< HEAD
-      - nosetests -s -v tests tools
-=======
       - nosetests -s -v tests tools/c7n_*
->>>>>>> 165834d3
     when:
       event: push
       branch: master
