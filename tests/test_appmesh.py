# Copyright The Cloud Custodian Authors.
# SPDX-License-Identifier: Apache-2.0
from botocore.history import get_global_history_recorder

from .common import BaseTest, event_data


# during recording create some sample resources in AWS the
# set use a flight recorder and set the config region to wherever you want to read state from.
# this will create recording files in the placebo dir.
# session_factory = self.record_flight_data('test_appmesh_virtualgateway')
# config = Config.empty(region="eu-west-2")

# File names in the placebo directory follow the pattern <servicename>.<OperationName>_<call#>.json
# So boto3 "AppMesh.Client.describe_mesh()" becomes "appmesh.DescribeMesh"
# and the _<call#> suffix corresponds with the file to load for each call to that api.


class TestAppmeshMesh(BaseTest):
    def test_appmesh(self):
        session_factory = self.replay_flight_data('test_appmesh_mesh')
        p = self.load_policy(
            {
                "name": "appmesh-mesh-policy",
                "resource": "aws.appmesh-mesh",
                'filters': [{"or": [{'tag:MyTagName': 'm1'}, {'tag:MyTagName': 'm2'}]}],
            },
            session_factory=session_factory,
        )

        captor = ApiCallCaptor.start_capture()

        resources = p.run()
        resources.sort(key=lambda r: r["arn"])

        resources.sort(key=lambda r: r['arn'])

        self.assertEqual(
            [
                {
                    'Tags': [{'Key': 'MyTagName', 'Value': 'm1'}],
                    'c7n:MatchedFilters': ['tag:MyTagName'],
                    'arn': 'arn:aws:appmesh:eu-west-2:123456789012:mesh/m1',
                    'createdAt': '2023-11-03T02:36:27.877000+00:00',
                    'lastUpdatedAt': '2023-11-03T02:36:27.877000+00:00',
                    'meshName': 'm1',
                    'meshOwner': '123456789012',
                    'resourceOwner': '123456789012',
                    'version': 1
                },
                {
                    'Tags': [{'Key': 'MyTagName', 'Value': 'm2'}],
                    'c7n:MatchedFilters': ['tag:MyTagName'],
                    'arn': 'arn:aws:appmesh:eu-west-2:123456789012:mesh/m2',
                    'createdAt': '2023-11-03T02:36:27.877000+00:00',
                    'lastUpdatedAt': '2023-11-03T02:36:27.877000+00:00',
                    'meshName': 'm2',
                    'meshOwner': '123456789012',
                    'resourceOwner': '123456789012',
                    'version': 1
                }
            ],
            resources)

        # These assertions are necessary to be sure that the "get_arns" function is correctly
        # deriving the ARN.
        # See the documentation on the "arn" field in appmesh.py.
        arns = p.resource_manager.get_arns(resources)
        self.assertIn('arn:aws:appmesh:eu-west-2:123456789012:mesh/m1', arns)
        self.assertIn('arn:aws:appmesh:eu-west-2:123456789012:mesh/m2', arns)

        # The "placebo" testing library doesn't allow us to make assertions
        # linking specific api's calls to the specific mock response file
        # that will serve that request. So we will compensate here by
        # making an assertion about all the api calls and the order
        # of calls that must be made.
        self.assertEqual(
            [
                {'operation': 'ListMeshes', 'params': {}, 'service': 'appmesh'},
                {'operation': 'GetResources',
                 'params': {'ResourceARNList': ['arn:aws:appmesh:eu-west-2:123456789012:mesh/m1',
                                                'arn:aws:appmesh:eu-west-2:123456789012:mesh/m2']},
                 'service': 'resourcegroupstaggingapi'}],
            captor.calls
        )

    def test_appmesh_event(self):
        session_factory = self.replay_flight_data('test_appmesh_mesh_event')
        p = self.load_policy(
            {
                "name": "appmesh-mesh-policy",
                "resource": "aws.appmesh-mesh",
                "mode": {
                    "type": "cloudtrail",
                    "role": "CloudCustodian",
                    "events": [
                        {
                            "source": "appmesh.amazonaws.com",
                            "event": "CreateMesh",
                            "ids": "requestParameters.meshName",
                        }
                    ],
                },
            },
            session_factory=session_factory,
        )
        # event_data() names a file in tests/data/cwe that will drive the test execution.
        # file contains an event matching that which AWS would generate in cloud trail.
        event = {
            "detail": event_data("event-appmesh-create-mesh.json"),
            "debug": True,
        }

        captor = ApiCallCaptor.start_capture()

        resources = p.push(event, None)
<<<<<<< HEAD
        resources.sort(key=lambda r: r['arn'])
=======
        resources.sort(key=lambda r: r["arn"])
>>>>>>> 49ec5709

        self.assertEqual(
            [
                {
                    'Tags': [{'Key': 'MyTagName', 'Value': 'm1'}],
                    'arn': 'arn:aws:appmesh:eu-west-2:123456789012:mesh/m1',
                    'createdAt': '2023-11-03T02:36:27.877000+00:00',
                    'lastUpdatedAt': '2023-11-03T02:36:27.877000+00:00',
                    'meshName': 'm1',
                    'meshOwner': '123456789012',
                    'resourceOwner': '123456789012',
                    'version': 1
                }
            ],
            resources)

        # These assertions are necessary to be sure that the "get_arns" function is correctly
        # deriving the ARN.
        # See the documentation on the "arn" field in appmesh.py.
        arns = p.resource_manager.get_arns(resources)
        self.assertIn('arn:aws:appmesh:eu-west-2:123456789012:mesh/m1', arns)

        # The "placebo" testing library doesn't allow us to make assertions
        # linking specific api's calls to the specific mock response file
        # that will serve that request. So we will compensate here by
        # making an assertion about all the api calls and the order
        # of calls that must be made.
        self.assertEqual(
            [
                {'operation': 'ListMeshes', 'params': {}, 'service': 'appmesh'},
                {'operation': 'GetResources',
                 'params': {'ResourceARNList': ['arn:aws:appmesh:eu-west-2:123456789012:mesh/m1']},
                 'service': 'resourcegroupstaggingapi'}],
            captor.calls
        )


class TestAppmeshVirtualGateway(BaseTest):
    def test_appmesh_virtualgateway(self):
        session_factory = self.replay_flight_data('test_appmesh_virtualgateway')

        # test data has 2 VGW but only 1 has a port of 123
        p = self.load_policy(
            {
                "name": "appmesh-gateway-policy",
                "resource": "aws.appmesh-virtual-gateway",
                "filters": [
                    {
                        "type": "value",
                        "key": "spec.listeners[0].portMapping.port",
                        "op": "eq",
                        # ONLY ONE OF THE TWO RESOURCES HAS THIS PORT
                        "value": 123,
                    }
                ],
            },
            session_factory=session_factory,
        )

        captor = ApiCallCaptor.start_capture()

        resources = p.run()
<<<<<<< HEAD
        resources.sort(key=lambda r: r['metadata']['arn'])
=======
        resources.sort(key=lambda r: r["metadata"]["arn"])
>>>>>>> 49ec5709

        self.assertEqual(
            [
                {
                    'Tags': [{'Key': 'MyTagName', 'Value': 'm1/g1'}],
                    'c7n:MatchedFilters': ['spec.listeners[0].portMapping.port'],
                    'meshName': 'm1',
                    'metadata': {'arn': 'arn:aws:appmesh:eu-west-2:123456789012:mesh/m1/virtualGateway/g1',
                                 'createdAt': '2023-11-03T02:36:27.877000+00:00',
                                 'lastUpdatedAt': '2023-11-03T02:36:27.877000+00:00',
                                 'meshOwner': '644160558196',
                                 'resourceOwner': '644160558196',
                                 'uid': '80ee4027-c8e1-49e8-99ba-cace20a57f0b',
                                 'version': 1},
                    'spec': {'backendDefaults': {'clientPolicy': {}},
                             'listeners': [{'portMapping': {'port': 123, 'protocol': 'http'}}],
                             'logging': {}},
                    'status': {'status': 'ACTIVE'},
                    'virtualGatewayName': 'g1'
                }
            ],
            resources)

        # These assertions are necessary to be sure that the "get_arns" function is correctly
        # deriving the ARN.
        # See the documentation on the "arn" field in appmesh.py.
        arns = p.resource_manager.get_arns(resources)
        self.assertIn('arn:aws:appmesh:eu-west-2:123456789012:mesh/m1/virtualGateway/g1', arns)

        # The "placebo" testing library doesn't allow us to make assertions
        # linking specific api's calls to the specific mock response file
        # that will serve that request. So we will compensate here by
        # making an assertion about all the api calls and the order
        # of calls that must be made.
        self.assertEqual(
            [
                {'operation': 'ListMeshes',
                 'params': {},
                 'service': 'appmesh'},
                {'operation': 'ListVirtualGateways',
                 'params': {'meshName': 'm1'},
                 'service': 'appmesh'},
                {'operation': 'ListVirtualGateways',
                 'params': {'meshName': 'm2'},
                 'service': 'appmesh'},
                {'operation': 'DescribeVirtualGateway',
                 'params': {'meshName': 'm1', 'virtualGatewayName': 'g1'},
                 'service': 'appmesh'},
                {'operation': 'DescribeVirtualGateway',
                 'params': {'meshName': 'm1', 'virtualGatewayName': 'g2'},
                 'service': 'appmesh'},
                {'operation': 'GetResources',
                 'params': {'ResourceARNList': [
                     'arn:aws:appmesh:eu-west-2:123456789012:mesh/m1/virtualGateway/g1',
                     'arn:aws:appmesh:eu-west-2:123456789012:mesh/m1/virtualGateway/g2'
                 ]},
                 'service': 'resourcegroupstaggingapi'}
            ],
            captor.calls
        )

    def test_appmesh_virtualgateway_event(self):
        session_factory = self.replay_flight_data('test_appmesh_virtualgateway_event')
        p = self.load_policy(
            {
                "name": "appmesh-gateway-policy",
                "resource": "aws.appmesh-virtual-gateway",
                "mode": {
                    "type": "cloudtrail",
                    "role": "CloudCustodian",
                    "events": [
                        {
                            "source": "appmesh.amazonaws.com",
                            "event": "CreateVirtualGateway",
                            "ids": "responseElements.virtualGateway.metadata.arn",
                        }
                    ],
                },
            },
            session_factory=session_factory,
        )

        captor = ApiCallCaptor.start_capture()

        event = {
            "detail": event_data("event-appmesh-create-virtual-gateway.json"),
            "debug": True,
        }

        resources = p.push(event, None)
<<<<<<< HEAD
        resources.sort(key=lambda r: r['metadata']['arn'])
=======
        resources.sort(key=lambda r: r["metadata"]["arn"])
>>>>>>> 49ec5709

        self.assertEqual(
            [
                {
                    'Tags': [{'Key': 'MyTagName', 'Value': 'm1/g1'}],
                    'meshName': 'm1',
                    'metadata': {'arn': 'arn:aws:appmesh:eu-west-2:123456789012:mesh/m1/virtualGateway/g1',
                                 'createdAt': '2023-11-03T02:36:27.877000+00:00',
                                 'lastUpdatedAt': '2023-11-03T02:36:27.877000+00:00',
                                 'meshOwner': '644160558196',
                                 'resourceOwner': '644160558196',
                                 'uid': '80ee4027-c8e1-49e8-99ba-cace20a57f0b',
                                 'version': 1},
                    'spec': {'backendDefaults': {'clientPolicy': {}},
                             'listeners': [{'portMapping': {'port': 123, 'protocol': 'http'}}],
                             'logging': {}},
                    'status': {'status': 'ACTIVE'},
                    'virtualGatewayName': 'g1'
                }
            ],
            resources)

        # These assertions are necessary to be sure that the "get_arns" function is
        # correctly deriving the ARN.
        # See the documentation on the "arn" field in appmesh.py.
        arns = p.resource_manager.get_arns(resources)
        self.assertIn('arn:aws:appmesh:eu-west-2:123456789012:mesh/m1/virtualGateway/g1', arns)

        # The "placebo" testing library doesn't allow us to make assertions
        # linking specific api's calls to the specific mock response file
        # that will serve that request. So we will compensate here by
        # making an assertion about all the api calls and the order
        # of calls that must be made.
        self.assertEqual(
            [
                {'operation': 'DescribeVirtualGateway',
                 'params': {'meshName': 'm1', 'virtualGatewayName': 'g1'},
                 'service': 'appmesh'},
                {'operation': 'GetResources',
                 'params': {'ResourceARNList': [
                     'arn:aws:appmesh:eu-west-2:123456789012:mesh/m1/virtualGateway/g1']},
                 'service': 'resourcegroupstaggingapi'}
            ],
            captor.calls
        )


class ApiCallCaptor:
    _INSTANCE = None

    def __init__(self):
        self.calls = []

    def emit(self, _event_type, payload, _source):
        # print("API CALL : EventType:" + str(event_type) + " Payload:" + str(payload) + " Source:" + str(source))
        self.calls.append(payload)

    @classmethod
    def start_capture(cls):
        hist = get_global_history_recorder()
        if not cls._INSTANCE:
            cls._INSTANCE = ApiCallCaptor()
            hist.add_handler(ApiCallCaptor._INSTANCE)

        cls._INSTANCE.calls = []
        hist.enable()

        return cls._INSTANCE
<|MERGE_RESOLUTION|>--- conflicted
+++ resolved
@@ -1,351 +1,337 @@
-# Copyright The Cloud Custodian Authors.
-# SPDX-License-Identifier: Apache-2.0
-from botocore.history import get_global_history_recorder
-
-from .common import BaseTest, event_data
-
-
-# during recording create some sample resources in AWS the
-# set use a flight recorder and set the config region to wherever you want to read state from.
-# this will create recording files in the placebo dir.
-# session_factory = self.record_flight_data('test_appmesh_virtualgateway')
-# config = Config.empty(region="eu-west-2")
-
-# File names in the placebo directory follow the pattern <servicename>.<OperationName>_<call#>.json
-# So boto3 "AppMesh.Client.describe_mesh()" becomes "appmesh.DescribeMesh"
-# and the _<call#> suffix corresponds with the file to load for each call to that api.
-
-
-class TestAppmeshMesh(BaseTest):
-    def test_appmesh(self):
-        session_factory = self.replay_flight_data('test_appmesh_mesh')
-        p = self.load_policy(
-            {
-                "name": "appmesh-mesh-policy",
-                "resource": "aws.appmesh-mesh",
-                'filters': [{"or": [{'tag:MyTagName': 'm1'}, {'tag:MyTagName': 'm2'}]}],
-            },
-            session_factory=session_factory,
-        )
-
-        captor = ApiCallCaptor.start_capture()
-
-        resources = p.run()
-        resources.sort(key=lambda r: r["arn"])
-
-        resources.sort(key=lambda r: r['arn'])
-
-        self.assertEqual(
-            [
-                {
-                    'Tags': [{'Key': 'MyTagName', 'Value': 'm1'}],
-                    'c7n:MatchedFilters': ['tag:MyTagName'],
-                    'arn': 'arn:aws:appmesh:eu-west-2:123456789012:mesh/m1',
-                    'createdAt': '2023-11-03T02:36:27.877000+00:00',
-                    'lastUpdatedAt': '2023-11-03T02:36:27.877000+00:00',
-                    'meshName': 'm1',
-                    'meshOwner': '123456789012',
-                    'resourceOwner': '123456789012',
-                    'version': 1
-                },
-                {
-                    'Tags': [{'Key': 'MyTagName', 'Value': 'm2'}],
-                    'c7n:MatchedFilters': ['tag:MyTagName'],
-                    'arn': 'arn:aws:appmesh:eu-west-2:123456789012:mesh/m2',
-                    'createdAt': '2023-11-03T02:36:27.877000+00:00',
-                    'lastUpdatedAt': '2023-11-03T02:36:27.877000+00:00',
-                    'meshName': 'm2',
-                    'meshOwner': '123456789012',
-                    'resourceOwner': '123456789012',
-                    'version': 1
-                }
-            ],
-            resources)
-
-        # These assertions are necessary to be sure that the "get_arns" function is correctly
-        # deriving the ARN.
-        # See the documentation on the "arn" field in appmesh.py.
-        arns = p.resource_manager.get_arns(resources)
-        self.assertIn('arn:aws:appmesh:eu-west-2:123456789012:mesh/m1', arns)
-        self.assertIn('arn:aws:appmesh:eu-west-2:123456789012:mesh/m2', arns)
-
-        # The "placebo" testing library doesn't allow us to make assertions
-        # linking specific api's calls to the specific mock response file
-        # that will serve that request. So we will compensate here by
-        # making an assertion about all the api calls and the order
-        # of calls that must be made.
-        self.assertEqual(
-            [
-                {'operation': 'ListMeshes', 'params': {}, 'service': 'appmesh'},
-                {'operation': 'GetResources',
-                 'params': {'ResourceARNList': ['arn:aws:appmesh:eu-west-2:123456789012:mesh/m1',
-                                                'arn:aws:appmesh:eu-west-2:123456789012:mesh/m2']},
-                 'service': 'resourcegroupstaggingapi'}],
-            captor.calls
-        )
-
-    def test_appmesh_event(self):
-        session_factory = self.replay_flight_data('test_appmesh_mesh_event')
-        p = self.load_policy(
-            {
-                "name": "appmesh-mesh-policy",
-                "resource": "aws.appmesh-mesh",
-                "mode": {
-                    "type": "cloudtrail",
-                    "role": "CloudCustodian",
-                    "events": [
-                        {
-                            "source": "appmesh.amazonaws.com",
-                            "event": "CreateMesh",
-                            "ids": "requestParameters.meshName",
-                        }
-                    ],
-                },
-            },
-            session_factory=session_factory,
-        )
-        # event_data() names a file in tests/data/cwe that will drive the test execution.
-        # file contains an event matching that which AWS would generate in cloud trail.
-        event = {
-            "detail": event_data("event-appmesh-create-mesh.json"),
-            "debug": True,
-        }
-
-        captor = ApiCallCaptor.start_capture()
-
-        resources = p.push(event, None)
-<<<<<<< HEAD
-        resources.sort(key=lambda r: r['arn'])
-=======
-        resources.sort(key=lambda r: r["arn"])
->>>>>>> 49ec5709
-
-        self.assertEqual(
-            [
-                {
-                    'Tags': [{'Key': 'MyTagName', 'Value': 'm1'}],
-                    'arn': 'arn:aws:appmesh:eu-west-2:123456789012:mesh/m1',
-                    'createdAt': '2023-11-03T02:36:27.877000+00:00',
-                    'lastUpdatedAt': '2023-11-03T02:36:27.877000+00:00',
-                    'meshName': 'm1',
-                    'meshOwner': '123456789012',
-                    'resourceOwner': '123456789012',
-                    'version': 1
-                }
-            ],
-            resources)
-
-        # These assertions are necessary to be sure that the "get_arns" function is correctly
-        # deriving the ARN.
-        # See the documentation on the "arn" field in appmesh.py.
-        arns = p.resource_manager.get_arns(resources)
-        self.assertIn('arn:aws:appmesh:eu-west-2:123456789012:mesh/m1', arns)
-
-        # The "placebo" testing library doesn't allow us to make assertions
-        # linking specific api's calls to the specific mock response file
-        # that will serve that request. So we will compensate here by
-        # making an assertion about all the api calls and the order
-        # of calls that must be made.
-        self.assertEqual(
-            [
-                {'operation': 'ListMeshes', 'params': {}, 'service': 'appmesh'},
-                {'operation': 'GetResources',
-                 'params': {'ResourceARNList': ['arn:aws:appmesh:eu-west-2:123456789012:mesh/m1']},
-                 'service': 'resourcegroupstaggingapi'}],
-            captor.calls
-        )
-
-
-class TestAppmeshVirtualGateway(BaseTest):
-    def test_appmesh_virtualgateway(self):
-        session_factory = self.replay_flight_data('test_appmesh_virtualgateway')
-
-        # test data has 2 VGW but only 1 has a port of 123
-        p = self.load_policy(
-            {
-                "name": "appmesh-gateway-policy",
-                "resource": "aws.appmesh-virtual-gateway",
-                "filters": [
-                    {
-                        "type": "value",
-                        "key": "spec.listeners[0].portMapping.port",
-                        "op": "eq",
-                        # ONLY ONE OF THE TWO RESOURCES HAS THIS PORT
-                        "value": 123,
-                    }
-                ],
-            },
-            session_factory=session_factory,
-        )
-
-        captor = ApiCallCaptor.start_capture()
-
-        resources = p.run()
-<<<<<<< HEAD
-        resources.sort(key=lambda r: r['metadata']['arn'])
-=======
-        resources.sort(key=lambda r: r["metadata"]["arn"])
->>>>>>> 49ec5709
-
-        self.assertEqual(
-            [
-                {
-                    'Tags': [{'Key': 'MyTagName', 'Value': 'm1/g1'}],
-                    'c7n:MatchedFilters': ['spec.listeners[0].portMapping.port'],
-                    'meshName': 'm1',
-                    'metadata': {'arn': 'arn:aws:appmesh:eu-west-2:123456789012:mesh/m1/virtualGateway/g1',
-                                 'createdAt': '2023-11-03T02:36:27.877000+00:00',
-                                 'lastUpdatedAt': '2023-11-03T02:36:27.877000+00:00',
-                                 'meshOwner': '644160558196',
-                                 'resourceOwner': '644160558196',
-                                 'uid': '80ee4027-c8e1-49e8-99ba-cace20a57f0b',
-                                 'version': 1},
-                    'spec': {'backendDefaults': {'clientPolicy': {}},
-                             'listeners': [{'portMapping': {'port': 123, 'protocol': 'http'}}],
-                             'logging': {}},
-                    'status': {'status': 'ACTIVE'},
-                    'virtualGatewayName': 'g1'
-                }
-            ],
-            resources)
-
-        # These assertions are necessary to be sure that the "get_arns" function is correctly
-        # deriving the ARN.
-        # See the documentation on the "arn" field in appmesh.py.
-        arns = p.resource_manager.get_arns(resources)
-        self.assertIn('arn:aws:appmesh:eu-west-2:123456789012:mesh/m1/virtualGateway/g1', arns)
-
-        # The "placebo" testing library doesn't allow us to make assertions
-        # linking specific api's calls to the specific mock response file
-        # that will serve that request. So we will compensate here by
-        # making an assertion about all the api calls and the order
-        # of calls that must be made.
-        self.assertEqual(
-            [
-                {'operation': 'ListMeshes',
-                 'params': {},
-                 'service': 'appmesh'},
-                {'operation': 'ListVirtualGateways',
-                 'params': {'meshName': 'm1'},
-                 'service': 'appmesh'},
-                {'operation': 'ListVirtualGateways',
-                 'params': {'meshName': 'm2'},
-                 'service': 'appmesh'},
-                {'operation': 'DescribeVirtualGateway',
-                 'params': {'meshName': 'm1', 'virtualGatewayName': 'g1'},
-                 'service': 'appmesh'},
-                {'operation': 'DescribeVirtualGateway',
-                 'params': {'meshName': 'm1', 'virtualGatewayName': 'g2'},
-                 'service': 'appmesh'},
-                {'operation': 'GetResources',
-                 'params': {'ResourceARNList': [
-                     'arn:aws:appmesh:eu-west-2:123456789012:mesh/m1/virtualGateway/g1',
-                     'arn:aws:appmesh:eu-west-2:123456789012:mesh/m1/virtualGateway/g2'
-                 ]},
-                 'service': 'resourcegroupstaggingapi'}
-            ],
-            captor.calls
-        )
-
-    def test_appmesh_virtualgateway_event(self):
-        session_factory = self.replay_flight_data('test_appmesh_virtualgateway_event')
-        p = self.load_policy(
-            {
-                "name": "appmesh-gateway-policy",
-                "resource": "aws.appmesh-virtual-gateway",
-                "mode": {
-                    "type": "cloudtrail",
-                    "role": "CloudCustodian",
-                    "events": [
-                        {
-                            "source": "appmesh.amazonaws.com",
-                            "event": "CreateVirtualGateway",
-                            "ids": "responseElements.virtualGateway.metadata.arn",
-                        }
-                    ],
-                },
-            },
-            session_factory=session_factory,
-        )
-
-        captor = ApiCallCaptor.start_capture()
-
-        event = {
-            "detail": event_data("event-appmesh-create-virtual-gateway.json"),
-            "debug": True,
-        }
-
-        resources = p.push(event, None)
-<<<<<<< HEAD
-        resources.sort(key=lambda r: r['metadata']['arn'])
-=======
-        resources.sort(key=lambda r: r["metadata"]["arn"])
->>>>>>> 49ec5709
-
-        self.assertEqual(
-            [
-                {
-                    'Tags': [{'Key': 'MyTagName', 'Value': 'm1/g1'}],
-                    'meshName': 'm1',
-                    'metadata': {'arn': 'arn:aws:appmesh:eu-west-2:123456789012:mesh/m1/virtualGateway/g1',
-                                 'createdAt': '2023-11-03T02:36:27.877000+00:00',
-                                 'lastUpdatedAt': '2023-11-03T02:36:27.877000+00:00',
-                                 'meshOwner': '644160558196',
-                                 'resourceOwner': '644160558196',
-                                 'uid': '80ee4027-c8e1-49e8-99ba-cace20a57f0b',
-                                 'version': 1},
-                    'spec': {'backendDefaults': {'clientPolicy': {}},
-                             'listeners': [{'portMapping': {'port': 123, 'protocol': 'http'}}],
-                             'logging': {}},
-                    'status': {'status': 'ACTIVE'},
-                    'virtualGatewayName': 'g1'
-                }
-            ],
-            resources)
-
-        # These assertions are necessary to be sure that the "get_arns" function is
-        # correctly deriving the ARN.
-        # See the documentation on the "arn" field in appmesh.py.
-        arns = p.resource_manager.get_arns(resources)
-        self.assertIn('arn:aws:appmesh:eu-west-2:123456789012:mesh/m1/virtualGateway/g1', arns)
-
-        # The "placebo" testing library doesn't allow us to make assertions
-        # linking specific api's calls to the specific mock response file
-        # that will serve that request. So we will compensate here by
-        # making an assertion about all the api calls and the order
-        # of calls that must be made.
-        self.assertEqual(
-            [
-                {'operation': 'DescribeVirtualGateway',
-                 'params': {'meshName': 'm1', 'virtualGatewayName': 'g1'},
-                 'service': 'appmesh'},
-                {'operation': 'GetResources',
-                 'params': {'ResourceARNList': [
-                     'arn:aws:appmesh:eu-west-2:123456789012:mesh/m1/virtualGateway/g1']},
-                 'service': 'resourcegroupstaggingapi'}
-            ],
-            captor.calls
-        )
-
-
-class ApiCallCaptor:
-    _INSTANCE = None
-
-    def __init__(self):
-        self.calls = []
-
-    def emit(self, _event_type, payload, _source):
-        # print("API CALL : EventType:" + str(event_type) + " Payload:" + str(payload) + " Source:" + str(source))
-        self.calls.append(payload)
-
-    @classmethod
-    def start_capture(cls):
-        hist = get_global_history_recorder()
-        if not cls._INSTANCE:
-            cls._INSTANCE = ApiCallCaptor()
-            hist.add_handler(ApiCallCaptor._INSTANCE)
-
-        cls._INSTANCE.calls = []
-        hist.enable()
-
-        return cls._INSTANCE
+# Copyright The Cloud Custodian Authors.
+# SPDX-License-Identifier: Apache-2.0
+from botocore.history import get_global_history_recorder
+
+from .common import BaseTest, event_data
+
+
+# during recording create some sample resources in AWS the
+# set use a flight recorder and set the config region to wherever you want to read state from.
+# this will create recording files in the placebo dir.
+# session_factory = self.record_flight_data('test_appmesh_virtualgateway')
+# config = Config.empty(region="eu-west-2")
+
+# File names in the placebo directory follow the pattern <servicename>.<OperationName>_<call#>.json
+# So boto3 "AppMesh.Client.describe_mesh()" becomes "appmesh.DescribeMesh"
+# and the _<call#> suffix corresponds with the file to load for each call to that api.
+
+
+class TestAppmeshMesh(BaseTest):
+    def test_appmesh(self):
+        session_factory = self.replay_flight_data('test_appmesh_mesh')
+        p = self.load_policy(
+            {
+                "name": "appmesh-mesh-policy",
+                "resource": "aws.appmesh-mesh",
+                'filters': [{"or": [{'tag:MyTagName': 'm1'}, {'tag:MyTagName': 'm2'}]}],
+            },
+            session_factory=session_factory,
+        )
+
+        captor = ApiCallCaptor.start_capture()
+
+        resources = p.run()
+        resources.sort(key=lambda r: r["arn"])
+
+        self.assertEqual(
+            [
+                {
+                    'Tags': [{'Key': 'MyTagName', 'Value': 'm1'}],
+                    'c7n:MatchedFilters': ['tag:MyTagName'],
+                    'arn': 'arn:aws:appmesh:eu-west-2:123456789012:mesh/m1',
+                    'createdAt': '2023-11-03T02:36:27.877000+00:00',
+                    'lastUpdatedAt': '2023-11-03T02:36:27.877000+00:00',
+                    'meshName': 'm1',
+                    'meshOwner': '123456789012',
+                    'resourceOwner': '123456789012',
+                    'version': 1
+                },
+                {
+                    'Tags': [{'Key': 'MyTagName', 'Value': 'm2'}],
+                    'c7n:MatchedFilters': ['tag:MyTagName'],
+                    'arn': 'arn:aws:appmesh:eu-west-2:123456789012:mesh/m2',
+                    'createdAt': '2023-11-03T02:36:27.877000+00:00',
+                    'lastUpdatedAt': '2023-11-03T02:36:27.877000+00:00',
+                    'meshName': 'm2',
+                    'meshOwner': '123456789012',
+                    'resourceOwner': '123456789012',
+                    'version': 1
+                }
+            ],
+            resources)
+
+        # These assertions are necessary to be sure that the "get_arns" function is correctly
+        # deriving the ARN.
+        # See the documentation on the "arn" field in appmesh.py.
+        arns = p.resource_manager.get_arns(resources)
+        self.assertIn('arn:aws:appmesh:eu-west-2:123456789012:mesh/m1', arns)
+        self.assertIn('arn:aws:appmesh:eu-west-2:123456789012:mesh/m2', arns)
+
+        # The "placebo" testing library doesn't allow us to make assertions
+        # linking specific api's calls to the specific mock response file
+        # that will serve that request. So we will compensate here by
+        # making an assertion about all the api calls and the order
+        # of calls that must be made.
+        self.assertEqual(
+            [
+                {'operation': 'ListMeshes', 'params': {}, 'service': 'appmesh'},
+                {'operation': 'GetResources',
+                 'params': {'ResourceARNList': ['arn:aws:appmesh:eu-west-2:123456789012:mesh/m1',
+                                                'arn:aws:appmesh:eu-west-2:123456789012:mesh/m2']},
+                 'service': 'resourcegroupstaggingapi'}],
+            captor.calls
+        )
+
+    def test_appmesh_event(self):
+        session_factory = self.replay_flight_data('test_appmesh_mesh_event')
+        p = self.load_policy(
+            {
+                "name": "appmesh-mesh-policy",
+                "resource": "aws.appmesh-mesh",
+                "mode": {
+                    "type": "cloudtrail",
+                    "role": "CloudCustodian",
+                    "events": [
+                        {
+                            "source": "appmesh.amazonaws.com",
+                            "event": "CreateMesh",
+                            "ids": "requestParameters.meshName",
+                        }
+                    ],
+                },
+            },
+            session_factory=session_factory,
+        )
+        # event_data() names a file in tests/data/cwe that will drive the test execution.
+        # file contains an event matching that which AWS would generate in cloud trail.
+        event = {
+            "detail": event_data("event-appmesh-create-mesh.json"),
+            "debug": True,
+        }
+
+        captor = ApiCallCaptor.start_capture()
+
+        resources = p.push(event, None)
+        resources.sort(key=lambda r: r["arn"])
+
+        self.assertEqual(
+            [
+                {
+                    'Tags': [{'Key': 'MyTagName', 'Value': 'm1'}],
+                    'arn': 'arn:aws:appmesh:eu-west-2:123456789012:mesh/m1',
+                    'createdAt': '2023-11-03T02:36:27.877000+00:00',
+                    'lastUpdatedAt': '2023-11-03T02:36:27.877000+00:00',
+                    'meshName': 'm1',
+                    'meshOwner': '123456789012',
+                    'resourceOwner': '123456789012',
+                    'version': 1
+                }
+            ],
+            resources)
+
+        # These assertions are necessary to be sure that the "get_arns" function is correctly
+        # deriving the ARN.
+        # See the documentation on the "arn" field in appmesh.py.
+        arns = p.resource_manager.get_arns(resources)
+        self.assertIn('arn:aws:appmesh:eu-west-2:123456789012:mesh/m1', arns)
+
+        # The "placebo" testing library doesn't allow us to make assertions
+        # linking specific api's calls to the specific mock response file
+        # that will serve that request. So we will compensate here by
+        # making an assertion about all the api calls and the order
+        # of calls that must be made.
+        self.assertEqual(
+            [
+                {'operation': 'ListMeshes', 'params': {}, 'service': 'appmesh'},
+                {'operation': 'GetResources',
+                 'params': {'ResourceARNList': ['arn:aws:appmesh:eu-west-2:123456789012:mesh/m1']},
+                 'service': 'resourcegroupstaggingapi'}],
+            captor.calls
+        )
+
+
+class TestAppmeshVirtualGateway(BaseTest):
+    def test_appmesh_virtualgateway(self):
+        session_factory = self.replay_flight_data('test_appmesh_virtualgateway')
+
+        # test data has 2 VGW but only 1 has a port of 123
+        p = self.load_policy(
+            {
+                "name": "appmesh-gateway-policy",
+                "resource": "aws.appmesh-virtual-gateway",
+                "filters": [
+                    {
+                        "type": "value",
+                        "key": "spec.listeners[0].portMapping.port",
+                        "op": "eq",
+                        # ONLY ONE OF THE TWO RESOURCES HAS THIS PORT
+                        "value": 123,
+                    }
+                ],
+            },
+            session_factory=session_factory,
+        )
+
+        captor = ApiCallCaptor.start_capture()
+
+        resources = p.run()
+        resources.sort(key=lambda r: r['metadata']['arn'])
+
+        self.assertEqual(
+            [
+                {
+                    'Tags': [{'Key': 'MyTagName', 'Value': 'm1/g1'}],
+                    'c7n:MatchedFilters': ['spec.listeners[0].portMapping.port'],
+                    'meshName': 'm1',
+                    'metadata': {'arn': 'arn:aws:appmesh:eu-west-2:123456789012:mesh/m1/virtualGateway/g1',
+                                 'createdAt': '2023-11-03T02:36:27.877000+00:00',
+                                 'lastUpdatedAt': '2023-11-03T02:36:27.877000+00:00',
+                                 'meshOwner': '644160558196',
+                                 'resourceOwner': '644160558196',
+                                 'uid': '80ee4027-c8e1-49e8-99ba-cace20a57f0b',
+                                 'version': 1},
+                    'spec': {'backendDefaults': {'clientPolicy': {}},
+                             'listeners': [{'portMapping': {'port': 123, 'protocol': 'http'}}],
+                             'logging': {}},
+                    'status': {'status': 'ACTIVE'},
+                    'virtualGatewayName': 'g1'
+                }
+            ],
+            resources)
+
+        # These assertions are necessary to be sure that the "get_arns" function is correctly
+        # deriving the ARN.
+        # See the documentation on the "arn" field in appmesh.py.
+        arns = p.resource_manager.get_arns(resources)
+        self.assertIn('arn:aws:appmesh:eu-west-2:123456789012:mesh/m1/virtualGateway/g1', arns)
+
+        # The "placebo" testing library doesn't allow us to make assertions
+        # linking specific api's calls to the specific mock response file
+        # that will serve that request. So we will compensate here by
+        # making an assertion about all the api calls and the order
+        # of calls that must be made.
+        self.assertEqual(
+            [
+                {'operation': 'ListMeshes',
+                 'params': {},
+                 'service': 'appmesh'},
+                {'operation': 'ListVirtualGateways',
+                 'params': {'meshName': 'm1'},
+                 'service': 'appmesh'},
+                {'operation': 'ListVirtualGateways',
+                 'params': {'meshName': 'm2'},
+                 'service': 'appmesh'},
+                {'operation': 'DescribeVirtualGateway',
+                 'params': {'meshName': 'm1', 'virtualGatewayName': 'g1'},
+                 'service': 'appmesh'},
+                {'operation': 'DescribeVirtualGateway',
+                 'params': {'meshName': 'm1', 'virtualGatewayName': 'g2'},
+                 'service': 'appmesh'},
+                {'operation': 'GetResources',
+                 'params': {'ResourceARNList': [
+                     'arn:aws:appmesh:eu-west-2:123456789012:mesh/m1/virtualGateway/g1',
+                     'arn:aws:appmesh:eu-west-2:123456789012:mesh/m1/virtualGateway/g2'
+                 ]},
+                 'service': 'resourcegroupstaggingapi'}
+            ],
+            captor.calls
+        )
+
+    def test_appmesh_virtualgateway_event(self):
+        session_factory = self.replay_flight_data('test_appmesh_virtualgateway_event')
+        p = self.load_policy(
+            {
+                "name": "appmesh-gateway-policy",
+                "resource": "aws.appmesh-virtual-gateway",
+                "mode": {
+                    "type": "cloudtrail",
+                    "role": "CloudCustodian",
+                    "events": [
+                        {
+                            "source": "appmesh.amazonaws.com",
+                            "event": "CreateVirtualGateway",
+                            "ids": "responseElements.virtualGateway.metadata.arn",
+                        }
+                    ],
+                },
+            },
+            session_factory=session_factory,
+        )
+
+        captor = ApiCallCaptor.start_capture()
+
+        event = {
+            "detail": event_data("event-appmesh-create-virtual-gateway.json"),
+            "debug": True,
+        }
+
+        resources = p.push(event, None)
+        resources.sort(key=lambda r: r['metadata']['arn'])
+
+        self.assertEqual(
+            [
+                {
+                    'Tags': [{'Key': 'MyTagName', 'Value': 'm1/g1'}],
+                    'meshName': 'm1',
+                    'metadata': {'arn': 'arn:aws:appmesh:eu-west-2:123456789012:mesh/m1/virtualGateway/g1',
+                                 'createdAt': '2023-11-03T02:36:27.877000+00:00',
+                                 'lastUpdatedAt': '2023-11-03T02:36:27.877000+00:00',
+                                 'meshOwner': '644160558196',
+                                 'resourceOwner': '644160558196',
+                                 'uid': '80ee4027-c8e1-49e8-99ba-cace20a57f0b',
+                                 'version': 1},
+                    'spec': {'backendDefaults': {'clientPolicy': {}},
+                             'listeners': [{'portMapping': {'port': 123, 'protocol': 'http'}}],
+                             'logging': {}},
+                    'status': {'status': 'ACTIVE'},
+                    'virtualGatewayName': 'g1'
+                }
+            ],
+            resources)
+
+        # These assertions are necessary to be sure that the "get_arns" function is
+        # correctly deriving the ARN.
+        # See the documentation on the "arn" field in appmesh.py.
+        arns = p.resource_manager.get_arns(resources)
+        self.assertIn('arn:aws:appmesh:eu-west-2:123456789012:mesh/m1/virtualGateway/g1', arns)
+
+        # The "placebo" testing library doesn't allow us to make assertions
+        # linking specific api's calls to the specific mock response file
+        # that will serve that request. So we will compensate here by
+        # making an assertion about all the api calls and the order
+        # of calls that must be made.
+        self.assertEqual(
+            [
+                {'operation': 'DescribeVirtualGateway',
+                 'params': {'meshName': 'm1', 'virtualGatewayName': 'g1'},
+                 'service': 'appmesh'},
+                {'operation': 'GetResources',
+                 'params': {'ResourceARNList': [
+                     'arn:aws:appmesh:eu-west-2:123456789012:mesh/m1/virtualGateway/g1']},
+                 'service': 'resourcegroupstaggingapi'}
+            ],
+            captor.calls
+        )
+
+
+class ApiCallCaptor:
+    _INSTANCE = None
+
+    def __init__(self):
+        self.calls = []
+
+    def emit(self, _event_type, payload, _source):
+        # print("API CALL : EventType:" + str(event_type) + " Payload:" + str(payload) + " Source:" + str(source))
+        self.calls.append(payload)
+
+    @classmethod
+    def start_capture(cls):
+        hist = get_global_history_recorder()
+        if not cls._INSTANCE:
+            cls._INSTANCE = ApiCallCaptor()
+            hist.add_handler(ApiCallCaptor._INSTANCE)
+
+        cls._INSTANCE.calls = []
+        hist.enable()
+
+        return cls._INSTANCE