# Copyright The Cloud Custodian Authors.
# SPDX-License-Identifier: Apache-2.0
import datetime
import functools
import json
import logging
import os
import io
import shutil
import tempfile
import time  # NOQA needed for some recordings
import mock

from unittest import TestCase

from contextlib import suppress
from botocore.exceptions import ClientError
from dateutil.tz import tzutc
import pytest
from pytest_terraform import terraform

from c7n.exceptions import PolicyExecutionError, PolicyValidationError
from c7n.executor import MainThreadExecutor
from c7n.resources import s3
from c7n.mu import LambdaManager
from c7n.ufuncs import s3crypt
<<<<<<< HEAD
from c7n.utils import get_account_alias_from_sts
import vcr
=======
from c7n.utils import get_account_alias_from_sts, jmespath_search
>>>>>>> c3cef1ef

from .common import (
    BaseTest,
    ConfigTest,
    event_data,
    skip_if_not_validating,
    functional,
)


@pytest.mark.audited
@terraform('s3_tag')
def test_s3_tag(test, s3_tag):
    test.patch(s3.S3, "executor_factory", MainThreadExecutor)
    test.patch(s3.EncryptExtantKeys, "executor_factory", MainThreadExecutor)
    test.patch(
        s3, "S3_AUGMENT_TABLE", [("get_bucket_tagging", "Tags", [], "TagSet")]
    )
    session_factory = test.replay_flight_data("test_s3_tag")
    session = session_factory()
    client = session.client("s3")
    bucket_name = s3_tag['aws_s3_bucket.example.bucket']

    p = test.load_policy(
        {
            "name": "s3-tagger",
            "resource": "s3",
            "filters": [{"Name": bucket_name}],
            "actions": [
                {
                    "type": "tag",
                    "tags": {"new-tag": "new-value"},
                }
            ],
        },
        session_factory=session_factory,
    )

    resources = p.run()
    test.assertEqual(len(resources), 1)
    tags = {
        t["Key"]: t["Value"]
        for t in client.get_bucket_tagging(Bucket=bucket_name)["TagSet"]
    }
    test.assertEqual(
        {"original-tag": "original-value", "new-tag": "new-value"}, tags
    )


class RestoreCompletionTest(TestCase):

    def test_restore_complete(self):

        self.assertTrue(
            s3.restore_complete(
                (
                    'ongoing-request="false", '
                    'expiry-date="Fri, 23 Dec 2012 00:00:00 GMT"'
                )
            )
        )

        self.assertFalse(s3.restore_complete('ongoing-request="true"'))


class BucketScanLogTests(TestCase):

    def setUp(self):
        self.log_dir = tempfile.mkdtemp()
        self.addCleanup(shutil.rmtree, self.log_dir)
        self.log = s3.BucketScanLog(self.log_dir, "test")

    def test_scan_log(self):
        first_five = list(range(5))
        next_five = list(range(5, 10))
        with self.log:
            self.log.add(first_five)
            self.log.add(next_five)

        with open(self.log.path) as fh:
            data = json.load(fh)
            self.assertEqual(data, [first_five, next_five, []])


def destroyBucket(client, bucket):
    for o in client.list_objects(Bucket=bucket).get("Contents", []):
        client.delete_object(Bucket=bucket, Key=o["Key"])
    client.delete_bucket(Bucket=bucket)


def destroyVersionedBucket(client, bucket):
    for o in client.list_object_versions(Bucket=bucket).get("Versions", []):
        client.delete_object(Bucket=bucket, Key=o["Key"], VersionId=o["VersionId"])
    client.delete_bucket(Bucket=bucket)


def destroyBucketIfPresent(client, bucket):
    with suppress(client.exceptions.NoSuchBucket):
        destroyVersionedBucket(client, bucket)


def generateBucketContents(s3, bucket, contents=None):
    default_contents = {
        "home.txt": "hello", "AWSLogs/2015/10/10": "out", "AWSLogs/2015/10/11": "spot"
    }
    if contents is None:
        contents = default_contents
    s3.Bucket(bucket)
    for k, v in contents.items():
        key = s3.Object(bucket, k)
        key.put(Body=v, ContentLength=len(v), ContentType="text/plain")


class BucketMetrics(BaseTest):

    def test_metrics_dims(self):
        factory = self.replay_flight_data('test_s3_metrics_user_dims')
        p = self.load_policy({
            'name': 's3',
            'resource': 's3',
            'source': 'config',
            'query': [
                {'clause': "resourceId = 'c7n-ssm-build'"}],
            'filters': [{
                'type': 'metrics',
                'name': 'BucketSizeBytes',
                'dimensions': {
                    'StorageType': 'StandardStorage'},
                'days': 7,
                'value': 100,
                'op': 'gte'}]},
            session_factory=factory,
            config={'region': 'us-east-2'})
        resources = p.run()
        self.assertEqual(len(resources), 1)
        self.assertIn('c7n.metrics', resources[0])

    def test_metrics(self):
        self.patch(s3.S3, "executor_factory", MainThreadExecutor)
        self.patch(s3, "S3_AUGMENT_TABLE", [])
        session_factory = self.replay_flight_data("test_s3_metrics")
        p = self.load_policy(
            {
                "name": "s3-obj-count",
                "resource": "s3",
                "filters": [
                    {
                        "type": "metrics",
                        "value": 10000,
                        "name": "NumberOfObjects",
                        "op": "greater-than",
                    }
                ],
            },
            session_factory=session_factory,
        )
        resources = p.run()
        self.assertEqual(len(resources), 1)
        self.assertEqual(resources[0]["Name"], "custodian-skunk-trails")
        self.assertTrue("c7n.metrics" in resources[0])
        self.assertTrue("AWS/S3.NumberOfObjects.Average.14" in resources[0]["c7n.metrics"])


class BucketEncryption(BaseTest):

    def test_s3_bucket_encryption_filter(self):
        bname = "c7n-bucket-with-encryption"
        self.patch(s3.S3, "executor_factory", MainThreadExecutor)
        self.patch(s3, "S3_AUGMENT_TABLE", [])

        session_factory = self.replay_flight_data("test_s3_bucket_encryption_filter")

        client = session_factory().client("s3")
        client.create_bucket(Bucket=bname)
        self.addCleanup(client.delete_bucket, Bucket=bname)

        enc = {
            "Rules": [
                {"ApplyServerSideEncryptionByDefault": {"SSEAlgorithm": "AES256"}}
            ]
        }

        client.put_bucket_encryption(
            Bucket=bname, ServerSideEncryptionConfiguration=enc
        )

        p = self.load_policy(
            {
                "name": "s3-enc",
                "resource": "s3",
                "filters": [{"type": "bucket-encryption", "crypto": "AES256"}],
            },
            session_factory=session_factory,
        )
        resources = p.run() or []
        self.assertEqual(len(resources), 1)
        self.assertEqual(resources[0]["Name"], bname)

    def test_s3_bucket_encryption_filter_kms(self):
        def _get_encryption_config(key_id):
            default_encryption = {
                "SSEAlgorithm": "aws:kms"
            }
            if key_id:
                default_encryption["KMSMasterKeyID"] = key_id
            return {
                "Rules": [{
                    "ApplyServerSideEncryptionByDefault": default_encryption
                }]
            }

        bname_base = "c7n-bucket-with-encryption"
        self.patch(s3.S3, "executor_factory", MainThreadExecutor)
        self.patch(s3, "S3_AUGMENT_TABLE", [])

        session_factory = self.replay_flight_data(
            "test_s3_bucket_encryption_filter_kms"
        )

        client = session_factory().client("s3")

        key_alias = "alias/aws/s3"
        key_meta = session_factory().client("kms").describe_key(KeyId=key_alias)["KeyMetadata"]
        key_arn = key_meta.get('Arn')
        alias_arn = ''.join((*key_arn.rpartition(':')[:2], key_alias))

        # Create separate buckets to test five ways of specifying the AWS-managed
        # KMS key for default server-side encryption.
        key_attrs = {
            'default': None,
            'aliasname': key_alias,
            'aliasarn': alias_arn,
            'keyid': key_meta.get('KeyId'),
            'keyarn': key_arn
        }

        for attr, value in key_attrs.items():
            # Create test buckets. Set a default encryption rule for each
            # one, using different attributes of the same key.
            bname = f'{bname_base}-by-{attr}'
            client.create_bucket(Bucket=bname)
            client.put_bucket_encryption(
                Bucket=bname,
                ServerSideEncryptionConfiguration=_get_encryption_config(value)
            )
            self.addCleanup(client.delete_bucket, Bucket=bname)

        p = self.load_policy(
            {
                "name": "s3-enc-kms",
                "resource": "s3",
                "filters": [
                    {
                        "type": "value",
                        "key": "Name",
                        "op": "glob",
                        "value": f"{bname_base}*",
                    },
                    {
                        "type": "bucket-encryption",
                        "crypto": "aws:kms",
                        "key": key_alias,
                    }
                ],
            },
            session_factory=session_factory,
        )
        resources = p.run() or []
        self.assertEqual(len(resources), len(key_attrs))

    def test_s3_filter_bucket_encryption_disabled(self):
        bname = "c7n-bucket-without-default-encryption"
        self.patch(s3.S3, "executor-factory", MainThreadExecutor)
        self.patch(s3, "S3_AUGMENT_TABLE", [])

        session_factory = self.replay_flight_data("test_s3_bucket_encryption_disabled")

        client = session_factory().client("s3")
        client.create_bucket(Bucket=bname)
        self.addCleanup(client.delete_bucket, Bucket=bname)

        p = self.load_policy(
            {
                "name": "s3-disabled-encryption",
                "resource": "s3",
                "filters": [
                    {"Name": bname}, {"type": "bucket-encryption", "state": False}
                ],
            },
            session_factory=session_factory,
        )
        resources = p.run()
        self.assertEqual(len(resources), 1)
        self.assertRaises(ClientError, client.get_bucket_encryption, Bucket=bname)

        client.put_bucket_encryption(
            Bucket=bname,
            ServerSideEncryptionConfiguration={
                "Rules": [
                    {"ApplyServerSideEncryptionByDefault": {"SSEAlgorithm": "AES256"}}
                ]
            },
        )

        p = self.load_policy(
            {
                "name": "s3-disabled-encryption",
                "resource": "s3",
                "filters": [
                    {"Name": bname},
                    {"type": "bucket-encryption", "state": False, "crypto": "AES256"},
                ],
            },
            session_factory=session_factory,
        )
        resources = p.run()
        self.assertEqual(len(resources), 0)

    def test_s3_filter_bucket_encryption_disabled_malformed_statement(self):
        bname = "xcc-services-alb-access-logs-prod-eu-central-1"
        self.patch(s3.S3, "executor-factory", MainThreadExecutor)
        self.patch(s3, "S3_AUGMENT_TABLE", [])

        session_factory = self.replay_flight_data(
            "test_s3_filter_bucket_encryption_disabled_malformed_statement"
        )

        p = self.load_policy(
            {
                "name": "s3-disabled-encryption-malformed-statement",
                "resource": "s3",
                "filters": [
                    {"Name": bname}, {"type": "bucket-encryption", "state": False}
                ],
            },
            session_factory=session_factory,
        )
        resources = p.run()
        self.assertEqual(len(resources), 1)

    def test_s3_bucket_encryption_bucket_key(self):
        session_factory = self.replay_flight_data("test_s3_bucket_encryption_bucket_key")

        bname = "custodian-test-bucket-encryption-key"

        self.patch(s3.S3, "executor-factory", MainThreadExecutor)
        self.patch(s3, "S3_AUGMENT_TABLE", [])
        policy = self.load_policy(
            {
                "name": "test_s3_bucket_encryption_bucket_key",
                "resource": "s3",
                "filters": [
                    {
                        "Name": bname
                    },
                    {
                        "type": "bucket-encryption",
                        "state": False
                    }
                ],
                "actions": [
                    {
                        "type": "set-bucket-encryption"
                    }
                ]
            }, session_factory=session_factory
        )
        resources = policy.run()
        self.assertEqual(len(resources), 1)
        client = session_factory().client("s3")
        resp = client.get_bucket_encryption(Bucket=bname)
        self.assertTrue(resp['ServerSideEncryptionConfiguration']['Rules'][0]['BucketKeyEnabled'])


class BucketInventory(BaseTest):

    def test_s3_set_encrypted_inventory_sses3(self):
        bname = "custodian-inventory-test"
        self.patch(s3.S3, "executor_factory", MainThreadExecutor)
        self.patch(s3, "S3_AUGMENT_TABLE", [])

        session_factory = self.replay_flight_data(
            "test_s3_set_encrypted_inventory_sses3"
        )

        client = session_factory().client("s3")
        client.create_bucket(Bucket=bname)
        self.addCleanup(client.delete_bucket, Bucket=bname)

        p = self.load_policy(
            {
                "name": "s3-inv",
                "resource": "s3",
                "filters": [{"Name": bname}],
                "actions": [
                    {
                        "type": "set-inventory",
                        "destination": "inv-dest",
                        "name": "inv-name",
                        "state": "enabled",
                        "encryption": "SSES3",
                        "fields": ["Size", "EncryptionStatus"],
                    }
                ],
            },
            session_factory=session_factory,
        )
        resources = p.run()
        self.assertEqual(len(resources), 1)

        invs = client.list_bucket_inventory_configurations(Bucket=bname).get(
            "InventoryConfigurationList"
        )
        self.assertTrue(invs)
        self.assertTrue(
            "SSES3" in invs[0]["Destination"]["S3BucketDestination"]["Encryption"]
        )
        self.assertTrue("EncryptionStatus" in invs[0]["OptionalFields"])

    def test_s3_set_encrypted_inventory_ssekms(self):
        bname = "custodian-inventory-test"
        self.patch(s3.S3, "executor_factory", MainThreadExecutor)
        self.patch(s3, "S3_AUGMENT_TABLE", [])

        session_factory = self.replay_flight_data(
            "test_s3_set_encrypted_inventory_ssekms"
        )

        client = session_factory().client("s3")
        client.create_bucket(Bucket=bname)
        self.addCleanup(client.delete_bucket, Bucket=bname)

        p = self.load_policy(
            {
                "name": "s3-inv",
                "resource": "s3",
                "filters": [{"Name": bname}],
                "actions": [
                    {
                        "type": "set-inventory",
                        "destination": "inv-dest",
                        "name": "inv-name",
                        "state": "enabled",
                        "encryption": "SSEKMS",
                        "key_id": "arn:valid:kms",
                        "fields": ["Size", "EncryptionStatus"],
                    }
                ],
            },
            session_factory=session_factory,
        )
        resources = p.run()
        self.assertEqual(len(resources), 1)

        invs = client.list_bucket_inventory_configurations(Bucket=bname).get(
            "InventoryConfigurationList"
        )
        self.assertTrue(invs)
        self.assertTrue(
            "SSEKMS" in invs[0]["Destination"]["S3BucketDestination"]["Encryption"]
        )
        self.assertTrue("EncryptionStatus" in invs[0]["OptionalFields"])

    def test_s3_delete_inventory_inventory_not_set(self):
        bname = "delete_inventory"
        self.patch(s3.S3, "executor_factory", MainThreadExecutor)
        self.patch(s3, "S3_AUGMENT_TABLE", [])

        session_factory = self.replay_flight_data(
            "test_s3_delete_inventory_inventory_not_set"
        )

        client = session_factory().client("s3")
        client.create_bucket(Bucket=bname)
        self.addCleanup(client.delete_bucket, Bucket=bname)

        p = self.load_policy(
            {
                "name": "s3-inv",
                "resource": "s3",
                "filters": [{"Name": bname}],
                "actions": [
                    {
                        "type": "set-inventory",
                        "destination": "inv-dest",
                        "name": "inv-name",
                        "state": "absent",
                    }
                ],
            },
            session_factory=session_factory,
        )

        resources = p.run()
        self.assertEqual(len(resources), 1)
        inventoryConfigList = client.list_bucket_inventory_configurations(
            Bucket=bname
        ).get(
            "InventoryConfigurationList"
        )
        self.assertFalse(inventoryConfigList)

    @functional
    def test_inventory(self):
        bname = "custodian-test-data"
        inv_bname = "custodian-inv"
        inv_name = "something"

        self.patch(s3.S3, "executor_factory", MainThreadExecutor)
        self.patch(s3, "S3_AUGMENT_TABLE", [])

        session_factory = self.replay_flight_data("test_s3_inventory")

        client = session_factory().client("s3")
        if self.recording:
            destroyBucketIfPresent(client, bname)
            destroyBucketIfPresent(client, inv_bname)
        client.create_bucket(
            Bucket=bname, CreateBucketConfiguration={"LocationConstraint": "us-east-2"}
        )
        client.create_bucket(
            Bucket=inv_bname,
            CreateBucketConfiguration={"LocationConstraint": "us-east-2"},
        )

        self.addCleanup(client.delete_bucket, Bucket=bname)
        self.addCleanup(client.delete_bucket, Bucket=inv_bname)

        inv = {
            "Destination": {
                "S3BucketDestination": {
                    "Bucket": "arn:aws:s3:::%s" % inv_bname,
                    "Format": "CSV",
                    "Prefix": "abcdef",
                }
            },
            "IsEnabled": True,
            "Id": inv_name,
            "IncludedObjectVersions": "All",
            "OptionalFields": ["LastModifiedDate"],
            "Schedule": {"Frequency": "Daily"},
        }

        client.put_bucket_inventory_configuration(
            Bucket=bname, Id=inv_name, InventoryConfiguration=inv
        )

        p = self.load_policy(
            {
                "name": "s3-inv",
                "resource": "s3",
                "filters": [{"Name": "custodian-test-data"}],
                "actions": [
                    {
                        "type": "set-inventory",
                        "destination": inv_bname,
                        "name": inv_name,
                    }
                ],
            },
            session_factory=session_factory,
        )
        self.assertEqual(len(p.run()), 1)
        invs = client.list_bucket_inventory_configurations(Bucket=bname).get(
            "InventoryConfigurationList"
        )
        self.assertTrue(invs)
        self.assertEqual(
            sorted(invs[0]["OptionalFields"]), ["LastModifiedDate", "Size"]
        )

        p = self.load_policy(
            {
                "name": "s3-inv",
                "resource": "s3",
                "filters": [{"Name": "custodian-test-data"}],
                "actions": [
                    {
                        "type": "set-inventory",
                        "destination": inv_bname,
                        "state": "absent",
                        "name": inv_name,
                    }
                ],
            },
            session_factory=session_factory,
        )

        self.assertEqual(len(p.run()), 1)
        self.assertFalse(
            client.list_bucket_inventory_configurations(Bucket=bname).get(
                "InventoryConfigurationList"
            )
        )


class BucketDelete(BaseTest):

    def test_delete_replicated_bucket(self):
        # the iam setup is a little for replication to duplicate in a test
        # preconditions - custodian-replicated and custodian-replicated-west
        # buckets setup with replication, we're deleting the custodian-replicated
        # bucket (source).
        bname = "custodian-replicated"
        self.patch(s3.S3, "executor_factory", MainThreadExecutor)
        self.patch(
            s3,
            "S3_AUGMENT_TABLE",
            [
                ("get_bucket_replication", "Replication", None, None),
                ("get_bucket_versioning", "Versioning", None, None),
            ],
        )
        session_factory = self.replay_flight_data("test_s3_delete_replicated_bucket")
        p = self.load_policy(
            {
                "name": "s3-delete-bucket",
                "resource": "s3",
                "filters": [{"Name": bname}],
                "actions": [{"type": "delete", "remove-contents": True}],
            },
            session_factory=session_factory,
        )
        resources = p.run()
        self.assertEqual(len(resources), 1)

        session = session_factory()
        client = session.client("s3")
        buckets = {b["Name"] for b in client.list_buckets()["Buckets"]}
        self.assertFalse(bname in buckets)

    @functional
    def test_delete_versioned_bucket(self):
        self.patch(s3.S3, "executor_factory", MainThreadExecutor)
        self.patch(
            s3,
            "S3_AUGMENT_TABLE",
            [("get_bucket_versioning", "Versioning", None, None)],
        )
        session_factory = self.replay_flight_data("test_s3_delete_versioned_bucket")
        session = session_factory()
        client = session.client("s3")
        s3_resource = session.resource("s3")
        bname = "custodian-byebye"
        if self.recording:
            destroyBucketIfPresent(client, bname)
        client.create_bucket(
            Bucket=bname, CreateBucketConfiguration={"LocationConstraint": "us-east-2"}
        )
        client.put_bucket_versioning(
            Bucket=bname, VersioningConfiguration={"Status": "Enabled"}
        )
        generateBucketContents(s3_resource, bname)
        # Generate some versions
        generateBucketContents(s3_resource, bname)

        upload_info = client.create_multipart_upload(Bucket=bname, Key="abcdef12345")
        client.upload_part(
            Body="1" * 1024,
            Bucket=bname,
            Key="abcdef12345",
            PartNumber=1,
            UploadId=upload_info["UploadId"],
        )

        p = self.load_policy(
            {
                "name": "s3-delete-bucket",
                "resource": "s3",
                "filters": [{"Name": bname}],
                "actions": [{"type": "delete", "remove-contents": True}],
            },
            session_factory=session_factory,
        )
        resources = p.run()
        if self.recording:
            time.sleep(60)
        self.assertEqual(len(resources), 1)
        buckets = {b["Name"] for b in client.list_buckets()["Buckets"]}
        self.assertFalse(bname in buckets)

    @functional
    def test_delete_bucket(self):
        self.patch(s3.S3, "executor_factory", MainThreadExecutor)
        self.patch(s3.DeleteBucket, "executor_factory", MainThreadExecutor)
        self.patch(s3, "S3_AUGMENT_TABLE", [])
        session_factory = self.replay_flight_data("test_s3_delete_bucket")
        session = session_factory()
        client = session.client("s3")
        bname = "custodian-byebye"

        if self.recording:
            destroyBucketIfPresent(client, bname)
        client.create_bucket(
            Bucket=bname, CreateBucketConfiguration={"LocationConstraint": "us-east-2"}
        )
        generateBucketContents(session.resource("s3"), bname)

        p = self.load_policy(
            {
                "name": "s3-delete-bucket",
                "resource": "s3",
                "filters": [{"Name": bname}],
                "actions": [{"type": "delete", "remove-contents": True}],
            },
            session_factory=session_factory,
        )
        resources = p.run()
        self.assertEqual(len(resources), 1)
        buckets = {b["Name"] for b in client.list_buckets()["Buckets"]}
        self.assertFalse(bname in buckets)

    def test_delete_bucket_with_failure(self):
        self.patch(s3.S3, "executor_factory", MainThreadExecutor)
        self.patch(s3.DeleteBucket, "executor_factory", MainThreadExecutor)
        self.patch(s3, "S3_AUGMENT_TABLE", [])

        session_factory = self.replay_flight_data("test_s3_delete_bucket_with_failure")
        session = session_factory()
        client = session.client("s3")
        bname = "custodian-perm-denied"
        client.create_bucket(Bucket=bname)
        generateBucketContents(session.resource("s3"), bname)

        # This bucket policy prevents viewing contents
        policy = {
            "Version": "2012-10-17",
            "Id": "Policy1487359365244",
            "Statement": [
                {
                    "Sid": "Stmt1487359361981",
                    "Effect": "Deny",
                    "Principal": "*",
                    "Action": "s3:DeleteBucket",
                    "Resource": "arn:aws:s3:::{}".format(bname),
                }
            ],
        }
        client.put_bucket_policy(Bucket=bname, Policy=json.dumps(policy))

        p = self.load_policy(
            {
                "name": "s3-delete-bucket",
                "resource": "s3",
                "filters": [{"Name": bname}],
                "actions": [{"type": "delete", "remove-contents": True}],
            },
            output_dir=None,
            session_factory=session_factory,
        )
        resources = p.run()
        self.assertEqual(len(resources), 1)
        buckets = {b["Name"] for b in client.list_buckets()["Buckets"]}
        self.assertIn(bname, buckets)

        # Make sure file got written
        denied_file = os.path.join(p.ctx.log_dir, "denied.json")
        self.assertIn(bname, open(denied_file).read())
        #
        # Now delete it for real
        #
        client.delete_bucket_policy(Bucket=bname)
        resources = p.run()
        self.assertEqual(len(resources), 1)
        buckets = {b["Name"] for b in client.list_buckets()["Buckets"]}
        self.assertFalse(bname in buckets)


class S3ConfigSource(ConfigTest):

    maxDiff = None

    def test_normalize_initial_state(self):
        """Check for describe/config parity after bucket creation, before changing properties"""

        self.patch(s3.S3, "executor_factory", MainThreadExecutor)
        augments = list(s3.S3_AUGMENT_TABLE)
        augments.remove((
            "get_bucket_location", "Location", {}, None, 's3:GetBucketLocation'))
        self.patch(s3, "S3_AUGMENT_TABLE", augments)

        bname = "custodian-test-s3confignormalize"
        session_factory = self.replay_flight_data("test_s3_normalize_initstate", region="us-east-1")
        session = session_factory()

        queue_url = self.initialize_config_subscriber(session)
        client = session.client("s3")
        if self.recording:
            destroyBucketIfPresent(client, bname)
        client.create_bucket(Bucket=bname)
        self.addCleanup(destroyBucket, client, bname)
        p = self.load_policy(
            {"name": "s3-inv", "resource": "s3", "filters": [{"Name": bname}]},
            session_factory=session_factory,
        )

        manager = p.load_resource_manager()
        resource_a = manager.get_resources([bname])[0]
        results = self.wait_for_config(session, queue_url, bname)
        resource_b = s3.ConfigS3(manager).load_resource(results[0])
        self.maxDiff = None
        self.assertEqual(s3.get_region(resource_b), 'us-east-1')
        for k in ("Logging", "Policy", "Versioning", "Name", "Website"):
            self.assertEqual(resource_a[k], resource_b[k])

        self.assertEqual(
            {t["Key"]: t["Value"] for t in resource_a.get("Tags")},
            {t["Key"]: t["Value"] for t in resource_b.get("Tags")},
        )

    @functional
    def test_normalize(self):
        self.patch(s3.S3, "executor_factory", MainThreadExecutor)
        augments = list(s3.S3_AUGMENT_TABLE)
        augments.remove((
            "get_bucket_location", "Location", {}, None, 's3:GetBucketLocation'))
        self.patch(s3, "S3_AUGMENT_TABLE", augments)

        bname = "custodian-test-data-23"
        session_factory = self.replay_flight_data("test_s3_normalize")
        session = session_factory()

        queue_url = self.initialize_config_subscriber(session)
        client = session.client("s3")
        if self.recording:
            destroyBucketIfPresent(client, bname)
        client.create_bucket(
            Bucket=bname, CreateBucketConfiguration={"LocationConstraint": "us-east-2"}
        )
        self.addCleanup(destroyBucket, client, bname)

        sns = session.client("sns")
        notify_topic = sns.create_topic(Name=bname).get("TopicArn")
        sns.set_topic_attributes(
            TopicArn=notify_topic,
            AttributeName="Policy",
            AttributeValue=json.dumps(
                {
                    "Statement": [
                        {
                            "Action": "SNS:Publish",
                            "Effect": "Allow",
                            "Resource": notify_topic,
                            "Principal": {"Service": "s3.amazonaws.com"},
                        }
                    ]
                }
            ),
        )
        self.addCleanup(sns.delete_topic, TopicArn=notify_topic)

        public = "http://acs.amazonaws.com/groups/global/AuthenticatedUsers"
        client.put_bucket_acl(
            Bucket=bname,
            AccessControlPolicy={
                "Owner": {
                    "DisplayName": "mandeep.bal",
                    "ID": "e7c8bb65a5fc49cf906715eae09de9e4bb7861a96361ba79b833aa45f6833b15",
                },
                "Grants": [
                    {"Grantee": {"Type": "Group", "URI": public}, "Permission": "READ"},
                    {
                        "Grantee": {
                            "Type": "Group",
                            "URI": "http://acs.amazonaws.com/groups/s3/LogDelivery",
                        },
                        "Permission": "WRITE",
                    },
                    {
                        "Grantee": {
                            "Type": "Group",
                            "URI": "http://acs.amazonaws.com/groups/s3/LogDelivery",
                        },
                        "Permission": "READ_ACP",
                    },
                ],
            },
        )
        client.put_bucket_tagging(
            Bucket=bname,
            Tagging={
                "TagSet": [
                    {"Key": "rudolph", "Value": "rabbit"},
                    {"Key": "platform", "Value": "tyre"},
                ]
            },
        )
        client.put_bucket_logging(
            Bucket=bname,
            BucketLoggingStatus={
                "LoggingEnabled": {"TargetBucket": bname, "TargetPrefix": "s3-logs/"}
            },
        )
        client.put_bucket_versioning(
            Bucket=bname, VersioningConfiguration={"Status": "Enabled"}
        )
        client.put_bucket_accelerate_configuration(
            Bucket=bname, AccelerateConfiguration={"Status": "Enabled"}
        )
        client.put_bucket_website(
            Bucket=bname,
            WebsiteConfiguration={"IndexDocument": {"Suffix": "index.html"}},
        )
        client.put_bucket_policy(
            Bucket=bname,
            Policy=json.dumps(
                {
                    "Version": "2012-10-17",
                    "Statement": [
                        {
                            "Sid": "Zebra",
                            "Effect": "Deny",
                            "Principal": "*",
                            "Action": "s3:PutObject",
                            "Resource": "arn:aws:s3:::%s/*" % bname,
                            "Condition": {
                                "StringNotEquals": {
                                    "s3:x-amz-server-side-encryption": [
                                        "AES256", "aws:kms"
                                    ]
                                }
                            },
                        }
                    ],
                }
            ),
        )
        client.put_bucket_notification_configuration(
            Bucket=bname,
            NotificationConfiguration={
                "TopicConfigurations": [
                    {
                        "Id": bname,
                        "TopicArn": notify_topic,
                        "Events": ["s3:ObjectCreated:*"],
                        "Filter": {
                            "Key": {
                                "FilterRules": [{"Name": "prefix", "Value": "s3-logs/"}]
                            }
                        },
                    }
                ]
            },
        )

        p = self.load_policy(
            {"name": "s3-inv", "resource": "s3", "filters": [{"Name": bname}]},
            session_factory=session_factory,
        )

        manager = p.load_resource_manager()
        resource_a = manager.get_resources([bname])[0]
        results = self.wait_for_config(session, queue_url, bname)
        resource_b = s3.ConfigS3(manager).load_resource(results[0])
        self.maxDiff = None
        self.assertEqual(s3.get_region(resource_b), 'us-east-1')
        for k in ("Logging", "Policy", "Versioning", "Name", "Website"):
            self.assertEqual(resource_a[k], resource_b[k])

        self.assertEqual(
            {t["Key"]: t["Value"] for t in resource_a.get("Tags")},
            {t["Key"]: t["Value"] for t in resource_b.get("Tags")},
        )

    def test_config_normalize_notification(self):
        event = event_data("s3-rep-and-notify.json", "config")
        p = self.load_policy({"name": "s3cfg", "resource": "s3"})
        source = p.resource_manager.get_source("config")
        resource = source.load_resource(event)
        self.assertEqual(s3.get_region(resource), 'us-east-1')
        self.assertEqual(
            resource["Notification"],
            {
                u"TopicConfigurations": [
                    {
                        u"Filter": {
                            u"Key": {
                                u"FilterRules": [{u"Name": "Prefix", u"Value": "oids/"}]
                            }
                        },
                        u"Id": "rabbit",
                        u"TopicArn": "arn:aws:sns:us-east-1:644160558196:custodian-test-data-22",
                        u"Events": [
                            "s3:ReducedRedundancyLostObject",
                            "s3:ObjectCreated:CompleteMultipartUpload",
                        ],
                    }
                ],
                u"LambdaFunctionConfigurations": [
                    {
                        u"Filter": {
                            u"Key": {
                                u"FilterRules": [{u"Name": "Prefix", u"Value": "void/"}]
                            }
                        },
                        u"LambdaFunctionArn": (
                            "arn:aws:lambda:us-east-1:644160558196:function:lambdaenv"
                        ),
                        u"Id": "ZDAzZDViMTUtNGU3MS00ZWIwLWI0MzgtOTZiMWQ3ZWNkZDY1",
                        u"Events": ["s3:ObjectRemoved:Delete"],
                    }
                ],
                u"QueueConfigurations": [
                    {
                        u"Filter": {
                            u"Key": {
                                u"FilterRules": [
                                    {u"Name": "Prefix", u"Value": "images/"}
                                ]
                            }
                        },
                        u"Id": "OGQ5OTAyNjYtYjBmNy00ZTkwLWFiMjUtZjE4ODBmYTgwNTE0",
                        u"QueueArn": "arn:aws:sqs:us-east-1:644160558196:test-queue",
                        u"Events": ["s3:ObjectCreated:*"],
                    }
                ],
            },
        )

    def test_config_handle_missing_attr(self):
        # test for bug of
        # https://github.com/cloud-custodian/cloud-custodian/issues/7808
        event = event_data("s3-from-rule-sans-accelerator.json", "config")
        p = self.load_policy({"name": "s3cfg", "resource": "s3"})
        source = p.resource_manager.get_source("config")
        resource_config = json.loads(event["invokingEvent"])["configurationItem"]
        resource = source.load_resource(resource_config)
        assert resource['Name'] == 'c7n-fire-logs'

    def test_config_normalize_lifecycle_null_predicate(self):
        event = event_data("s3-lifecycle-null-predicate.json", "config")
        p = self.load_policy({"name": "s3cfg", "resource": "s3"})
        source = p.resource_manager.get_source("config")
        resource = source.load_resource(event)
        rule = resource["Lifecycle"]["Rules"][0]
        self.assertEqual(
            rule,
            {
                "AbortIncompleteMultipartUpload": {"DaysAfterInitiation": 1},
                "Expiration": {"Days": 1},
                "ID": "RemoveAbortedUploads",
                "NoncurrentVersionExpiration": {"NoncurrentDays": -1},
                "Status": "Enabled",
            },
        )

    def test_config_normalize_lifecycle_and_predicate(self):
        event = event_data("s3-lifecycle-and-predicate.json", "config")
        p = self.load_policy({"name": "s3cfg", "resource": "s3"})
        source = p.resource_manager.get_source("config")
        resource = source.load_resource(event)
        rfilter = resource["Lifecycle"]["Rules"][0]["Filter"]

        self.assertEqual(rfilter["And"]["Prefix"], "docs/")
        self.assertEqual(
            rfilter["And"]["Tags"],
            [
                {"Value": "Archive", "Key": "Workflow"},
                {"Value": "Complete", "Key": "State"},
            ],
        )

    def test_config_normalize_lifecycle(self):
        event = event_data("s3-lifecycle.json", "config")
        p = self.load_policy({"name": "s3cfg", "resource": "s3"})
        source = p.resource_manager.get_source("config")
        resource = source.load_resource(event)
        self.assertEqual(
            resource["Lifecycle"],
            {
                "Rules": [
                    {
                        "Status": "Enabled",
                        "NoncurrentVersionExpiration": {"NoncurrentDays": 545},
                        "Filter": {"Prefix": "docs/"},
                        "Transitions": [{"Days": 30, "StorageClass": "STANDARD_IA"}],
                        "Expiration": {"ExpiredObjectDeleteMarker": True},
                        "AbortIncompleteMultipartUpload": {"DaysAfterInitiation": 7},
                        "NoncurrentVersionTransitions": [
                            {"NoncurrentDays": 180, "StorageClass": "GLACIER"}
                        ],
                        "ID": "Docs",
                    }
                ]
            },
        )

    def test_config_normalize_replication(self):
        event = event_data("s3-rep-and-notify.json", "config")
        p = self.load_policy({"name": "s3cfg", "resource": "s3"})
        source = p.resource_manager.get_source("config")
        resource = source.load_resource(event)
        self.assertEqual(
            resource["Replication"],
            {
                u"ReplicationConfiguration": {
                    u"Rules": [
                        {
                            u"Status": "Enabled",
                            u"Prefix": "",
                            u"Destination": {
                                u"Account": "000111222333",
                                u"Bucket": "arn:aws:s3:::testing-west"},
                            u"ID": "testing-99",
                        }
                    ],
                    u"Role": (
                        "arn:aws:iam::644160558196:role"
                        "/custodian-replicated-custodian-replicated"
                        "-west-s3-repl-role"
                    ),
                }
            },
        )

    def test_config_normalize_website_redirect(self):
        event = event_data("s3-website-redirect.json", "config")
        p = self.load_policy({"name": "s3cfg", "resource": "s3"})
        source = p.resource_manager.get_source("config")
        self.maxDiff = None
        resource = source.load_resource(event)
        self.assertEqual(
            resource["Website"],
            {
                "RedirectAllRequestsTo": {
                    "HostName": "www.google.com/", "Protocol": "https"
                }
            },
        )

    def test_config_normalize_website(self):
        event = event_data("s3-website.json", "config")
        p = self.load_policy({"name": "s3cfg", "resource": "s3"})
        source = p.resource_manager.get_source("config")
        self.maxDiff = None
        resource = source.load_resource(event)
        self.assertEqual(
            resource["Website"],
            {
                u"IndexDocument": {u"Suffix": "index.html"},
                u"RoutingRules": [
                    {
                        u"Redirect": {u"ReplaceKeyWith": "error.html"},
                        u"Condition": {
                            u"HttpErrorCodeReturnedEquals": "404",
                            u"KeyPrefixEquals": "docs/",
                        },
                    }
                ],
            },
        )

    def test_load_item_resource(self):
        event = event_data("s3.json", "config")
        p = self.load_policy({"name": "s3cfg", "resource": "s3"})
        source = p.resource_manager.get_source("config")
        self.maxDiff = None
        resource = source.load_resource(event)
        resource.pop("CreationDate")
        self.assertEqual(
            {"Planet": "Earth", "Verbose": "Game"},
            {t["Key"]: t["Value"] for t in resource.pop("Tags")},
        )
        self.assertEqual(s3.get_region(resource), 'us-east-2')
        self.assertEqual(
            resource,
            {
                "Location": {"LocationConstraint": u"us-east-2"},
                "Name": u"config-rule-sanity",
                "Lifecycle": None,
                "Website": None,
                "Policy": None,
                "Replication": None,
                "Versioning": None,
                "Logging": None,
                "Notification": None,
                "Acl": {
                    "Owner": {
                        "ID": u"e7c8bb65a5fc49cf906715eae09de9e4bb7861a96361ba79b833aa45f6833b15"
                    },
                    "Grants": [
                        {
                            "Grantee": {
                                "Type": "CanonicalUser",
                                "ID": (
                                    "e7c8bb65a5fc49cf906715eae09de"
                                    "9e4bb7861a96361ba79b833aa45f6833b15"
                                ),
                            },
                            "Permission": "FULL_CONTROL",
                        }
                    ],
                },
            },
        )

    def test_load_item_resource_config_event(self):
        event = event_data("s3-from-rule.json", "config")
        p = self.load_policy({"name": "s3cfg", "resource": "s3"})
        source = p.resource_manager.get_source("config")
        self.maxDiff = None

        resource_config = json.loads(event["invokingEvent"])["configurationItem"]
        resource = source.load_resource(resource_config)
        self.assertEqual(
            resource,
            {
                u"Acl": {
                    u"Grants": [
                        {
                            u"Grantee": {
                                u"ID": (
                                    "e7c8bb65a5fc49cf906715eae09de9e4"
                                    "bb7861a96361ba79b833aa45f6833b15"
                                ),
                                u"Type": u"CanonicalUser",
                            },
                            u"Permission": u"FULL_CONTROL",
                        }
                    ],
                    u"Owner": {
                        u"DisplayName": u"mandeep.bal",
                        u"ID": u"e7c8bb65a5fc49cf906715eae09de9e4bb7861a96361ba79b833aa45f6833b15",
                    },
                },
                u"CreationDate": datetime.datetime(
                    2017, 9, 15, 2, 5, 40, tzinfo=tzutc()
                ),
                u"Lifecycle": None,
                u"Location": {},
                u"Logging": {},
                u"Name": u"c7n-fire-logs",
                u"Notification": {},
                u"Policy": None,
                u"Replication": None,
                u"Tags": [],
                u"Versioning": {},
                u"Website": None,
            },
        )


class BucketPolicyStatements(BaseTest):

    @functional
    def test_policy(self):
        bname = "custodian-test-data"
        sid = "CustodianTest"

        self.patch(s3.S3, "executor_factory", MainThreadExecutor)
        self.patch(
            s3, "S3_AUGMENT_TABLE", [("get_bucket_policy", "Policy", None, "Policy")]
        )

        session_factory = self.replay_flight_data("test_s3_policy_statements")

        client = session_factory().client("s3")
        if self.recording:
            destroyBucketIfPresent(client, bname)
        client.create_bucket(
            Bucket=bname, CreateBucketConfiguration={"LocationConstraint": "us-east-2"}
        )

        self.addCleanup(client.delete_bucket, Bucket=bname)

        p = self.load_policy(
            {
                "name": "s3-policy-statements",
                "resource": "s3",
                "filters": [{"Name": bname}],
                "actions": [
                    {
                        "type": "set-statements",
                        "statements": [
                            {
                                "Sid": sid,
                                "Effect": "Deny",
                                "Action": "s3:GetObject",
                                "Principal": {"AWS": "*"},
                                "Resource": "arn:aws:s3:::{bucket_name}/*",
                                "Condition": {"Bool": {"aws:SecureTransport": False}},
                            }
                        ],
                    }
                ],
            },
            session_factory=session_factory,
        )
        self.assertEqual(len(p.run()), 1)

        policy = client.get_bucket_policy(Bucket=bname).get("Policy")
        policy = json.loads(policy)

        self.assertTrue(len(policy["Statement"]) > 0)
        self.assertTrue(
            len([s for s in policy["Statement"] if s["Sid"] == sid and
                s["Resource"] == "arn:aws:s3:::%s/*" % (bname)]) == 1
        )

    @functional
    def test_policy_no_change(self):
        bname = "custodian-test-data"

        self.patch(s3.S3, "executor_factory", MainThreadExecutor)
        self.patch(
            s3, "S3_AUGMENT_TABLE", [("get_bucket_policy", "Policy", None, "Policy")]
        )

        session_factory = self.replay_flight_data("test_s3_policy_statements_no_change")

        client = session_factory().client("s3")
        if self.recording:
            destroyBucketIfPresent(client, bname)
        client.create_bucket(
            Bucket=bname, CreateBucketConfiguration={"LocationConstraint": "us-east-2"}
        )

        self.addCleanup(client.delete_bucket, Bucket=bname)

        p = self.load_policy(
            {
                "name": "s3-policy-statements",
                "resource": "s3",
                "filters": [{"Name": bname}],
                "actions": [{"type": "set-statements", "statements": []}],
            },
            session_factory=session_factory,
        )
        self.assertEqual(len(p.run()), 1)


class S3Test(BaseTest):

    def test_bucket_get_resources(self):
        self.patch(s3.S3, "executor_factory", MainThreadExecutor)
        self.patch(s3, "S3_AUGMENT_TABLE", [
            ('get_bucket_tagging', 'Tags', [], 'TagSet')])
        session_factory = self.replay_flight_data("test_s3_get_resources")
        p = self.load_policy(
            {"name": "bucket-fetch", "resource": "s3"},
            session_factory=session_factory)
        resources = p.resource_manager.get_resources(['c7n-codebuild'])
        self.assertEqual(len(resources), 1)
        tags = {t['Key']: t['Value'] for t in resources[0].get('Tags')}
        self.assertEqual(
            tags, {
                'Application': 'test', 'Env': 'Dev', 'Owner': 'nicholase',
                'Retention': '2', 'Retention2': '3', 'test': 'test'})
        self.assertTrue("CreationDate" in resources[0])

    def test_multipart_large_file(self):
        self.patch(s3.S3, "executor_factory", MainThreadExecutor)
        self.patch(s3.EncryptExtantKeys, "executor_factory", MainThreadExecutor)
        self.patch(s3, "S3_AUGMENT_TABLE", [])
        self.patch(s3, "MAX_COPY_SIZE", (1024 * 1024 * 6.1))
        session_factory = self.replay_flight_data("test_s3_multipart_file")
        session = session_factory()
        client = session.client("s3")
        bname = "custodian-largef-test"
        key = "hello"
        client.create_bucket(Bucket=bname)
        self.addCleanup(destroyBucket, client, bname)

        class wrapper:

            def __init__(self, d, length):
                self.d = d
                self.len = length
                self.counter = length

            def read(self, size):
                if self.counter == 0:
                    return ""
                if size > self.counter:
                    size = self.counter
                    self.counter = 0
                else:
                    self.counter -= size
                return self.d.read(size)

            def seek(self, offset, whence=0):
                if whence == 2 and offset == 0:
                    self.counter = 0
                elif whence == 0 and offset == 0:
                    self.counter = self.len

            def tell(self):
                return self.len - self.counter

        size = 1024 * 1024 * 16
        client.put_object(
            Bucket=bname,
            Key=key,
            Metadata={"planet": "earth"},
            Body=wrapper(io.BytesIO(bytearray(size)), size),
            ContentLength=size,
        )
        info = client.head_object(Bucket=bname, Key=key)
        p = self.load_policy(
            {
                "name": "encrypt-obj",
                "resource": "s3",
                "filters": [{"Name": bname}],
                "actions": ["encrypt-keys"],
            },
            output_dir=None,
            session_factory=session_factory,
        )
        p.run()
        post_info = client.head_object(Bucket=bname, Key="hello")
        self.assertTrue("ServerSideEncryption" in post_info)
        self.assertEqual(post_info["Metadata"], {"planet": "earth"})
        # etags on multipart do not reflect md5 :-(
        self.assertTrue(info["ContentLength"], post_info["ContentLength"])

    def test_self_log(self):
        self.patch(s3.S3, "executor_factory", MainThreadExecutor)
        self.patch(
            s3,
            "S3_AUGMENT_TABLE",
            [("get_bucket_logging", "Logging", None, "LoggingEnabled")],
        )
        session_factory = self.replay_flight_data("test_s3_self_log_target")
        session = session_factory()
        client = session.client("s3")
        bname = "custodian-log-test"
        client.create_bucket(Bucket=bname)
        self.addCleanup(client.delete_bucket, Bucket=bname)
        client.put_bucket_acl(
            Bucket=bname,
            AccessControlPolicy={
                "Owner": {
                    "DisplayName": "k_vertigo",
                    "ID": "904fc4c4790937100e9eb293a15e6a0a1f265a064888055b43d030034f8881ee",
                },
                "Grants": [
                    {
                        "Grantee": {
                            "Type": "Group",
                            "URI": "http://acs.amazonaws.com/groups/s3/LogDelivery",
                        },
                        "Permission": "WRITE",
                    },
                    {
                        "Grantee": {
                            "Type": "Group",
                            "URI": "http://acs.amazonaws.com/groups/s3/LogDelivery",
                        },
                        "Permission": "READ_ACP",
                    },
                ],
            },
        )
        client.put_bucket_logging(
            Bucket=bname,
            BucketLoggingStatus={
                "LoggingEnabled": {"TargetBucket": bname, "TargetPrefix": "s3-logs/"}
            },
        )
        p = self.load_policy(
            {
                "name": "s3-log-targets",
                "resource": "s3",
                "filters": [{"Name": bname}, {"type": "is-log-target", "self": True}],
            },
            session_factory=session_factory,
        )

        resources = p.run()
        names = [b["Name"] for b in resources]
        self.assertEqual(names[0], bname)
        self.assertEqual(len(names), 1)

    def test_log_target(self):
        self.patch(s3.S3, "executor_factory", MainThreadExecutor)
        self.patch(
            s3,
            "S3_AUGMENT_TABLE",
            [("get_bucket_logging", "Logging", None, "LoggingEnabled")],
        )
        session_factory = self.replay_flight_data("test_s3_log_target")
        session = session_factory()
        client = session.client("s3")
        bname = "custodian-log-test"
        client.create_bucket(Bucket="custodian-log-test")
        self.addCleanup(client.delete_bucket, Bucket=bname)
        client.put_bucket_acl(
            Bucket=bname,
            AccessControlPolicy={
                "Owner": {
                    "DisplayName": "k_vertigo",
                    "ID": "904fc4c4790937100e9eb293a15e6a0a1f265a064888055b43d030034f8881ee",
                },
                "Grants": [
                    {
                        "Grantee": {
                            "Type": "Group",
                            "URI": "http://acs.amazonaws.com/groups/s3/LogDelivery",
                        },
                        "Permission": "WRITE",
                    },
                    {
                        "Grantee": {
                            "Type": "Group",
                            "URI": "http://acs.amazonaws.com/groups/s3/LogDelivery",
                        },
                        "Permission": "READ_ACP",
                    },
                ],
            },
        )
        client.put_bucket_logging(
            Bucket=bname,
            BucketLoggingStatus={
                "LoggingEnabled": {"TargetBucket": bname, "TargetPrefix": "s3-logs/"}
            },
        )
        p = self.load_policy(
            {"name": "s3-log-targets", "resource": "s3", "filters": ["is-log-target"]},
            session_factory=session_factory,
        )
        resources = p.run()
        names = [b["Name"] for b in resources]
        self.assertTrue(bname in names)

    def test_has_statement(self):
        self.patch(s3.S3, "executor_factory", MainThreadExecutor)
        self.patch(
            s3.MissingPolicyStatementFilter, "executor_factory", MainThreadExecutor
        )
        self.patch(
            s3, "S3_AUGMENT_TABLE", [("get_bucket_policy", "Policy", None, "Policy")]
        )
        session_factory = self.replay_flight_data("test_s3_has_statement")
        bname = "custodian-policy-test"
        session = session_factory()
        client = session.client("s3")
        client.create_bucket(Bucket=bname)
        self.addCleanup(destroyBucket, client, bname)
        client.put_bucket_policy(
            Bucket=bname,
            Policy=json.dumps(
                {
                    "Version": "2012-10-17",
                    "Statement": [
                        {
                            "Sid": "Zebra",
                            "Effect": "Deny",
                            "Principal": "*",
                            "Action": "s3:PutObject",
                            "Resource": "arn:aws:s3:::%s/*" % bname,
                            "Condition": {
                                "StringNotEquals": {
                                    "s3:x-amz-server-side-encryption": [
                                        "AES256", "aws:kms"
                                    ]
                                }
                            },
                        },
                        {
                            "Sid": "Zebra2",
                            "Effect": "Deny",
                            "Principal": "arn:aws:iam::644160558196:root",
                            "Action": "s3:PutObject",
                            "Resource": "arn:aws:s3:::%s/*" % bname,
                        },
                    ],
                }
            ),
        )
        p = self.load_policy(
            {
                "name": "s3-has-policy",
                "resource": "s3",
                "filters": [
                    {"Name": bname},
                    {"type": "has-statement", "statement_ids": ["Zebra"]},
                ],
            },
            session_factory=session_factory,
        )
        resources = p.run()
        self.assertEqual(len(resources), 1)

    def test_has_statement_policy(self):
        self.patch(s3.S3, "executor_factory", MainThreadExecutor)
        self.patch(
            s3.MissingPolicyStatementFilter, "executor_factory", MainThreadExecutor
        )
        self.patch(
            s3, "S3_AUGMENT_TABLE", [("get_bucket_policy", "Policy", None, "Policy")]
        )
        session_factory = self.replay_flight_data("test_s3_has_statement")
        bname = "custodian-policy-test"
        p = self.load_policy(
            {
                "name": "s3-has-policy",
                "resource": "s3",
                "filters": [
                    {"Name": bname},
                    {
                        "type": "has-statement",
                        "statements": [
                            {
                                "Effect": "Deny",
                                "Action": "s3:PutObject",
                                "Principal": "*",
                                "Resource": "arn:aws:s3:::{bucket_name}/*"
                            }
                        ],
                    },
                ],
            },
            session_factory=session_factory,
        )
        resources = p.run()
        self.assertEqual(len(resources), 1)

    def test_has_statement_policy_action_star(self):
        self.patch(s3.S3, "executor_factory", MainThreadExecutor)
        self.patch(
            s3.MissingPolicyStatementFilter, "executor_factory", MainThreadExecutor
        )
        self.patch(
            s3, "S3_AUGMENT_TABLE", [("get_bucket_policy", "Policy", None, "Policy")]
        )
        session_factory = self.replay_flight_data("test_s3_has_statement")
        bname = "custodian-policy-test1"
        p = self.load_policy(
            {
                "name": "s3-has-policy",
                "resource": "s3",
                "filters": [
                    {"Name": bname},
                    {
                        "type": "has-statement",
                        "statements": [
                            {
                                "Effect": "Deny",
                                "Action": "*",
                                "Principal": "*",
                                "Resource": "arn:aws:s3:::{bucket_name}/*"
                            }
                        ],
                    },
                ],
            },
            session_factory=session_factory,
        )
        resources = p.run()
        self.assertEqual(len(resources), 1)

    def test_bucket_replication_policy_remove(self):
        replicated_from_name = "replication-from-12345"

        self.patch(s3.S3, "executor_factory", MainThreadExecutor)

        # only augment with logging info to minimize API calls
        self.patch(
            s3,
            "S3_AUGMENT_TABLE",
            [("get_bucket_replication", 'Replication',
            None, None, 's3:GetReplicationConfiguration')],
        )

        # and ignore any other buckets we might have in this test account
        # to minimize the placebo data and API calls
        # Inspired by #5206, thanks tjstansell!
        self.patch(
            s3.S3.resource_type,
            "enum_spec",
            ('list_buckets', "Buckets[?Name=='{}']".format(replicated_from_name), None)
        )
        session_factory = self.replay_flight_data("test_s3_replication_policy_remove")
        session = session_factory()
        client = session.client("s3")

        p = self.load_policy(
            {
                "name": "s3-has-replica-policy",
                "resource": "s3",
                "filters": [
                    {
                        "type": "value",
                        "key": "Replication.ReplicationConfiguration.Rules[].Destination",
                        "value": "present"
                    },
                    {
                        "type": "value",
                        "key": "Replication.ReplicationConfiguration.Rules[].Status",
                        "value": "Enabled",
                        "op": "contains"
                    }
                ],
                "actions": [
                    {
                        "type": "set-replication",
                        "state": "remove"
                    }
                ]
            },
            session_factory=session_factory,
        )

        # Test that there was a bucket with an enabled replication policy
        resources = p.run()
        self.assertEqual(len(resources), 1)

        # Test to make sure that the replication policy removed from the buckets
        self.assertRaises(ClientError, client.get_bucket_replication, Bucket=replicated_from_name)

    def test_bucket_replication_policy_disable(self):
        bname = "repela"
        self.patch(s3.S3, "executor_factory", MainThreadExecutor)
        self.patch(
            s3,
            "S3_AUGMENT_TABLE",
            [("get_bucket_replication", 'Replication',
            None, None, 's3:GetReplicationConfiguration')],
        )
        self.patch(
            s3.S3.resource_type,
            "enum_spec",
            ('list_buckets', "Buckets[?Name=='{}']".format(bname), None)
        )
        session_factory = self.replay_flight_data("test_s3_replication_policy_disable")
        session = session_factory()
        client = session.client("s3")
        p = self.load_policy(
            {
                "name": "s3-has-replica-policy",
                "resource": "s3",
                "filters": [
                    {"Name": bname},
                    {
                        "type": "value",
                        "key": "Replication.ReplicationConfiguration.Rules[].Destination",
                        "value": "present"
                    },
                    {
                        "type": "value",
                        "key": "Replication.ReplicationConfiguration.Rules[].Status",
                        "value": "Enabled",
                        "op": "contains"
                    }
                ],
                "actions": [
                    {
                        "type": "set-replication",
                        "state": "disable"
                    }
                ]
            },
            session_factory=session_factory,
        )
        resources = p.run()

        # Test that there was a bucket with an enabled replication policy
        self.assertEqual(len(resources), 1)

        # Test that there is a disbled policy on the bucket now
        response = client.get_bucket_replication(Bucket=bname)
        for rule in response['ReplicationConfiguration']['Rules']:
            self.assertEqual(rule['Status'], 'Disabled')

    def test_check_public_block(self):
        """Handle cases where public block details are missing or unavailable

        The default check-public-block filter should match buckets
        in any of the following conditions:

        - There is a public block configuration, but some settings are not
          enabled
        - There is no public block configuration set
        - A strict bucket policy prevents Custodian from reading the public block configuration
        """
        self.patch(s3.FilterPublicBlock, "executor_factory", MainThreadExecutor)
        self.patch(s3, "S3_AUGMENT_TABLE", [])

        session_factory = self.replay_flight_data("test_s3_check_public_block")
        p = self.load_policy(
            {
                "name": "check-public-block",
                "resource": "s3",
                "filters": [
                    {
                        "type": "check-public-block",
                    }
                ],
            },
            session_factory=session_factory,
        )

        resources = {bucket["Name"]: bucket for bucket in p.run()}
        self.assertEqual(len(resources), 3)
        locked_down_bucket = resources["my-locked-down-bucket"]
        self.assertIn("GetPublicAccessBlock", locked_down_bucket["c7n:DeniedMethods"])

    def test_set_public_block_enable_all(self):
        bname = 'mypublicblock'

        self.patch(s3.S3, "executor_factory", MainThreadExecutor)
        self.patch(s3, "S3_AUGMENT_TABLE", [])

        session_factory = self.replay_flight_data("test_s3_public_block_enable_all")
        session = session_factory()
        client = session.client("s3")

        p = self.load_policy(
            {
                "name": "CheckForPublicBlocks-Absent",
                "resource": "s3",
                "filters": [
                    {"Name": bname},
                    {
                        "type": "check-public-block",
                    }
                ],
                "actions": [
                    {
                        "type": "set-public-block"
                    }
                ]
            },
            session_factory=session_factory,
        )

        # Test that there was a bucket with missing public blocks
        resources = p.run()
        self.assertEqual(len(resources), 1)
        self.assertEqual(resources[0]["Name"], bname)

        # Make sure that all blocks are set to on/enabled now
        response = client.get_public_access_block(
            Bucket=bname)['PublicAccessBlockConfiguration']
        for key in response.keys():
            self.assertEqual(response[key], True)

    def test_set_public_block_disable_all(self):
        bname = 'mypublicblock'

        self.patch(s3.S3, "executor_factory", MainThreadExecutor)
        self.patch(s3, "S3_AUGMENT_TABLE", [])

        session_factory = self.replay_flight_data("test_s3_public_block_disable_all")
        session = session_factory()
        client = session.client("s3")

        p = self.load_policy(
            {
                "name": "CheckForPublicBlocks-Present",
                "resource": "s3",
                "filters": [
                    {"Name": bname},
                    {
                        "type": "check-public-block",
                        "BlockPublicAcls": True
                    }
                ],
                "actions": [
                    {
                        "type": "set-public-block",
                        "BlockPublicAcls": False,
                        "IgnorePublicAcls": False,
                        "BlockPublicPolicy": False,
                        "RestrictPublicBuckets": False
                    }
                ]
            },
            session_factory=session_factory,
        )

        # Test that there was a bucket with missing public blocks
        resources = p.run()
        self.assertEqual(len(resources), 1)
        self.assertEqual(resources[0]["Name"], bname)

        # Make sure that the public blocks are disabled on the buckets
        response = client.get_public_access_block(
            Bucket=bname)['PublicAccessBlockConfiguration']
        for key in response.keys():
            self.assertEqual(response[key], False)

    def test_set_public_block_disable_all_via_state(self):
        bname = 'mypublicblock'

        self.patch(s3.S3, "executor_factory", MainThreadExecutor)
        self.patch(s3, "S3_AUGMENT_TABLE", [])

        session_factory = self.replay_flight_data("test_s3_public_block_disable_all")
        session = session_factory()
        client = session.client("s3")

        p = self.load_policy(
            {
                "name": "CheckForPublicBlocks-Present",
                "resource": "s3",
                "filters": [
                    {"Name": bname},
                    {
                        "type": "check-public-block",
                        "BlockPublicAcls": True
                    }
                ],
                "actions": [
                    {
                        "type": "set-public-block",
                        "state": False
                    }
                ]
            },
            session_factory=session_factory,
        )

        # Test that there was a bucket with missing public blocks
        resources = p.run()
        self.assertEqual(len(resources), 1)
        self.assertEqual(resources[0]["Name"], bname)

        # Make sure that the public blocks are disabled on the buckets
        response = client.get_public_access_block(
            Bucket=bname)['PublicAccessBlockConfiguration']
        for key in response.keys():
            self.assertEqual(response[key], False)

    def test_set_public_block_enable_one(self):
        bname = 'mypublicblock'

        self.patch(s3.S3, "executor_factory", MainThreadExecutor)
        self.patch(s3, "S3_AUGMENT_TABLE", [])

        session_factory = self.replay_flight_data("test_s3_public_block_enable_one")
        session = session_factory()
        client = session.client("s3")

        p = self.load_policy(
            {
                "name": "CheckForPublicBlocks-Absent",
                "resource": "s3",
                "filters": [
                    {"Name": bname},
                    {
                        "type": "check-public-block",
                        "BlockPublicPolicy": False
                    }
                ],
                "actions": [
                    {
                        "type": "set-public-block",
                        "BlockPublicPolicy": True
                    }
                ]
            },
            session_factory=session_factory,
        )

        # Test that there was a bucket with BlockPublicAcls public block turned off
        resources = p.run()
        self.assertEqual(len(resources), 1)
        self.assertEqual(resources[0]["Name"], bname)
        self.assertEqual(resources[0]["c7n:PublicAccessBlock"]["BlockPublicPolicy"], False)

        # Make sure that BlockPublicAcls public block turned on now
        assert client.get_public_access_block(
            Bucket=bname)['PublicAccessBlockConfiguration'] == {
                "BlockPublicAcls": False,
                "IgnorePublicAcls": False,
                "BlockPublicPolicy": True,
                "RestrictPublicBuckets": False}

    def test_set_public_block_disable_one(self):
        bname = 'mypublicblock'

        self.patch(s3.S3, "executor_factory", MainThreadExecutor)
        self.patch(s3, "S3_AUGMENT_TABLE", [])

        session_factory = self.replay_flight_data("test_s3_public_block_disable_one")
        session = session_factory()
        client = session.client("s3")

        p = self.load_policy(
            {
                "name": "CheckForPublicBlocks-Absent",
                "resource": "s3",
                "filters": [
                    {"Name": bname},
                    {
                        "type": "check-public-block",
                        "IgnorePublicAcls": True
                    }
                ],
                "actions": [
                    {
                        "type": "set-public-block",
                        "IgnorePublicAcls": False
                    }
                ]
            },
            session_factory=session_factory,
        )

        # Test that there was a bucket with the IgnorePublicAcls public block set to on
        resources = p.run()
        self.assertEqual(len(resources), 1)
        self.assertEqual(resources[0]["Name"], bname)
        self.assertEqual(resources[0]["c7n:PublicAccessBlock"]["IgnorePublicAcls"], True)

        # Make sure that the IgnorePublicAcls public block set to off
        assert client.get_public_access_block(
            Bucket=bname)['PublicAccessBlockConfiguration'] == {
                'BlockPublicAcls': False,
                'BlockPublicPolicy': True,
                'IgnorePublicAcls': False,
                'RestrictPublicBuckets': False}

    def test_set_public_block_throws_errors(self):
        bname = 'mypublicblock'

        self.patch(s3.S3, "executor_factory", MainThreadExecutor)
        self.patch(s3, "S3_AUGMENT_TABLE", [])

        session_factory = self.replay_flight_data("test_s3_public_block_throws_errors")
        session = session_factory()
        client = session.client("s3")

        p = self.load_policy(
            {
                "name": "CheckForPublicBlocks-Absent",
                "resource": "s3",
                "filters": [
                    {"Name": bname},
                    {
                        "type": "check-public-block",
                        "BlockPublicAcls": False,
                        "IgnorePublicAcls": False,
                        "BlockPublicPolicy": False,
                        "RestrictPublicBuckets": False
                    }
                ],
                "actions": [
                    {"type": "set-public-block"}
                ]
            },
            session_factory=session_factory,
        )

        # Test that there was a bucket with no public blocks
        resources = p.run()
        self.assertEqual(len(resources), 1)
        self.assertEqual(resources[0]["Name"], bname)

        # Because there are no public blocks we will get a client error
        # We want this to throw for code cov
        try:
            client.get_public_access_block(Bucket=bname)['PublicAccessBlockConfiguration']
        except ClientError as e:
            # Assert that it is the proper error code
            self.assertEqual(e.response['Error']['Code'], 'NoSuchPublicAccessBlockConfiguration')

    def test_has_statement_similar_policies(self):
        self.patch(s3.S3, "executor_factory", MainThreadExecutor)
        self.patch(
            s3.MissingPolicyStatementFilter, "executor_factory", MainThreadExecutor
        )
        self.patch(
            s3, "S3_AUGMENT_TABLE", [("get_bucket_policy", "Policy", None, "Policy")]
        )
        session_factory = self.replay_flight_data("test_s3_has_statement")
        bname = "custodian-policy-test"

        p = self.load_policy(
            {
                "name": "s3-has-policy",
                "resource": "s3",
                "filters": [
                    {"Name": bname},
                    {
                        "type": "has-statement",
                        "statements": [{"Effect": "Deny", "Action": "s3:PutObject"}],
                    },
                ],
            },
            session_factory=session_factory,
        )
        resources = p.run()
        self.assertEqual(len(resources), 1)

    def test_no_encryption_statement(self):
        self.patch(s3.S3, "executor_factory", MainThreadExecutor)
        self.patch(
            s3.MissingPolicyStatementFilter, "executor_factory", MainThreadExecutor
        )
        self.patch(
            s3, "S3_AUGMENT_TABLE", [("get_bucket_policy", "Policy", None, "Policy")]
        )
        session_factory = self.replay_flight_data("test_s3_no_encryption_statement")
        bname = "custodian-encryption-test"
        session = session_factory()
        client = session.client("s3")
        client.create_bucket(Bucket=bname)
        self.addCleanup(destroyBucket, client, bname)
        client.put_bucket_policy(
            Bucket=bname,
            Policy=json.dumps(
                {
                    "Version": "2017-3-28",
                    "Statement": [
                        {
                            "Sid": "RequiredEncryptedObject",
                            "Effect": "Allow",
                            "Principal": "*",
                            "Action": "s3:PutObject",
                            "Resource": "arn:aws:s3:::%s/*" % bname,
                            "Condition": {
                                "StringNotEquals": {
                                    "s3:x-amz-server-side-encryption": [
                                        "AES256", "aws:kms"
                                    ]
                                }
                            },
                        }
                    ],
                }
            ),
        )
        p = self.load_policy(
            {
                "name": "s3-no-encryption-policy",
                "resource": "s3",
                "filters": [{"Name": bname}, {"type": "no-encryption-statement"}],
            },
            session_factory=session_factory,
        )
        resources = p.run()
        self.assertEqual(len(resources), 1)

    def test_missing_policy_statement(self):
        self.patch(s3.S3, "executor_factory", MainThreadExecutor)
        self.patch(
            s3.MissingPolicyStatementFilter, "executor_factory", MainThreadExecutor
        )
        self.patch(
            s3, "S3_AUGMENT_TABLE", [("get_bucket_policy", "Policy", None, "Policy")]
        )
        session_factory = self.replay_flight_data("test_s3_missing_policy")
        bname = "custodian-encrypt-test"
        session = session_factory()
        client = session.client("s3")
        client.create_bucket(Bucket=bname)
        self.addCleanup(destroyBucket, client, bname)
        client.put_bucket_policy(
            Bucket=bname,
            Policy=json.dumps(
                {
                    "Version": "2012-10-17",
                    "Statement": [
                        {
                            "Sid": "Zebra",
                            "Effect": "Deny",
                            "Principal": "*",
                            "Action": "s3:PutObject",
                            "Resource": "arn:aws:s3:::%s/*" % bname,
                            "Condition": {
                                "StringNotEquals": {
                                    "s3:x-amz-server-side-encryption": [
                                        "AES256", "aws:kms"
                                    ]
                                }
                            },
                        }
                    ],
                }
            ),
        )
        p = self.load_policy(
            {
                "name": "encrypt-keys",
                "resource": "s3",
                "filters": [
                    {"Name": bname},
                    {
                        "type": "missing-policy-statement",
                        "statement_ids": ["RequireEncryptedPutObject"],
                    },
                ],
            },
            session_factory=session_factory,
        )
        resources = p.run()
        self.assertEqual(len(resources), 1)

    def test_enable_versioning(self):
        self.patch(s3.S3, "executor_factory", MainThreadExecutor)
        self.patch(
            s3,
            "S3_AUGMENT_TABLE",
            [("get_bucket_versioning", "Versioning", None, None)],
        )
        session_factory = self.replay_flight_data("test_s3_enable_versioning")
        bname = "superduper-and-magic"
        session = session_factory()
        client = session.client("s3")
        client.create_bucket(Bucket=bname)
        self.addCleanup(destroyBucket, client, bname)
        p = self.load_policy(
            {
                "name": "s3-version",
                "resource": "s3",
                "filters": [{"Name": bname}],
                "actions": ["toggle-versioning"],
            },
            session_factory=session_factory,
        )
        resources = p.run()
        self.assertEqual(len(resources), 1)
        self.assertEqual(resources[0]["Name"], bname)

        # eventual consistency fun for recording
        # time.sleep(10)
        versioning = client.get_bucket_versioning(Bucket=bname)["Status"]
        self.assertEqual("Enabled", versioning)

        # running against a bucket with versioning already on
        # is idempotent
        resources = p.run()
        self.assertEqual(len(resources), 1)

        p = self.load_policy(
            {
                "name": "s3-version",
                "resource": "s3",
                "filters": [{"Name": bname}],
                "actions": [{"type": "toggle-versioning", "enabled": False}],
            },
            session_factory=session_factory,
        )

        resources = p.run()
        self.assertEqual(len(resources), 1)

        # eventual consistency fun for recording
        # time.sleep(10)
        versioning = client.get_bucket_versioning(Bucket=bname)["Status"]
        self.assertEqual("Suspended", versioning)

    @functional
    def test_enable_logging(self):
        bname = "superduper-and-magic"

        self.patch(s3.S3, "executor_factory", MainThreadExecutor)
        # only augment with logging info to minimize API calls
        self.patch(
            s3,
            "S3_AUGMENT_TABLE",
            [("get_bucket_logging", "Logging", None, "LoggingEnabled")],
        )
        # and ignore any other buckets we might have in this test account
        # to minimize the placebo data and API calls
        self.patch(
            s3.S3.resource_type,
            "enum_spec",
            ('list_buckets', "Buckets[?Name=='{}']".format(bname), None)
        )
        session_factory = self.replay_flight_data("test_s3_enable_logging")

        session = session_factory()
        account_name = get_account_alias_from_sts(session)
        client = session.client("s3")
        client.create_bucket(Bucket=bname, ACL="log-delivery-write")
        self.addCleanup(destroyBucket, client, bname)

        if self.recording:
            time.sleep(5)

        acl = client.get_bucket_acl(Bucket=bname)
        self.assertEqual(len(acl['Grants']), 3)

        p = self.load_policy(
            {
                "name": "s3-version",
                "resource": "s3",
                "filters": [{"Name": bname}],
                "actions": [
                    {
                        "type": "toggle-logging",
                        "target_bucket": bname,
                        "target_prefix": "{account}/{source_bucket_region}/{source_bucket_name}/",
                    }
                ],
            },
            session_factory=session_factory,
        )
        resources = p.run()
        self.assertEqual(len(resources), 1)
        self.assertEqual(resources[0]["Name"], bname)
        self.assertEqual(
            resources[0]["Logging"]["TargetPrefix"],
            "{}/{}/{}/".format(account_name, client.meta.region_name, bname)
        )

        if self.recording:
            time.sleep(5)

        logging = client.get_bucket_logging(Bucket=bname).get("LoggingEnabled")
        self.assertEqual(
            logging["TargetPrefix"], "{}/{}".format(account_name, bname)
        )

        # now override existing setting
        p = self.load_policy(
            {
                "name": "s3-version",
                "resource": "s3",
                "filters": [
                    {"Name": bname},
                    {
                        "type": "bucket-logging",
                        "op": "not-equal",
                        "target_bucket": bname,
                        "target_prefix": "{account_id}/{source_bucket_name}/",
                    }
                ],
                "actions": [
                    {
                        "type": "toggle-logging",
                        "target_bucket": bname,
                        "target_prefix": "{account_id}/{source_bucket_name}/",
                    }
                ],
            },
            config={'account_id': self.account_id},
            session_factory=session_factory,
        )
        resources = p.run()
        self.assertEqual(len(resources), 1)
        self.assertEqual(resources[0]["Name"], bname)
        self.assertEqual(
            resources[0]["Logging"]["TargetPrefix"], "{}/{}/".format(self.account_id, bname)
        )

        if self.recording:
            time.sleep(5)

        logging = client.get_bucket_logging(Bucket=bname).get("LoggingEnabled")
        self.assertTrue(logging)
        self.assertEqual(
            logging["TargetPrefix"], "{}/{}/".format(self.account_id, bname)
        )

        # Flip the switch
        p = self.load_policy(
            {
                "name": "s3-version",
                "resource": "s3",
                "filters": [{"Name": bname}],
                "actions": [{"type": "toggle-logging", "enabled": False}],
            },
            session_factory=session_factory,
        )

        resources = p.run()
        self.assertEqual(len(resources), 1)
        self.assertEqual(resources[0]["Name"], bname)

        if self.recording:
            time.sleep(20)

        logging = client.get_bucket_logging(Bucket=bname).get("LoggingEnabled")
        self.assertFalse(logging)

    def test_encrypt_policy(self):
        self.patch(
            s3, "S3_AUGMENT_TABLE", [("get_bucket_policy", "Policy", None, "Policy")]
        )
        session_factory = self.replay_flight_data("test_s3_encrypt_policy")
        bname = "custodian-encrypt-test"

        session = session_factory()
        client = session.client("s3")
        client.create_bucket(Bucket=bname)
        self.addCleanup(destroyBucket, client, bname)

        p = self.load_policy(
            {
                "name": "encrypt-keys",
                "resource": "s3",
                "filters": [{"Name": bname}],
                "actions": ["encryption-policy"],
            },
            session_factory=session_factory,
        )
        p.run()
        try:
            resource = session.resource("s3")
            key = resource.Object(bname, "home.txt")
            key.put(Body="hello", ContentLength=5, ContentType="text/plain")
        except ClientError as e:
            self.assertEqual(e.response["Error"]["Code"], "AccessDenied")
        else:
            self.fail("Encryption required policy")

    def test_remove_policy_none_extant(self):
        self.patch(
            s3, "S3_AUGMENT_TABLE", [("get_bucket_policy", "Policy", None, "Policy")]
        )
        self.patch(s3.S3, "executor_factory", MainThreadExecutor)
        session_factory = self.replay_flight_data("test_s3_remove_empty_policy")
        bname = "custodian-policy-test"
        session = session_factory()
        client = session.client("s3")
        client.create_bucket(Bucket=bname)
        self.addCleanup(destroyBucket, client, bname)
        p = self.load_policy(
            {
                "name": "remove-policy",
                "resource": "s3",
                "filters": [{"Name": bname}],
                "actions": [
                    {"type": "remove-statements", "statement_ids": ["Zebra", "Moon"]}
                ],
            },
            session_factory=session_factory,
        )
        resources = p.run()
        self.assertEqual(len(resources), 1)
        self.assertRaises(ClientError, client.get_bucket_policy, Bucket=bname)

    def test_remove_policy(self):
        self.patch(
            s3, "S3_AUGMENT_TABLE", [("get_bucket_policy", "Policy", None, "Policy")]
        )
        self.patch(s3.S3, "executor_factory", MainThreadExecutor)
        self.patch(s3.RemovePolicyStatement, "executor_factory", MainThreadExecutor)

        session_factory = self.replay_flight_data("test_s3_remove_policy")
        bname = "custodian-policy-test"
        session = session_factory()
        client = session.client("s3")
        client.create_bucket(Bucket=bname)
        client.put_bucket_policy(
            Bucket=bname,
            Policy=json.dumps(
                {
                    "Version": "2012-10-17",
                    "Statement": [
                        {
                            "Sid": "Zebra",
                            "Effect": "Deny",
                            "Principal": "*",
                            "Action": "s3:PutObject",
                            "Resource": "arn:aws:s3:::%s/*" % bname,
                            "Condition": {
                                "StringNotEquals": {
                                    "s3:x-amz-server-side-encryption": [
                                        "AES256", "aws:kms"
                                    ]
                                }
                            },
                        }
                    ],
                }
            ),
        )
        self.addCleanup(destroyBucket, client, bname)
        p = self.load_policy(
            {
                "name": "remove-policy",
                "resource": "s3",
                "filters": [{"Name": bname}],
                "actions": [
                    {"type": "remove-statements", "statement_ids": ["Zebra", "Moon"]}
                ],
            },
            session_factory=session_factory,
        )
        resources = p.run()
        self.assertEqual(len(resources), 1)
        self.assertRaises(ClientError, client.get_bucket_policy, Bucket=bname)

    def test_remove_policy_matched(self):
        self.patch(
            s3, "S3_AUGMENT_TABLE", [("get_bucket_policy", "Policy", None, "Policy")]
        )
        self.patch(s3.S3, "executor_factory", MainThreadExecutor)
        self.patch(s3.RemovePolicyStatement, "executor_factory", MainThreadExecutor)
        self.patch(MainThreadExecutor, "c7n_async", False)

        bname = "custodian-policy-test"
        statement = {
            "Sid": "Zebra",
            "Effect": "Deny",
            "Principal": "*",
            "Action": "s3:PutObject",
            "Resource": "arn:aws:s3:::%s/*" % bname,
            "Condition": {
                "StringNotEquals": {
                    "s3:x-amz-server-side-encryption": ["AES256", "aws:kms"]
                }
            },
        }

        process_buckets = s3.RemovePolicyStatement.process

        def enrich(self, buckets):
            buckets[0]["CrossAccountViolations"] = [statement]
            process_buckets(self, buckets)

        self.patch(s3.RemovePolicyStatement, "process", enrich)

        session_factory = self.replay_flight_data("test_s3_remove_policy")
        session = session_factory()
        client = session.client("s3")
        client.create_bucket(Bucket=bname)
        client.put_bucket_policy(
            Bucket=bname,
            Policy=json.dumps({"Version": "2012-10-17", "Statement": [statement]}),
        )
        self.addCleanup(destroyBucket, client, bname)
        p = self.load_policy(
            {
                "name": "remove-policy",
                "resource": "s3",
                "filters": [{"Name": bname}],
                "actions": [{"type": "remove-statements", "statement_ids": "matched"}],
            },
            session_factory=session_factory,
        )
        resources = p.run()
        self.assertEqual(len(resources), 1)
        self.assertRaises(ClientError, client.get_bucket_policy, Bucket=bname)

    def test_attach_encrypt_requires_role(self):
        self.assertRaises(
            PolicyValidationError,
            self.load_policy,
            {
                "name": "attach-encrypt",
                "resource": "s3",
                "actions": [{"type": "attach-encrypt"}],
            },
        )

    @skip_if_not_validating
    def test_attach_encrypt_accepts_topic(self):
        p = self.load_policy(
            {
                "name": "attach-encrypt",
                "resource": "s3",
                "actions": [
                    {"type": "attach-encrypt", "role": "-", "topic": "default"}
                ],
            }
        )
        self.assertEqual(p.data["actions"][0]["topic"], "default")

    def test_create_bucket_event(self):
        self.patch(
            s3, "S3_AUGMENT_TABLE", [("get_bucket_policy", "Policy", None, "Policy")]
        )
        self.patch(s3.S3, "executor_factory", MainThreadExecutor)
        session_factory = self.replay_flight_data("test_s3_create")
        bname = "custodian-create-bucket-v4"
        session = session_factory()
        client = session.client("s3")

        client.create_bucket(Bucket=bname)
        self.addCleanup(destroyBucket, client, bname)

        p = self.load_policy(
            {
                "name": "bucket-create-v2",
                "resource": "s3",
                "mode": {
                    "type": "cloudtrail",
                    "role": "arn:aws:iam::619193117841:role/CustodianDemoRole",
                    "events": ["CreateBucket"],
                },
                "actions": ["encryption-policy"],
            },
            session_factory=session_factory,
        )
        p.push(event_data("event-cloud-trail-create-bucket.json"), None)

        try:
            result = client.get_bucket_policy(Bucket=bname)
        except Exception:
            self.fail("Could not get bucket policy")

        self.assertTrue("Policy" in result)
        policy = json.loads(result["Policy"])
        self.assertEqual(
            policy,
            {
                u"Statement": [
                    {
                        u"Action": u"s3:PutObject",
                        u"Condition": {
                            u"StringNotEquals": {
                                u"s3:x-amz-server-side-encryption": [
                                    u"AES256", u"aws:kms"
                                ]
                            }
                        },
                        u"Effect": u"Deny",
                        u"Principal": u"*",
                        u"Resource": u"arn:aws:s3:::custodian-create-bucket-v4/*",
                        u"Sid": u"RequireEncryptedPutObject",
                    }
                ],
                u"Version": u"2012-10-17",
            },
        )

    def test_attach_encrypt_via_bucket_notification(self):
        self.patch(
            s3, "S3_AUGMENT_TABLE", [("get_bucket_location", "Location", None, None)]
        )
        self.patch(s3.S3, "executor_factory", MainThreadExecutor)
        session_factory = self.replay_flight_data(
            "test_s3_attach_encrypt_via_bucket_notification"
        )
        bname = "custodian-attach-encrypt-test"
        role = "arn:aws:iam::644160558196:role/custodian-mu"
        self.maxDiff = None
        session = session_factory(region="us-west-2")
        client = session.client("s3")
        client.create_bucket(
            Bucket=bname, CreateBucketConfiguration={"LocationConstraint": "us-west-2"}
        )
        self.addCleanup(destroyBucket, client, bname)

        p = self.load_policy(
            {
                "name": "attach-encrypt",
                "resource": "s3",
                "filters": [{"Name": bname}],
                "actions": [{"type": "attach-encrypt", "role": role}],
            },
            config=dict(region="us-west-2"),
            session_factory=session_factory,
        )

        self.addCleanup(
            LambdaManager(
                functools.partial(session_factory, region="us-west-2")
            ).remove,
            s3crypt.get_function(None, role),
        )

        resources = p.run()
        self.assertEqual(len(resources), 1)
        # time.sleep(10)
        notifications = client.get_bucket_notification_configuration(Bucket=bname)
        notifications.pop("ResponseMetadata")
        self.assertEqual(
            notifications,
            {
                "LambdaFunctionConfigurations": [
                    {
                        "Events": ["s3:ObjectCreated:*"],
                        "Id": "c7n-s3-encrypt",
                        "LambdaFunctionArn": (
                            "arn:aws:lambda:us-west-2:644160558196:function:c7n-s3-encrypt"
                        ),
                    }
                ]
            },
        )
        client.put_object(
            Bucket=bname,
            Key="hello-world.txt",
            Body="hello world",
            ContentType="text/plain",
        )
        # time.sleep(30)
        info = client.head_object(Bucket=bname, Key="hello-world.txt")
        self.assertTrue("ServerSideEncryption" in info)

    def test_attach_encrypt_via_new_topic(self):
        self.patch(
            s3,
            "S3_AUGMENT_TABLE",
            [("get_bucket_notification_configuration", "Notification", None, None)],
        )
        self.patch(s3.S3, "executor_factory", MainThreadExecutor)
        session_factory = self.replay_flight_data(
            "test_s3_attach_encrypt_via_new_topic"
        )
        bname = "custodian-attach-encrypt-test"
        role = "arn:aws:iam::644160558196:role/custodian-mu"
        self.maxDiff = None
        session = session_factory(region="us-east-1")
        client = session.client("s3")
        client.create_bucket(Bucket=bname)
        self.addCleanup(destroyBucket, client, bname)

        p = self.load_policy(
            {
                "name": "attach-encrypt",
                "resource": "s3",
                "filters": [{"Name": bname}],
                "actions": [
                    {"type": "attach-encrypt", "role": role, "topic": "default"}
                ],
            },
            session_factory=session_factory,
        )

        self.addCleanup(
            LambdaManager(
                functools.partial(session_factory, region="us-east-1")
            ).remove,
            s3crypt.get_function(None, role),
        )
        arn = "arn:aws:sns:us-east-1:644160558196:custodian-attach-encrypt-test"
        self.addCleanup(session.client("sns").delete_topic, TopicArn=arn)
        self.addCleanup(
            session.client("logs").delete_log_group,
            logGroupName="/aws/lambda/c7n-s3-encrypt",
        )

        # Check that the policy sets stuff up properly.
        resources = p.run()
        self.assertEqual(len(resources), 1)
        # time.sleep(10)
        topic_notifications = client.get_bucket_notification_configuration(
            Bucket=bname
        ).get(
            "TopicConfigurations", []
        )
        us = [t for t in topic_notifications if t.get("TopicArn") == arn]
        self.assertEqual(len(us), 1)

        # Check that the stuff behaves properly.
        client.put_object(
            Bucket=bname,
            Key="hello-world.txt",
            Body="hello world",
            ContentType="text/plain",
        )
        # time.sleep(30)
        info = client.head_object(Bucket=bname, Key="hello-world.txt")
        self.assertTrue("ServerSideEncryption" in info)

    def test_attach_encrypt_via_implicit_existing_topic(self):
        self.patch(
            s3,
            "S3_AUGMENT_TABLE",
            [("get_bucket_notification_configuration", "Notification", None, None)],
        )
        self.patch(s3.S3, "executor_factory", MainThreadExecutor)
        session_factory = self.replay_flight_data(
            "test_s3_attach_encrypt_via_implicit_existing_topic"
        )
        bname = "custodian-attach-encrypt-test"
        role = "arn:aws:iam::644160558196:role/custodian-mu"
        self.maxDiff = None
        session = session_factory(region="us-east-1")
        client = session.client("s3")
        client.create_bucket(Bucket=bname)
        self.addCleanup(destroyBucket, client, bname)

        # Create two sns topics
        topic_configs = []
        for suffix in (".jpg", ".txt"):
            sns = session.client("sns")
            existing_topic_arn = sns.create_topic(
                Name="existing-{}-{}".format(bname, suffix[1:])
            )[
                "TopicArn"
            ]
            policy = {
                "Statement": [
                    {
                        "Action": "SNS:Publish",
                        "Effect": "Allow",
                        "Resource": existing_topic_arn,
                        "Principal": {"Service": "s3.amazonaws.com"},
                    }
                ]
            }
            sns.set_topic_attributes(
                TopicArn=existing_topic_arn,
                AttributeName="Policy",
                AttributeValue=json.dumps(policy),
            )
            self.addCleanup(
                session.client("sns").delete_topic, TopicArn=existing_topic_arn
            )
            topic_configs.append(
                {
                    "TopicArn": existing_topic_arn,
                    "Events": ["s3:ObjectCreated:*"],
                    "Filter": {
                        "Key": {"FilterRules": [{"Name": "suffix", "Value": suffix}]}
                    },
                }
            )
        session.resource("s3").BucketNotification(bname).put(
            NotificationConfiguration={"TopicConfigurations": topic_configs}
        )

        # Now define the policy.
        p = self.load_policy(
            {
                "name": "attach-encrypt",
                "resource": "s3",
                "filters": [{"Name": bname}],
                "actions": [
                    {"type": "attach-encrypt", "role": role, "topic": "default"}
                ],
            },
            session_factory=session_factory,
        )
        self.addCleanup(
            LambdaManager(
                functools.partial(session_factory, region="us-east-1")
            ).remove,
            s3crypt.get_function(None, role),
        )
        self.addCleanup(
            session.client("logs").delete_log_group,
            logGroupName="/aws/lambda/c7n-s3-encrypt",
        )

        # Check that the policy sets stuff up properly.
        resources = p.run()
        self.assertEqual(len(resources), 1)
        # time.sleep(10)
        notifies = client.get_bucket_notification_configuration(Bucket=bname).get(
            "TopicConfigurations", []
        )
        existing = [t for t in notifies if "existing" in t["TopicArn"]]
        self.assertEqual(len(existing), 2)

        # Check that the stuff behaves properly.
        client.put_object(
            Bucket=bname,
            Key="hello-world.txt",
            Body="hello world",
            ContentType="text/plain",
        )
        # time.sleep(30)
        info = client.head_object(Bucket=bname, Key="hello-world.txt")
        self.assertTrue("ServerSideEncryption" in info)

    def test_attach_encrypt_via_explicit_existing_topic(self):
        self.patch(
            s3,
            "S3_AUGMENT_TABLE",
            [("get_bucket_notification_configuration", "Notification", None, None)],
        )
        self.patch(s3.S3, "executor_factory", MainThreadExecutor)
        session_factory = self.replay_flight_data(
            "test_s3_attach_encrypt_via_explicit_existing_topic"
        )
        bname = "custodian-attach-encrypt-test"
        role = "arn:aws:iam::644160558196:role/custodian-mu"
        self.maxDiff = None
        session = session_factory(region="us-east-1")
        client = session.client("s3")
        client.create_bucket(Bucket=bname)
        self.addCleanup(destroyBucket, client, bname)

        # Create an sns topic
        topic_configs = []
        sns = session.client("sns")
        existing_topic_arn = sns.create_topic(Name="preexisting-{}".format(bname))[
            "TopicArn"
        ]
        policy = {
            "Statement": [
                {
                    "Action": "SNS:Publish",
                    "Effect": "Allow",
                    "Resource": existing_topic_arn,
                    "Principal": {"Service": "s3.amazonaws.com"},
                }
            ]
        }
        sns.set_topic_attributes(
            TopicArn=existing_topic_arn,
            AttributeName="Policy",
            AttributeValue=json.dumps(policy),
        )
        self.addCleanup(session.client("sns").delete_topic, TopicArn=existing_topic_arn)
        topic_configs.append(
            {"TopicArn": existing_topic_arn, "Events": ["s3:ObjectCreated:*"]}
        )
        session.resource("s3").BucketNotification(bname).put(
            NotificationConfiguration={"TopicConfigurations": topic_configs}
        )

        # Now define the policy.
        p = self.load_policy(
            {
                "name": "attach-encrypt",
                "resource": "s3",
                "filters": [{"Name": bname}],
                "actions": [
                    {
                        "type": "attach-encrypt",
                        "role": role,
                        "topic": existing_topic_arn,
                    }
                ],
            },
            session_factory=session_factory,
        )
        self.addCleanup(
            LambdaManager(
                functools.partial(session_factory, region="us-east-1")
            ).remove,
            s3crypt.get_function(None, role),
        )
        self.addCleanup(
            session.client("logs").delete_log_group,
            logGroupName="/aws/lambda/c7n-s3-encrypt",
        )

        # Check that the policy sets stuff up properly.
        resources = p.run()
        self.assertEqual(len(resources), 1)
        # time.sleep(10)
        notifies = client.get_bucket_notification_configuration(Bucket=bname).get(
            "TopicConfigurations", []
        )
        existing = [t for t in notifies if "existing" in t["TopicArn"]]
        self.assertEqual(len(existing), 1)

        # Check that the stuff behaves properly.
        client.put_object(
            Bucket=bname,
            Key="hello-world.txt",
            Body="hello world",
            ContentType="text/plain",
        )
        # time.sleep(30)
        info = client.head_object(Bucket=bname, Key="hello-world.txt")
        self.assertTrue("ServerSideEncryption" in info)

    def test_encrypt_versioned_bucket(self):
        self.patch(
            s3,
            "S3_AUGMENT_TABLE",
            [("get_bucket_versioning", "Versioning", None, None)],
        )

        self.patch(s3.S3, "executor_factory", MainThreadExecutor)
        self.patch(s3.EncryptExtantKeys, "executor_factory", MainThreadExecutor)
        session_factory = self.replay_flight_data("test_s3_encrypt_versioned")
        bname = "custodian-encrypt-test"

        session = session_factory()
        client = session.client("s3")
        client.create_bucket(Bucket=bname)
        client.put_bucket_versioning(
            Bucket=bname, VersioningConfiguration={"Status": "Enabled"}
        )
        self.addCleanup(destroyVersionedBucket, client, bname)
        generateBucketContents(session.resource("s3"), bname)

        p = self.load_policy(
            {
                "name": "encrypt-keys",
                "resource": "s3",
                "filters": [{"Name": bname}],
                "actions": ["encrypt-keys"],
            },
            output_dir=None,
            session_factory=session_factory,
        )
        p.run()
        self.assertTrue(len(client.list_object_versions(Bucket=bname)["Versions"]) == 3)
        self.assertTrue(
            "ServerSideEncryption" in client.head_object(Bucket=bname, Key="home.txt")
        )

    @functional
    def test_encrypt_versioned_bucket_with_existing_keys(self):
        self.patch(
            s3,
            "S3_AUGMENT_TABLE",
            [("get_bucket_versioning", "Versioning", None, None)],
        )

        self.patch(s3.S3, "executor_factory", MainThreadExecutor)
        self.patch(s3.EncryptExtantKeys, "executor_factory", MainThreadExecutor)
        session_factory = self.replay_flight_data(
            "test_s3_encrypt_versioned_bucket_with_existing_keys"
        )
        bname = "custodian-encrypt-test-versioning"

        session = session_factory()
        client = session.client("s3")
        client.create_bucket(Bucket=bname)
        generateBucketContents(
            session.resource("s3"), bname, {"data1.txt": "one", "data2.txt": "two"}
        )
        client.put_bucket_versioning(
            Bucket=bname, VersioningConfiguration={"Status": "Enabled"}
        )
        self.addCleanup(destroyVersionedBucket, client, bname)
        generateBucketContents(session.resource("s3"), bname, {"data1.txt": "three"})

        p = self.load_policy(
            {
                "name": "encrypt-keys",
                "resource": "s3",
                "filters": [{"Name": bname}],
                "actions": ["encrypt-keys"],
            },
            output_dir=None,
            session_factory=session_factory,
        )
        p.run()

        self.assertTrue(len(client.list_object_versions(Bucket=bname)["Versions"]) == 2)
        self.assertTrue(
            "ServerSideEncryption" in client.head_object(Bucket=bname, Key="data1.txt")
        )
        self.assertTrue(
            "ServerSideEncryption" in client.head_object(Bucket=bname, Key="data2.txt")
        )

    def test_encrypt_key_empty_bucket(self):
        self.patch(s3, "S3_AUGMENT_TABLE", [])
        self.patch(s3.EncryptExtantKeys, "executor_factory", MainThreadExecutor)
        session_factory = self.replay_flight_data("test_s3_encrypt_empty")
        bname = "custodian-encrypt-test"

        session = session_factory()
        client = session.client("s3")
        client.create_bucket(Bucket=bname)
        self.addCleanup(destroyBucket, client, bname)

        p = self.load_policy(
            {
                "name": "encrypt-keys",
                "resource": "s3",
                "filters": [{"Name": bname}],
                "actions": ["encrypt-keys"],
            },
            session_factory=session_factory,
        )
        resources = p.run()
        self.assertEqual(len(resources), 1)

    def test_encrypt_keys(self):
        self.patch(s3, "S3_AUGMENT_TABLE", [])
        session_factory = self.replay_flight_data("test_s3_encrypt")
        bname = "custodian-encrypt-test"

        session = session_factory()
        client = session.client("s3")
        client.create_bucket(Bucket=bname)
        self.addCleanup(destroyBucket, client, bname)
        generateBucketContents(session.resource("s3"), bname)

        # start with a report-only option since it doesn't modify the bucket
        report_policy = self.load_policy(
            {
                "name": "encrypt-keys",
                "resource": "s3",
                "filters": [{"Name": bname}],
                "actions": [{"type": "encrypt-keys", "report-only": True}],
            },
            output_dir=None,
            session_factory=session_factory,
        )
        report_resources = report_policy.run()

        self.assertEqual(report_resources[0]["KeyRemediated"], 3)

        p = self.load_policy(
            {
                "name": "encrypt-keys",
                "resource": "s3",
                "filters": [{"Name": bname}],
                "actions": ["encrypt-keys"],
            },
            output_dir=None,
            session_factory=session_factory,
        )
        p.run()

        self.assertTrue(
            "ServerSideEncryption" in client.head_object(Bucket=bname, Key="home.txt")
        )

        # re-run the report policy after to ensure we have no items
        # needing remediation
        report_resources = report_policy.run()
        self.assertEqual(report_resources[0]["KeyRemediated"], 0)

    def test_encrypt_keys_aes256_sufficient(self):
        self.patch(s3, "S3_AUGMENT_TABLE", [])
        session_factory = self.replay_flight_data("test_s3_encrypt_aes256_sufficient")
        bname = "custodian-encrypt-sufficient-test"

        session = session_factory()
        client = session.client("s3")
        kms = session.client("kms")

        client.create_bucket(Bucket=bname)
        self.addCleanup(destroyBucket, client, bname)
        key_id = [
            k
            for k in kms.list_aliases().get("Aliases", ())
            if k["AliasName"] == "alias/aws/s3"
        ][
            0
        ][
            "AliasArn"
        ]

        client.put_object(
            Bucket=bname,
            Key="testing-abc",
            ServerSideEncryption="aws:kms",
            SSEKMSKeyId=key_id,
        )
        client.put_object(
            Bucket=bname, Key="testing-123", ServerSideEncryption="AES256"
        )

        p = self.load_policy(
            {
                "name": "encrypt-keys",
                "resource": "s3",
                "filters": [{"Name": bname}],
                "actions": [{"type": "encrypt-keys"}],
            },
            output_dir=None,
            session_factory=session_factory,
        )

        p.run()

        result = client.head_object(Bucket=bname, Key="testing-123")
        self.assertTrue(result["ServerSideEncryption"] == "AES256")

        result = client.head_object(Bucket=bname, Key="testing-abc")
        self.assertTrue(result["ServerSideEncryption"] == "aws:kms")
        data = json.load(
            open(os.path.join(p.ctx.output.root_dir, "action-encryptextantkeys"))
        )
        self.assertEqual([{"Count": 2, "Remediated": 0, "Bucket": bname}], data)

    def test_encrypt_keys_key_id_option(self):
        self.patch(s3, "S3_AUGMENT_TABLE", [])
        session_factory = self.replay_flight_data("test_s3_encrypt_key_id_option")
        bname = "custodian-encrypt-test"

        session = session_factory()
        client = session.client("s3")
        client.create_bucket(Bucket=bname)
        self.addCleanup(destroyBucket, client, bname)
        generateBucketContents(session.resource("s3"), bname)

        key_one = "845ab6f1-744c-4edc-b702-efae6836818a"
        p = self.load_policy(
            {
                "name": "encrypt-keys",
                "resource": "s3",
                "filters": [{"Name": bname}],
                "actions": [
                    {"type": "encrypt-keys", "crypto": "aws:kms", "key-id": key_one}
                ],
            },
            output_dir=None,
            session_factory=session_factory,
        )
        p.run()
        result = client.head_object(Bucket=bname, Key="home.txt")
        self.assertTrue("SSEKMSKeyId" in result)
        self.assertTrue(key_one in result["SSEKMSKeyId"])

        # Now test that we can re-key it to something else
        key_two = "5fd9f6d6-4294-4926-8719-1e85695e2ad6"
        p = self.load_policy(
            {
                "name": "encrypt-keys",
                "resource": "s3",
                "filters": [{"Name": bname}],
                "actions": [
                    {"type": "encrypt-keys", "crypto": "aws:kms", "key-id": key_two}
                ],
            },
            output_dir=None,
            session_factory=session_factory,
        )
        p.run()
        result = client.head_object(Bucket=bname, Key="home.txt")
        self.assertTrue("SSEKMSKeyId" in result)
        self.assertTrue(key_two in result["SSEKMSKeyId"])

    def test_global_grants_filter_option(self):
        self.patch(s3.S3, "executor_factory", MainThreadExecutor)
        self.patch(s3, "S3_AUGMENT_TABLE", [("get_bucket_acl", "Acl", None, None)])
        session_factory = self.replay_flight_data("test_s3_global_grants_filter")
        bname = "custodian-testing-grants"
        session = session_factory()
        client = session.client("s3")
        client.create_bucket(Bucket=bname)
        self.addCleanup(destroyBucket, client, bname)

        public = "http://acs.amazonaws.com/groups/global/AllUsers"

        client.put_bucket_acl(
            Bucket=bname,
            AccessControlPolicy={
                "Owner": {
                    "DisplayName": "k_vertigo",
                    "ID": "904fc4c4790937100e9eb293a15e6a0a1f265a064888055b43d030034f8881ee",
                },
                "Grants": [
                    {"Grantee": {"Type": "Group", "URI": public}, "Permission": "WRITE"}
                ],
            },
        )
        p = self.load_policy(
            {
                "name": "s3-global-check",
                "resource": "s3",
                "filters": [
                    {"Name": "custodian-testing-grants"},
                    {"type": "global-grants", "permissions": ["READ_ACP"]},
                ],
            },
            session_factory=session_factory,
        )
        resources = p.run()
        self.assertEqual(len(resources), 0)

        p = self.load_policy(
            {
                "name": "s3-global-check",
                "resource": "s3",
                "filters": [
                    {"Name": "custodian-testing-grants"},
                    {"type": "global-grants", "permissions": ["WRITE"]},
                ],
            },
            session_factory=session_factory,
        )
        resources = p.run()
        self.assertEqual(len(resources), 1)

    def test_global_grants_filter_and_remove(self):
        self.patch(s3, "S3_AUGMENT_TABLE", [("get_bucket_acl", "Acl", None, None)])
        session_factory = self.replay_flight_data("test_s3_grants")

        bname = "custodian-testing-grants"
        session = session_factory()
        client = session.client("s3")
        client.create_bucket(Bucket=bname)

        public = "http://acs.amazonaws.com/groups/global/AllUsers"
        client.put_bucket_acl(
            Bucket=bname,
            AccessControlPolicy={
                "Owner": {
                    "DisplayName": "k_vertigo",
                    "ID": "904fc4c4790937100e9eb293a15e6a0a1f265a064888055b43d030034f8881ee",
                },
                "Grants": [
                    {"Grantee": {"Type": "Group", "URI": public}, "Permission": "WRITE"}
                ],
            },
        )
        p = self.load_policy(
            {
                "name": "s3-remove-global",
                "resource": "s3",
                "filters": [
                    {"Name": "custodian-testing-grants"}, {"type": "global-grants"}
                ],
                "actions": [{"type": "delete-global-grants", "grantees": [public]}],
            },
            session_factory=session_factory,
        )
        resources = p.run()
        grants = client.get_bucket_acl(Bucket=bname)
        client.delete_bucket(Bucket=bname)
        self.assertEqual(grants["Grants"], [])
        self.assertEqual(resources[0]["Name"], bname)

    def test_s3_mark_for_op(self):
        self.patch(
            s3, "S3_AUGMENT_TABLE", [("get_bucket_tagging", "Tags", [], "TagSet")]
        )
        session_factory = self.replay_flight_data("test_s3_mark_for_op")
        session = session_factory()
        client = session.client("s3")
        bname = "custodian-mark-test"
        p = self.load_policy(
            {
                "name": "s3-mark",
                "resource": "s3",
                "filters": [{"Name": bname}],
                "actions": [{"type": "mark-for-op", "days": 3, "op": "delete"}],
            },
            session_factory=session_factory,
        )
        resources = p.run()
        self.assertEqual(len(resources), 1)
        tags = client.get_bucket_tagging(Bucket=bname)
        tag_map = {t["Key"]: t["Value"] for t in tags.get("TagSet", {})}
        self.assertTrue("maid_status" in tag_map)
        self.assertTrue("delete" in tag_map.get("maid_status"))

    def test_s3_remove_tag(self):
        self.patch(
            s3, "S3_AUGMENT_TABLE", [("get_bucket_tagging", "Tags", [], "TagSet")]
        )
        self.patch(s3.RemoveTag, "executor_factory", MainThreadExecutor)
        session_factory = self.replay_flight_data("test_s3_remove_tag")
        session = session_factory()
        client = session.client("s3")
        bname = "custodian-mark-test"
        p = self.load_policy(
            {
                "name": "s3-unmark",
                "resource": "s3",
                "filters": [{"Name": bname}],
                "actions": ["unmark"],
            },
            session_factory=session_factory,
        )
        resources = p.run()
        self.assertEqual(len(resources), 1)
        tags = client.get_bucket_tagging(Bucket=bname)
        tag_map = {t["Key"]: t["Value"] for t in tags.get("TagSet", {})}
        self.assertTrue("maid_status" not in tag_map)
        old_tags = {t["Key"]: t["Value"] for t in resources[0]["Tags"]}
        self.assertTrue("maid_status" in old_tags)

    def test_hosts_website(self):
        self.patch(
            s3, "S3_AUGMENT_TABLE", [("get_bucket_website", "Website", None, None)]
        )
        session_factory = self.replay_flight_data("test_s3_hosts_website")
        session = session_factory()
        client = session.client("s3")
        bname = "custodian-static-website-test"
        client.create_bucket(Bucket=bname)
        client.put_bucket_website(
            Bucket=bname,
            WebsiteConfiguration={
                "ErrorDocument": {"Key": "error.html"},
                "IndexDocument": {"Suffix": "index.html"},
            },
        )
        self.addCleanup(client.delete_bucket, Bucket=bname)
        p = self.load_policy(
            {
                "name": "s3-website-hosting",
                "resource": "s3",
                "filters": [{"Website": "not-null"}],
            },
            session_factory=session_factory,
        )
        resources = p.run()
        self.assertEqual(len(resources), 1)
        names = [b["Name"] for b in resources]
        self.assertTrue(bname in names)

        p = self.load_policy(
            {
                "name": "s3-website-hosting",
                "resource": "s3",
                "filters": [{"Website": "not-null"}],
                "actions": ["remove-website-hosting"],
            },
            session_factory=session_factory,
        )
        resources = p.run()
        self.assertEqual(len(resources), 0)

    def test_delete_bucket_notification(self):
        self.patch(
            s3,
            "S3_AUGMENT_TABLE",
            [("get_bucket_notification_configuration", "Notification", None, None)],
        )
        self.patch(s3.S3, "executor_factory", MainThreadExecutor)
        session_factory = self.replay_flight_data("test_s3_delete_bucket_notification")
        bname = "custodian-delete-bucket-notification-test"
        config_id = "c7n-notify-1"
        self.maxDiff = None
        session = session_factory(region="us-east-1")
        client = session.client("s3")
        client.create_bucket(Bucket=bname)
        self.addCleanup(destroyBucket, client, bname)

        p = self.load_policy(
            {
                "name": "s3-delete-bucket-notification",
                "resource": "s3",
                "filters": [
                    {"Name": bname},
                    {
                        "type": "bucket-notification",
                        "kind": "sns",
                        "key": "Id",
                        "value": config_id,
                        "op": "eq",
                    },
                ],
                "actions": [
                    {"type": "delete-bucket-notification", "statement_ids": "matched"}
                ],
            },
            session_factory=session_factory,
        )

        topic_arn = session.client("sns").create_topic(Name="bucket-notification-test")[
            "TopicArn"
        ]
        self.addCleanup(session.client("sns").delete_topic, TopicArn=topic_arn)
        topic_policy = {
            "Statement": [
                {
                    "Action": "SNS:Publish",
                    "Effect": "Allow",
                    "Resource": topic_arn,
                    "Principal": {"Service": "s3.amazonaws.com"},
                }
            ]
        }
        session.client("sns").set_topic_attributes(
            TopicArn=topic_arn,
            AttributeName="Policy",
            AttributeValue=json.dumps(topic_policy),
        )
        client.put_bucket_notification_configuration(
            Bucket=bname,
            NotificationConfiguration={
                "TopicConfigurations": [
                    {
                        "TopicArn": topic_arn,
                        "Events": ["s3:ObjectCreated:*"],
                        "Id": config_id,
                    },
                    {
                        "TopicArn": topic_arn,
                        "Events": ["s3:ObjectRemoved:*"],
                        "Id": "another1",
                    },
                ]
            },
        )

        resources = p.run()
        self.assertEqual(len(resources), 1)
        # time.sleep(10)
        topic_notifications = client.get_bucket_notification_configuration(
            Bucket=bname
        ).get(
            "TopicConfigurations", []
        )
        us = [t for t in topic_notifications if t.get("TopicArn") == topic_arn]
        self.assertEqual(len(us), 1)

    def test_enable_bucket_encryption_kms(self):
        self.patch(s3.S3, "executor_factory", MainThreadExecutor)
        self.patch(s3, "S3_AUGMENT_TABLE", [])
        session_factory = self.replay_flight_data(
            "test_s3_enable_bucket_encryption_kms"
        )
        session = session_factory()
        client = session.client("s3")
        kms_client = session.client("kms")
        bname = "custodian-enable-bucket-encryption-kms"

        client.create_bucket(Bucket=bname)
        self.addCleanup(destroyBucket, client, bname)

        with self.assertRaises(Exception):
            response = client.get_bucket_encryption(Bucket=bname)

        key = kms_client.list_keys()["Keys"][0]
        key_arn = kms_client.describe_key(KeyId=key["KeyId"])["KeyMetadata"]["Arn"]
        p = self.load_policy(
            {
                "name": "s3-enable-bucket-encryption",
                "resource": "s3",
                "filters": [{"Name": bname}],
                "actions": [
                    {
                        "type": "set-bucket-encryption",
                        "key": str(key["KeyId"]),
                        "crypto": "aws:kms",
                    }
                ],
            },
            session_factory=session_factory,
        )

        resources = p.run()
        self.assertEqual(len(resources), 1)

        if self.recording:
            time.sleep(5)

        response = client.get_bucket_encryption(Bucket=bname)
        rules = response["ServerSideEncryptionConfiguration"]["Rules"][0][
            "ApplyServerSideEncryptionByDefault"
        ]
        self.assertEqual(rules["SSEAlgorithm"], "aws:kms")
        self.assertEqual(rules["KMSMasterKeyID"], key_arn)

    def test_enable_bucket_encryption_kms_alias(self):
        self.patch(s3.S3, "executor_factory", MainThreadExecutor)
        self.patch(s3, "S3_AUGMENT_TABLE", [])
        session_factory = self.replay_flight_data(
            "test_s3_enable_bucket_encryption_kms_alias"
        )
        session = session_factory()
        client = session.client("s3")
        kms_client = session.client("kms")
        bname = "custodian-enable-bucket-encryption-kms-alias"
        client.create_bucket(Bucket=bname)
        self.addCleanup(destroyBucket, client, bname)

        kms_alias = "alias/some-key"
        kms_alias_id = kms_client.describe_key(KeyId=kms_alias)["KeyMetadata"]["Arn"]
        p = self.load_policy(
            {
                "name": "s3-enable-bucket-encryption-alias",
                "resource": "s3",
                "filters": [{"Name": bname}],
                "actions": [
                    {
                        "type": "set-bucket-encryption",
                        "crypto": "aws:kms",
                        "key": kms_alias,
                    }
                ],
            },
            session_factory=session_factory,
        )

        resources = p.run()
        self.assertEqual(len(resources), 1)

        if self.recording:
            time.sleep(5)

        response = client.get_bucket_encryption(Bucket=bname)
        rules = response["ServerSideEncryptionConfiguration"]["Rules"][0][
            "ApplyServerSideEncryptionByDefault"
        ]
        self.assertEqual(rules["SSEAlgorithm"], "aws:kms")
        self.assertEqual(rules["KMSMasterKeyID"], kms_alias_id)

        bname = "custodian-enable-bucket-encryption-kms-bad-alias"
        client.create_bucket(Bucket=bname)
        self.addCleanup(destroyBucket, client, bname)
        p = self.load_policy(
            {
                "name": "s3-enable-bucket-encryption-bad-alias",
                "resource": "s3",
                "filters": [{"Name": bname}],
                "actions": [
                    {
                        "type": "set-bucket-encryption",
                        "crypto": "aws:kms",
                        "key": "alias/some-nonexistant-alias",
                    }
                ],
            },
            session_factory=session_factory,
        )

        resources = p.run()
        self.assertEqual(len(resources), 1)

        if self.recording:
            time.sleep(5)

        with self.assertRaises(ClientError):
            client.get_bucket_encryption(Bucket=bname)

    def test_enable_bucket_encryption_aes256(self):
        self.patch(s3.S3, "executor_factory", MainThreadExecutor)
        self.patch(s3, "S3_AUGMENT_TABLE", [])
        session_factory = self.replay_flight_data(
            "test_s3_enable_bucket_encryption_aes256"
        )
        session = session_factory()
        client = session.client("s3")
        bname = "custodian-enable-bucket-encryption-aes256"

        client.create_bucket(Bucket=bname)
        self.addCleanup(destroyBucket, client, bname)

        with self.assertRaises(Exception):
            client.get_bucket_encryption(Bucket=bname)

        p = self.load_policy(
            {
                "name": "s3-enable-bucket-encryption",
                "resource": "s3",
                "filters": [{"Name": bname}],
                "actions": [{"type": "set-bucket-encryption"}],
            },
            session_factory=session_factory,
        )

        resources = p.run()
        self.assertEqual(len(resources), 1)
        if self.recording:
            time.sleep(5)

        response = client.get_bucket_encryption(Bucket=bname)
        rules = response["ServerSideEncryptionConfiguration"]["Rules"][0][
            "ApplyServerSideEncryptionByDefault"
        ]
        self.assertEqual(rules["SSEAlgorithm"], "AES256")

        client.delete_bucket_encryption(Bucket=bname)
        if self.recording:
            time.sleep(5)

        with self.assertRaises(Exception):
            client.get_bucket_encryption(Bucket=bname)

        p = self.load_policy(
            {
                "name": "s3-enable-bucket-encryption",
                "resource": "s3",
                "filters": [{"Name": bname}],
                "actions": [{"type": "set-bucket-encryption", "crypto": "AES256"}],
            },
            session_factory=session_factory,
        )

        resources = p.run()
        self.assertEqual(len(resources), 1)
        if self.recording:
            time.sleep(5)

        response = client.get_bucket_encryption(Bucket=bname)
        rules = response["ServerSideEncryptionConfiguration"]["Rules"][0][
            "ApplyServerSideEncryptionByDefault"
        ]
        self.assertEqual(rules["SSEAlgorithm"], "AES256")

    def test_delete_bucket_encryption(self):
        self.patch(s3.S3, "executor_factory", MainThreadExecutor)
        self.patch(s3, "S3_AUGMENT_TABLE", [])
        session_factory = self.replay_flight_data("test_s3_delete_bucket_encryption")
        session = session_factory()
        client = session.client("s3")
        bname = "custodian-delete-bucket-encryption-aes256"

        client.create_bucket(Bucket=bname)
        self.addCleanup(destroyBucket, client, bname)

        with self.assertRaises(Exception):
            client.get_bucket_encryption(Bucket=bname)

        client.put_bucket_encryption(
            Bucket=bname,
            ServerSideEncryptionConfiguration={
                "Rules": [
                    {"ApplyServerSideEncryptionByDefault": {"SSEAlgorithm": "AES256"}}
                ]
            },
        )

        p = self.load_policy(
            {
                "name": "s3-delete-bucket-encryption",
                "resource": "s3",
                "filters": [{"Name": bname}],
                "actions": [{"type": "set-bucket-encryption", "enabled": False}],
            },
            session_factory=session_factory,
        )

        resources = p.run()
        self.assertEqual(len(resources), 1)
        if self.recording:
            time.sleep(5)
        with self.assertRaises(Exception):
            client.get_bucket_encryption(Bucket=bname)

    @mock.patch('c7n.actions.invoke.assumed_session')
    def test_s3_invoke_lambda_assume_role_action(self, mock_assumed_session):

        session_factory = self.replay_flight_data("test_s3_invoke_lambda_assume_role")

        p = self.load_policy(
            {
                "name": "s3-invoke-lambda-assume-role",
                "resource": "s3",
                "actions": [{"type": "invoke-lambda",
                             "function": "lambda-invoke-with-assume-role", "assume-role":
                                 "arn:aws:iam::0123456789:role/service-role/lambda-assumed-role"}],
            },
            session_factory=session_factory,
        )

        p.resource_manager.actions[0].process([{
            "FunctionName": "abc",
            "payload": {},
        }])

        assert mock_assumed_session.call_count == 1


class S3LifecycleTest(BaseTest):

    def test_lifecycle(self):
        self.patch(s3.S3, "executor_factory", MainThreadExecutor)
        self.patch(
            s3,
            "S3_AUGMENT_TABLE",
            [("get_bucket_lifecycle_configuration", "Lifecycle", None, None)],
        )
        session_factory = self.replay_flight_data("test_s3_lifecycle")
        session = session_factory()
        client = session.client("s3")
        bname = "c7n-lifecycle-test-again3"

        # Make a bucket
        client.create_bucket(Bucket=bname)
        self.addCleanup(destroyBucket, client, bname)
        buckets = {b["Name"] for b in client.list_buckets()["Buckets"]}
        self.assertIn(bname, buckets)

        def get_policy(**kwargs):
            rule = {
                "Status": "Enabled",
                "Filter": {"Prefix": "foo/"},
                "Transitions": [{"Days": 60, "StorageClass": "GLACIER"}],
            }
            rule.update(**kwargs)

            policy = {
                "name": "s3-lifecycle",
                "resource": "s3",
                "filters": [{"Name": bname}],
                "actions": [{"type": "configure-lifecycle", "rules": [rule]}],
            }
            return policy

        def run_policy(policy):
            p = self.load_policy(policy, session_factory=session_factory)
            resources = p.run()
            self.assertEqual(len(resources), 1)

            if self.recording:
                time.sleep(5)

        #
        # Add the first lifecycle
        #
        lifecycle_id1 = "test-lifecycle"
        policy = get_policy(ID=lifecycle_id1)
        run_policy(policy)
        lifecycle = client.get_bucket_lifecycle_configuration(Bucket=bname)
        self.assertEqual(lifecycle["Rules"][0]["ID"], lifecycle_id1)

        #
        # Now add another lifecycle rule to ensure it doesn't clobber the first one
        #
        lifecycle_id2 = "test-lifecycle-two"
        policy = get_policy(ID=lifecycle_id2, Filter={"Prefix": "bar/"})
        run_policy(policy)

        # Verify the lifecycle
        lifecycle = client.get_bucket_lifecycle_configuration(Bucket=bname)
        self.assertEqual(len(lifecycle["Rules"]), 2)
        self.assertSetEqual(
            {x["ID"] for x in lifecycle["Rules"]},
            {lifecycle_id1, lifecycle_id2},
        )

        #
        # Next, overwrite one of the lifecycles and make sure it changed
        #
        policy = get_policy(ID=lifecycle_id2, Filter={"Prefix": "baz/"})
        run_policy(policy)

        # Verify the lifecycle
        lifecycle = client.get_bucket_lifecycle_configuration(Bucket=bname)
        self.assertEqual(len(lifecycle["Rules"]), 2)
        self.assertSetEqual(
            {x["ID"] for x in lifecycle["Rules"]},
            {lifecycle_id1, lifecycle_id2},
        )

        for rule in lifecycle["Rules"]:
            if rule["ID"] == lifecycle_id2:
                self.assertEqual(rule["Filter"]["Prefix"], "baz/")

        #
        # Test deleting a lifecycle
        #
        policy = get_policy(ID=lifecycle_id1, Status="absent")
        run_policy(policy)

        lifecycle = client.get_bucket_lifecycle_configuration(Bucket=bname)
        self.assertEqual(len(lifecycle["Rules"]), 1)
        self.assertEqual(lifecycle["Rules"][0]["ID"], lifecycle_id2)

    def test_s3_remove_lifecycle_rule_id(self):
        self.patch(s3.S3, "executor_factory", MainThreadExecutor)
        self.patch(
            s3,
            "S3_AUGMENT_TABLE",
            [("get_bucket_lifecycle_configuration", "Lifecycle", None, None)],)
        bname = 'c7n-test-1'
        session_factory = self.replay_flight_data("test_s3_remove_lifecycle_rule_id")
        session = session_factory()
        client = session.client("s3")
        lifecycle = client.get_bucket_lifecycle_configuration(Bucket=bname)
        self.assertSetEqual(
            {x["ID"] for x in lifecycle["Rules"]},
            {'id2'},)
        p = self.load_policy(
            {
                "name": "s3-remove-lc-rule-id",
                "resource": "s3",
                "filters": [
                    {
                        "Name": bname
                    }
                ],
                "actions": [
                    {
                        "type": "configure-lifecycle",
                        "rules": [
                            {
                                "ID": "id2",
                                "Status": "absent",
                            },
                            {
                                "ID": "id1",
                                "Status": "absent",
                            },
                        ]
                    }
                ],
            },
            session_factory=session_factory,
        )
        resources = p.run()
        self.assertEqual(len(resources), 1)
        with self.assertRaises(Exception):
            client.get_bucket_lifecycle_configuration(Bucket=bname)


@terraform('aws_s3_encryption_audit')
def test_s3_encryption_audit(test, aws_s3_encryption_audit):
    test.patch(s3.S3, "executor_factory", MainThreadExecutor)
    test.patch(s3.BucketEncryption, "executor_factory", MainThreadExecutor)
    test.patch(s3, "S3_AUGMENT_TABLE", [])
    session_factory = test.replay_flight_data("test_s3_encryption_audit")

    p = test.load_policy(
        {
            "name": "s3-audit",
            "resource": "s3",
            "filters": [
                {"type": "value",
                 "key": "Name",
                 "op": "in",
                 "value": [
                     'c7n-aws-s3-encryption-audit-test-a',
                     'c7n-aws-s3-encryption-audit-test-b',
                     'c7n-aws-s3-encryption-audit-test-c',
                 ]},
                {
                    "or": [
                        {
                            "type": "bucket-encryption",
                            "state": False,
                        },
                        {
                            "type": "bucket-encryption",
                            "crypto": "aws:kms",
                            "state": True,
                        },
                        {
                            "type": "bucket-encryption",
                            "crypto": "AES256",
                            "state": True,
                        },
                    ]
                },
            ],
        },
        session_factory=session_factory,
    )

    resources = p.run()

    assert len(resources) == 3

    expected_names = [
        'c7n-aws-s3-encryption-audit-test-a',
        'c7n-aws-s3-encryption-audit-test-b',
        'c7n-aws-s3-encryption-audit-test-c',
    ]
    actual_names = sorted([r.get('Name') for r in resources])

    assert actual_names == expected_names


@pytest.mark.audited
@terraform('s3_ownership', scope='class')
class TestBucketOwnership:
    def test_s3_ownership_empty(self, test, s3_ownership):
        test.patch(s3.S3, "executor_factory", MainThreadExecutor)
        test.patch(s3.BucketOwnershipControls, "executor_factory", MainThreadExecutor)
        test.patch(
            s3, "S3_AUGMENT_TABLE", []
        )
        session_factory = test.replay_flight_data("test_s3_ownership_empty")
        bucket_name = s3_ownership['aws_s3_bucket.no_ownership_controls.bucket']
        p = test.load_policy(
            {
                "name": "s3-ownership-empty",
                "resource": "s3",
                "filters": [
                    {"type": "value",
                     "op": "glob",
                     "key": "Name",
                     "value": "c7ntest*"},
                    {"type": "ownership",
                     "value": "empty"},
                ],
            },
            session_factory=session_factory,
        )
        resources = p.run()
        assert len(resources) == 1
        assert resources[0]["Name"] == bucket_name

    def test_s3_ownership_defined(self, test, s3_ownership):
        test.patch(s3.S3, "executor_factory", MainThreadExecutor)
        test.patch(s3.BucketOwnershipControls, "executor_factory", MainThreadExecutor)
        test.patch(
            s3, "S3_AUGMENT_TABLE", []
        )
        session_factory = test.replay_flight_data("test_s3_ownership_defined")
        bucket_names = {s3_ownership[f'aws_s3_bucket.{r}.bucket']
                        for r in ('owner_preferred', 'owner_enforced')}
        p = test.load_policy(
            {
                "name": "s3-ownership-defined",
                "resource": "s3",
                "filters": [
                    {"type": "value",
                     "op": "glob",
                     "key": "Name",
                     "value": "c7ntest*"},
                    {"type": "ownership",
                     "op": "in",
                     "value": ["BucketOwnerPreferred", "BucketOwnerEnforced"]},
                ],
            },
            session_factory=session_factory,
        )
        resources = p.run()
        assert len(resources) == 2
        assert {r["Name"] for r in resources} == bucket_names

    def test_s3_access_analyzer_filter_with_no_results(self, test, s3_ownership):
        test.patch(s3.S3, "executor_factory", MainThreadExecutor)
        test.patch(s3.BucketOwnershipControls, "executor_factory", MainThreadExecutor)
        test.patch(s3, "S3_AUGMENT_TABLE", [])
        factory = test.replay_flight_data("test_s3_iam_analyzers")
        p = test.load_policy({
            'name': 'check-s3',
            'resource': 'aws.s3',
            'filters': [
                {
                    'type': 'iam-analyzer',
                    'key': 'isPublic',
                    'value': True,
                },
            ]
        }, session_factory=factory)
        test.assertRaises(PolicyExecutionError, p.run)


<<<<<<< HEAD
class BucketReplication(BaseTest):

    def test_s3_bucket_replication_filter_no_rule(self):
        self.patch(s3.S3, "executor_factory", MainThreadExecutor)
        self.patch(s3, "S3_AUGMENT_TABLE", [])
        session_factory = self.replay_flight_data("test_s3_replication_rule")
        p = self.load_policy(
            {
                "name": "s3-replication-rule",
                "resource": "s3",
                "filters": [
                    {
                        "type": "value",
                        "key": "Name",
                        "op": "eq",
                        "value": "custodian-repl-test-1",
                    },
                    {
                        "type": "bucket-replication",
                        "state": False,
                    }
                ],
            },
            session_factory=session_factory,
        )
        resources = p.run() or []
        self.assertEqual(len(resources), 1)

        p = self.load_policy(
            {
                "name": "s3-replication-rule",
                "resource": "s3",
                "filters": [
                    {
                        "type": "value",
                        "key": "Name",
                        "op": "eq",
                        "value": "custodian-repl-test-1",
                    },
                    {
                        "type": "bucket-replication",
                        "state": True,
                    }
                ],
            },
            session_factory=session_factory,
        )
        resources = p.run() or []
        self.assertEqual(len(resources), 0)

    def test_s3_bucket_replication_filter_has_rule(self):
        self.patch(s3.S3, "executor_factory", MainThreadExecutor)
        self.patch(s3, "S3_AUGMENT_TABLE", [])
        session_factory = self.replay_flight_data("test_s3_replication_has_rule")
        p = self.load_policy(
            {
                "name": "s3-replication-rule",
                "resource": "s3",
                "filters": [
                    {
                        "type": "value",
                        "key": "Name",
                        "op": "eq",
                        "value": "custodian-repl-test-1",
                    },
                    {
                        "type": "bucket-replication",
                        "state": True,
                    }
                ],
            },
            session_factory=session_factory,
        )
        resources = p.run() or []
        self.assertEqual(len(resources), 1)

        p = self.load_policy(
            {
                "name": "s3-replication-rule",
                "resource": "s3",
                "filters": [
                    {
                        "type": "value",
                        "key": "Name",
                        "op": "eq",
                        "value": "custodian-repl-test-1",
                    },
                    {
                        "type": "bucket-replication",
                        "state": False,
                    }
                ],
            },
            session_factory=session_factory,
        )
        resources = p.run() or []
        self.assertEqual(len(resources), 0)

    def test_s3_bucket_replication_filter_cross_region(self):
        self.patch(s3.S3, "executor_factory", MainThreadExecutor)
        self.patch(s3, "S3_AUGMENT_TABLE", [])
        session_factory = self.replay_flight_data("test_s3_replication_rule_cross_region")
        p = self.load_policy(
            {
                "name": "s3-replication-rule",
                "resource": "s3",
                "filters": [
                    {
                        "type": "value",
                        "key": "Name",
                        "op": "eq",
                        "value": "custodian-repl-test-1",
                    },
                    {
                        "type": "bucket-replication",
                        "state": True,
                        "destination": "cross-region"
                    }
                ],
            },
            session_factory=session_factory,
        )

        with vcr.use_cassette(
          f'tests/data/vcr_cassettes/test_s3/cross_region_true.yaml',
            record_mode='none'
        ):
            resources = p.run() or []
            self.assertEqual(len(resources), 1)

        p = self.load_policy(
            {
                "name": "s3-replication-rule",
                "resource": "s3",
                "filters": [
                    {
                        "type": "value",
                        "key": "Name",
                        "op": "eq",
                        "value": "custodian-repl-test-1",
                    },
                    {
                        "type": "bucket-replication",
                        "state": False,
                        "destination": "same-region"
                    }
                ],
            },
            session_factory=session_factory,
        )

        with vcr.use_cassette(
          f'tests/data/vcr_cassettes/test_s3/cross_region_false.yaml',
            record_mode='none'
        ):
            resources = p.run() or []
            self.assertEqual(len(resources), 1)

    def test_s3_bucket_replication_filter_same_region(self):
        self.patch(s3.S3, "executor_factory", MainThreadExecutor)
        self.patch(s3, "S3_AUGMENT_TABLE", [('get_bucket_replication',
     'Replication', None, None, 's3:GetReplicationConfiguration')])
        session_factory = self.replay_flight_data("test_s3_replication_rule_same_region")
        p = self.load_policy(
            {
                "name": "s3-replication-rule",
                "resource": "s3",
                "filters": [
                    {
                        "type": "value",
                        "key": "Name",
                        "op": "eq",
                        "value": "custodian-repl-test-1",
                    },
                    {
                        "type": "bucket-replication",
                        "state": True,
                        "destination": "same-region"
=======
class IntelligentTieringConfiguration(BaseTest):

    def test_set_intelligent_configuration_validation_error(self):
        with self.assertRaises(PolicyValidationError) as e:
            self.load_policy({
                'name': 's3-apply-int-tier-config',
                'resource': 'aws.s3',
                'actions': [
                    {
                        'type': 'set-intelligent-tiering',
                        'Id': 'xyz',
                        'State': 'delete'
                    }
                ]
            })
        self.assertIn(
            "may only be used in conjunction with `intelligent-tiering`", str(e.exception))


    def test_s3_int_tiering_set_configurations(self):
        self.patch(s3.S3, "executor_factory", MainThreadExecutor)
        self.patch(s3, "S3_AUGMENT_TABLE", [])
        bname = "example-abc-123"
        session_factory = self.replay_flight_data("test_s3_int_tiering_set_configurations")
        session = session_factory()
        client = session.client("s3")
        configs = client.list_bucket_intelligent_tiering_configurations(Bucket=bname)
        filtered_config =  {
            'Id': 'test-config',
            'Filter': {'And': {'Prefix': 'test', 'Tags': [{'Key': 'Owner', 'Value': 'c7n'}]}},
            'Status': 'Enabled',
            'Tierings': [
                {'Days': 100, 'AccessTier': 'ARCHIVE_ACCESS'}
            ]
        }
        applied_config = {
            'Id': 'c7n-default',
            'Filter': {
                'And': {
                    'Prefix': 'test',
                    'Tags': [
                        {'Key': 'Owner', 'Value': 'c7n'},
                        {"Key": "AnotherOnwer", "Value": "Enterprise"}]}},
            'Status': 'Enabled',
            'Tierings': [
                {'Days': 150, 'AccessTier': 'ARCHIVE_ACCESS'},
                {'Days': 200, 'AccessTier': 'DEEP_ARCHIVE_ACCESS'}
            ]
        }
        self.assertTrue(filtered_config in configs.get('IntelligentTieringConfigurationList'))
        p = self.load_policy(
            {
                "name": "s3-filter-configs-and-apply",
                "resource": "s3",
                "filters": [
                    {"Name": bname},
                    {
                        "type": "intelligent-tiering",
                        "attrs": [
                          {"Status": "Enabled"},
                          {"Filter": {
                              "And": {
                                  "Prefix": "test", "Tags": [{"Key": "Owner", "Value": "c7n"}]}}},
                          {"Tierings": [{"Days": 100, "AccessTier": "ARCHIVE_ACCESS"}]}]
                    }
                ],
                "actions": [
                    {
                        "type": "set-intelligent-tiering",
                        "State": "delete",
                        "Id": "matched",
                    },
                    {
                        "type": "set-intelligent-tiering",
                        "Id": "c7n-default",
                        "IntelligentTieringConfiguration": {
                            "Id": "c7n-default",
                            "Status": "Enabled",
                            "Filter": {
                                "And": {
                                    "Prefix": "test",
                                    "Tags": [
                                        {"Key": "Owner", "Value": "c7n"},
                                        {"Key": "AnotherOnwer", "Value": "Enterprise"}]}},
                            "Tierings": [
                                {
                                    "Days": 150,
                                    "AccessTier": "ARCHIVE_ACCESS"
                                },
                                {
                                    "Days": 200,
                                    "AccessTier": "DEEP_ARCHIVE_ACCESS"
                                }
                            ]
                        }
                    }],
            },
            session_factory=session_factory,
        )
        resources = p.run()
        self.assertEqual(len(resources), 1)
        self.assertTrue("c7n:IntelligentTiering" in resources[0])
        self.assertEqual(len(resources[0].get("c7n:ListItemMatches")), 1)
        self.assertEqual(resources[0].get("c7n:ListItemMatches")[0].get("Id"), "test-config")
        check_config = client.list_bucket_intelligent_tiering_configurations(Bucket=bname)
        self.assertFalse(filtered_config in check_config.get('IntelligentTieringConfigurationList'))
        self.assertTrue(applied_config in check_config.get('IntelligentTieringConfigurationList'))

    def test_s3_int_tiering_delete_configurations_id(self):
        self.patch(s3.S3, "executor_factory", MainThreadExecutor)
        self.patch(s3, "S3_AUGMENT_TABLE", [])
        bname = "example-abc-123"
        session_factory = self.replay_flight_data("test_s3_int_tiering_delete_configurations_id")
        session = session_factory()
        client = session.client("s3")
        ids = []
        configs = client.list_bucket_intelligent_tiering_configurations(
            Bucket=bname).get('IntelligentTieringConfigurationList')
        self.assertEquals(len(configs), 2)
        for config in configs:
            ids.append(jmespath_search("Id", config))
        self.assertTrue("c7n-default" in ids)
        p = self.load_policy(
            {
                "name": "s3-filter-configs-and-apply",
                "resource": "s3",
                "filters": [
                    {"Name": bname},
                    {
                        "type": "intelligent-tiering",
                        "attrs": [
                          {"Status": "Enabled"},
                          {"Id": "c7n-default"}]
                    }
                ],
                "actions": [
                    {
                        "type": "set-intelligent-tiering",
                        "State": "delete",
                        "Id": "c7n-default",
                    }],
            },
            session_factory=session_factory,
        )
        resources = p.run()
        self.assertEqual(len(resources), 1)
        self.assertEqual(resources[0].get("c7n:ListItemMatches")[0].get("Id"), "c7n-default")
        check_config = client.list_bucket_intelligent_tiering_configurations(
            Bucket=bname).get('IntelligentTieringConfigurationList')
        self.assertEquals(len(check_config), 1)
        self.assertFalse('c7n-default' in check_config[0].get('Id'))

    def test_delete_int_tier_config_not_present(self):
        self.patch(s3.S3, "executor_factory", MainThreadExecutor)
        self.patch(s3, "S3_AUGMENT_TABLE", [])
        bname = "example-abc-123"
        session_factory = self.replay_flight_data("test_delete_int_tier_config_not_present")
        session = session_factory()
        client = session.client("s3")
        config = client.list_bucket_intelligent_tiering_configurations(
            Bucket=bname).get('IntelligentTieringConfigurationList')
        self.assertEquals(len(config), 1)
        id = config[0].get('Id')
        self.assertTrue("present" in id)
        log_output = self.capture_logging('custodian.s3', level=logging.WARNING)
        p = self.load_policy(
            {
                "name": "s3-filter-configs-and-apply",
                "resource": "s3",
                "filters": [
                    {"Name": bname},
                    {
                        "type": "intelligent-tiering",
                        "attrs": [{"Status": "Enabled"}]
                    }
                ],
                "actions": [
                    {
                        "type": "set-intelligent-tiering",
                        "State": "delete",
                        "Id": "not-present",
                    }],
            },
            session_factory=session_factory,
        )
        resources = p.run()
        self.assertEqual(len(resources), 1)
        check_config = client.list_bucket_intelligent_tiering_configurations(
            Bucket=bname).get('IntelligentTieringConfigurationList')
        self.assertEquals(len(check_config), 1)
        self.assertTrue('present' in check_config[0].get('Id'))
        self.assertIn(
          'No such configuration found:example-abc-123 while deleting '
          'intelligent tiering configuration',
            log_output.getvalue())

    def test_s3_intel_tier_config_access_denied(self):
        self.patch(s3.S3, "executor_factory", MainThreadExecutor)
        self.patch(s3, "S3_AUGMENT_TABLE", [])
        bname = "example-abc-123"
        session_factory = self.replay_flight_data("test_s3_intel_tier_config_access_denied")
        log_output = self.capture_logging('custodian.s3', level=logging.WARNING)
        p = self.load_policy(
            {
                "name": "s3-filter-configs-and-apply",
                "resource": "s3",
                "filters": [
                    {"Name": bname},
                    {"type": "intelligent-tiering"}],
                "actions": [
                    {
                        "type": "set-intelligent-tiering",
                        "State": "delete",
                        "Id": "not-present",
                    }],
            },
            session_factory=session_factory,
        )
        resources = p.run()
        self.assertEqual(len(resources), 1)
        self.assertIn(
          'Access Denied Bucket:example-abc-123 while deleting intelligent tiering configuration',
            log_output.getvalue())

        p1 = self.load_policy(
            {
                "name": "s3-filter-configs-and-apply",
                "resource": "s3",
                "filters": [
                    {"Name": bname},
                    {"type": "intelligent-tiering"}],
                "actions": [
                    {
                        "type": "set-intelligent-tiering",
                        "Id": "not-present",
                        "IntelligentTieringConfiguration": {
                        "Id": "not-present",
                        "Status": "Enabled",
                        "Filter": {
                            "And": {
                                "Prefix": "test",
                                "Tags": [
                                    {"Key": "Owner", "Value": "c7n"}]}},
                            "Tierings": [{
                                    "Days": 150,
                                    "AccessTier": "ARCHIVE_ACCESS"
                                }],
                        }
                    }],
            },
            session_factory=session_factory,
        )
        resources = p1.run()
        self.assertEqual(len(resources), 1)
        self.assertIn(
          'Access Denied Bucket:example-abc-123 while applying intelligent tiering configuration',
            log_output.getvalue())

    def test_s3_intel_tier_config_filter_count(self):
        self.patch(s3.S3, "executor_factory", MainThreadExecutor)
        self.patch(s3, "S3_AUGMENT_TABLE", [])
        bname = "example-abc-123"
        session_factory = self.replay_flight_data("test_s3_intel_tier_config_filter_count")
        p = self.load_policy(
            {
                "name": "s3-filter-configs-and-apply",
                "resource": "s3",
                "filters": [
                    {"Name": bname},
                    {
                        "type": "intelligent-tiering",
                        "count": 2,
                        "count_op": "eq"
>>>>>>> c3cef1ef
                    }
                ],
            },
            session_factory=session_factory,
        )
<<<<<<< HEAD
        with vcr.use_cassette(
          f'tests/data/vcr_cassettes/test_s3/same_region_true.yaml',
            record_mode='none'
        ):
            resources = p.run() or []
            self.assertEqual(len(resources), 1)

        p = self.load_policy(
            {
                "name": "s3-replication-rule",
                "resource": "s3",
                "filters": [
                    {
                        "type": "value",
                        "key": "Name",
                        "op": "eq",
                        "value": "custodian-repl-test-1",
                    },
                    {
                        "type": "bucket-replication",
                        "state": False,
                        "destination": "cross-region"
                    }
                ],
            },
            session_factory=session_factory,
        )
        with vcr.use_cassette(
          f'tests/data/vcr_cassettes/test_s3/same_region_false.yaml',
            record_mode='none'
        ):
            resources = p.run() or []
            self.assertEqual(len(resources), 1)
=======
        resources = p.run()
        self.assertEqual(len(resources), 1)
        self.assertEqual(len(resources[0]["c7n:IntelligentTiering"]), 2)

    def test_set_intelligent_configuration_schema_validation(self):
        with self.assertRaises(PolicyValidationError) as e:
            self.load_policy({
                'name': 's3-apply-int-tier-config',
                'resource': 'aws.s3',
                'filters': [{'type': 'intelligent-tiering'}],
                'actions': [
                    {
                        'type': 'set-intelligent-tiering',
                        'Id': 'xyz',
                        'IntelligentTieringConfiguration': {
                          'Id': 'xyz',
                          'Status': 'Enabled'}
                    }
                ]
            })
        self.assertIn(
            'Missing required parameter in IntelligentTieringConfiguration: "Tierings"', str(
              e.exception))

    def test_s3_list_tiering_config_denied_method(self):
        b = {'Name': 'example-abc-123',
            'c7n:DeniedMethods': ['list_bucket_intelligent_tiering_configurations']}
        log_output = self.capture_logging('custodian.s3', level=logging.WARNING)
        p = self.load_policy({'name': 's3-apply-int-tier-config-filter',
                'resource': 'aws.s3',
                'filters': [{'type': 'intelligent-tiering'}],
                'actions': [{'type': 'set-intelligent-tiering', 'Id': 'test', 'State': 'delete'}]
            },
        )
        action_set_config = p.resource_manager.actions[0]
        self.assertEqual(action_set_config.process_bucket(b), None)
        self.assertIn(
          'Access Denied Bucket:example-abc-123 while reading intelligent tiering configurations',
            log_output.getvalue())
>>>>>>> c3cef1ef
<|MERGE_RESOLUTION|>--- conflicted
+++ resolved
@@ -24,12 +24,7 @@
 from c7n.resources import s3
 from c7n.mu import LambdaManager
 from c7n.ufuncs import s3crypt
-<<<<<<< HEAD
-from c7n.utils import get_account_alias_from_sts
-import vcr
-=======
 from c7n.utils import get_account_alias_from_sts, jmespath_search
->>>>>>> c3cef1ef
 
 from .common import (
     BaseTest,
@@ -4022,186 +4017,6 @@
         test.assertRaises(PolicyExecutionError, p.run)
 
 
-<<<<<<< HEAD
-class BucketReplication(BaseTest):
-
-    def test_s3_bucket_replication_filter_no_rule(self):
-        self.patch(s3.S3, "executor_factory", MainThreadExecutor)
-        self.patch(s3, "S3_AUGMENT_TABLE", [])
-        session_factory = self.replay_flight_data("test_s3_replication_rule")
-        p = self.load_policy(
-            {
-                "name": "s3-replication-rule",
-                "resource": "s3",
-                "filters": [
-                    {
-                        "type": "value",
-                        "key": "Name",
-                        "op": "eq",
-                        "value": "custodian-repl-test-1",
-                    },
-                    {
-                        "type": "bucket-replication",
-                        "state": False,
-                    }
-                ],
-            },
-            session_factory=session_factory,
-        )
-        resources = p.run() or []
-        self.assertEqual(len(resources), 1)
-
-        p = self.load_policy(
-            {
-                "name": "s3-replication-rule",
-                "resource": "s3",
-                "filters": [
-                    {
-                        "type": "value",
-                        "key": "Name",
-                        "op": "eq",
-                        "value": "custodian-repl-test-1",
-                    },
-                    {
-                        "type": "bucket-replication",
-                        "state": True,
-                    }
-                ],
-            },
-            session_factory=session_factory,
-        )
-        resources = p.run() or []
-        self.assertEqual(len(resources), 0)
-
-    def test_s3_bucket_replication_filter_has_rule(self):
-        self.patch(s3.S3, "executor_factory", MainThreadExecutor)
-        self.patch(s3, "S3_AUGMENT_TABLE", [])
-        session_factory = self.replay_flight_data("test_s3_replication_has_rule")
-        p = self.load_policy(
-            {
-                "name": "s3-replication-rule",
-                "resource": "s3",
-                "filters": [
-                    {
-                        "type": "value",
-                        "key": "Name",
-                        "op": "eq",
-                        "value": "custodian-repl-test-1",
-                    },
-                    {
-                        "type": "bucket-replication",
-                        "state": True,
-                    }
-                ],
-            },
-            session_factory=session_factory,
-        )
-        resources = p.run() or []
-        self.assertEqual(len(resources), 1)
-
-        p = self.load_policy(
-            {
-                "name": "s3-replication-rule",
-                "resource": "s3",
-                "filters": [
-                    {
-                        "type": "value",
-                        "key": "Name",
-                        "op": "eq",
-                        "value": "custodian-repl-test-1",
-                    },
-                    {
-                        "type": "bucket-replication",
-                        "state": False,
-                    }
-                ],
-            },
-            session_factory=session_factory,
-        )
-        resources = p.run() or []
-        self.assertEqual(len(resources), 0)
-
-    def test_s3_bucket_replication_filter_cross_region(self):
-        self.patch(s3.S3, "executor_factory", MainThreadExecutor)
-        self.patch(s3, "S3_AUGMENT_TABLE", [])
-        session_factory = self.replay_flight_data("test_s3_replication_rule_cross_region")
-        p = self.load_policy(
-            {
-                "name": "s3-replication-rule",
-                "resource": "s3",
-                "filters": [
-                    {
-                        "type": "value",
-                        "key": "Name",
-                        "op": "eq",
-                        "value": "custodian-repl-test-1",
-                    },
-                    {
-                        "type": "bucket-replication",
-                        "state": True,
-                        "destination": "cross-region"
-                    }
-                ],
-            },
-            session_factory=session_factory,
-        )
-
-        with vcr.use_cassette(
-          f'tests/data/vcr_cassettes/test_s3/cross_region_true.yaml',
-            record_mode='none'
-        ):
-            resources = p.run() or []
-            self.assertEqual(len(resources), 1)
-
-        p = self.load_policy(
-            {
-                "name": "s3-replication-rule",
-                "resource": "s3",
-                "filters": [
-                    {
-                        "type": "value",
-                        "key": "Name",
-                        "op": "eq",
-                        "value": "custodian-repl-test-1",
-                    },
-                    {
-                        "type": "bucket-replication",
-                        "state": False,
-                        "destination": "same-region"
-                    }
-                ],
-            },
-            session_factory=session_factory,
-        )
-
-        with vcr.use_cassette(
-          f'tests/data/vcr_cassettes/test_s3/cross_region_false.yaml',
-            record_mode='none'
-        ):
-            resources = p.run() or []
-            self.assertEqual(len(resources), 1)
-
-    def test_s3_bucket_replication_filter_same_region(self):
-        self.patch(s3.S3, "executor_factory", MainThreadExecutor)
-        self.patch(s3, "S3_AUGMENT_TABLE", [('get_bucket_replication',
-     'Replication', None, None, 's3:GetReplicationConfiguration')])
-        session_factory = self.replay_flight_data("test_s3_replication_rule_same_region")
-        p = self.load_policy(
-            {
-                "name": "s3-replication-rule",
-                "resource": "s3",
-                "filters": [
-                    {
-                        "type": "value",
-                        "key": "Name",
-                        "op": "eq",
-                        "value": "custodian-repl-test-1",
-                    },
-                    {
-                        "type": "bucket-replication",
-                        "state": True,
-                        "destination": "same-region"
-=======
 class IntelligentTieringConfiguration(BaseTest):
 
     def test_set_intelligent_configuration_validation_error(self):
@@ -4475,47 +4290,11 @@
                         "type": "intelligent-tiering",
                         "count": 2,
                         "count_op": "eq"
->>>>>>> c3cef1ef
-                    }
-                ],
-            },
-            session_factory=session_factory,
-        )
-<<<<<<< HEAD
-        with vcr.use_cassette(
-          f'tests/data/vcr_cassettes/test_s3/same_region_true.yaml',
-            record_mode='none'
-        ):
-            resources = p.run() or []
-            self.assertEqual(len(resources), 1)
-
-        p = self.load_policy(
-            {
-                "name": "s3-replication-rule",
-                "resource": "s3",
-                "filters": [
-                    {
-                        "type": "value",
-                        "key": "Name",
-                        "op": "eq",
-                        "value": "custodian-repl-test-1",
-                    },
-                    {
-                        "type": "bucket-replication",
-                        "state": False,
-                        "destination": "cross-region"
-                    }
-                ],
-            },
-            session_factory=session_factory,
-        )
-        with vcr.use_cassette(
-          f'tests/data/vcr_cassettes/test_s3/same_region_false.yaml',
-            record_mode='none'
-        ):
-            resources = p.run() or []
-            self.assertEqual(len(resources), 1)
-=======
+                    }
+                ],
+            },
+            session_factory=session_factory,
+        )
         resources = p.run()
         self.assertEqual(len(resources), 1)
         self.assertEqual(len(resources[0]["c7n:IntelligentTiering"]), 2)
@@ -4554,5 +4333,4 @@
         self.assertEqual(action_set_config.process_bucket(b), None)
         self.assertIn(
           'Access Denied Bucket:example-abc-123 while reading intelligent tiering configurations',
-            log_output.getvalue())
->>>>>>> c3cef1ef
+            log_output.getvalue())