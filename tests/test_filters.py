# Copyright 2015-2017 Capital One Services, LLC
#
# Licensed under the Apache License, Version 2.0 (the "License");
# you may not use this file except in compliance with the License.
# You may obtain a copy of the License at
#
# http://www.apache.org/licenses/LICENSE-2.0
#
# Unless required by applicable law or agreed to in writing, software
# distributed under the License is distributed on an "AS IS" BASIS,
# WITHOUT WARRANTIES OR CONDITIONS OF ANY KIND, either express or implied.
# See the License for the specific language governing permissions and
# limitations under the License.
from __future__ import absolute_import, division, print_function, unicode_literals

import calendar
from datetime import datetime, timedelta
from dateutil import tz
from dateutil.parser import parse as parse_date
import unittest

from c7n.exceptions import PolicyValidationError
from c7n import filters as base_filters
from c7n.resources.ec2 import filters
from c7n.utils import annotation
from .common import instance, event_data, Bag
from c7n.filters.core import ValueRegex


class BaseFilterTest(unittest.TestCase):

    def assertFilter(self, f, i, v):
        """
        f: filter data/spec
        i: instance
        v: expected value (true/false)
        """
        try:
            self.assertEqual(filters.factory(f)(i), v)
        except AssertionError:
            print(f, i["LaunchTime"], i["Tags"], v)
            raise


class TestFilter(unittest.TestCase):

    def test_filter_construction(self):
        self.assertTrue(
            isinstance(filters.factory({"tag:ASV": "absent"}), base_filters.ValueFilter)
        )

    def test_filter_validation(self):
        self.assertRaises(
            PolicyValidationError,
            filters.factory,
            {"type": "ax", "xyz": 1},
        )

    def test_filter_call(self):
        filter_instance = base_filters.Filter({})
        self.assertIsInstance(filter_instance, base_filters.Filter)


class TestOrFilter(unittest.TestCase):

    def test_or(self):
        f = filters.factory(
            {"or": [{"Architecture": "x86_64"}, {"Architecture": "armv8"}]}
        )
        results = [instance(Architecture="x86_64")]
        self.assertEqual(f.process(results), results)
        self.assertEqual(f.process([instance(Architecture="amd64")]), [])


class TestAndFilter(unittest.TestCase):

    def test_and(self):
        f = filters.factory({"and": [{"Architecture": "x86_64"}, {"Color": "green"}]})
        results = [instance(Architecture="x86_64", Color="green")]
        self.assertEqual(f.process(results), results)
        self.assertEqual(f.process([instance(Architecture="x86_64", Color="blue")]), [])
        self.assertEqual(f.process([instance(Architecture="x86_64")]), [])


class TestNotFilter(unittest.TestCase):

    def test_not(self):

        results = [
            instance(Architecture="x86_64", Color="green"),
            instance(Architecture="x86_64", Color="blue"),
            instance(Architecture="x86_64", Color="yellow"),
        ]

        f = filters.factory({"not": [{"Architecture": "x86_64"}, {"Color": "green"}]})
        self.assertEqual(len(f.process(results)), 2)

    def test_not_break_empty_set(self):
        results = [
            instance(Architecture="x86_64", Color="green")]

        f = filters.factory({"not": [{"Architecture": "amd64"}]})

        class Manager(object):

            class resource_type(object):
                id = 'Color'

            @classmethod
            def get_model(cls):
                return cls.resource_type

        class FakeFilter(object):

            def __init__(self):
                self.invoked = False

            def process(self, resources, event=None):
                self.invoked = True
                return resources

        fake = FakeFilter()
        f.filters.append(fake)
        f.manager = Manager()
        self.assertEqual(len(f.process(results)), 1)
        self.assertFalse(fake.invoked)


class TestValueFilter(unittest.TestCase):

    # TODO test_manager needs a valid session_factory object
    # def test_value_match(self):
    #     test_manager = ???
    #     f_data = {
    #         'type': 'value',
    #         'key': 'day',
    #         'value': 5,
    #         'value_from': {
    #             'url': 's3://custodian-byebye/resource.json',
    #         },
    #     }
    #     vf = filters.factory(f_data, test_manager)
    #     vf.match({'tag:ASV': 'present'})

    def test_value_type(self):
        sentinel = datetime.now()
        value = 5
        resource = {"a": 1, "Tags": [{"Key": "xtra", "Value": "hello"}]}
        vf = filters.factory({"tag:ASV": "absent"})
        vf.vtype = "size"
        res = vf.process_value_type(sentinel, value, resource)
        self.assertEqual(res, (sentinel, 0))
        vf.vtype = "cidr"
        sentinel = "10.0.0.0/16"
        value = "10.10.10.10"
        res = vf.process_value_type(sentinel, value, resource)
        self.assertEqual((str(res[0]), str(res[1])), (sentinel, value))
        vf.vtype = "cidr_size"
        value = "10.10.10.300"
        res = vf.process_value_type(sentinel, value, resource)
        self.assertEqual(res, (sentinel, 0))

        vf.vtype = "expr"
        value = "tag:xtra"
        sentinel = None
        res = vf.process_value_type(sentinel, value, resource)
        self.assertEqual(res, (None, "hello"))

        vf.vtype = "expr"
        value = "a"
        sentinel = None
        res = vf.process_value_type(sentinel, value, resource)
        self.assertEqual(res, (1, 2))
<<<<<<< HEAD

=======
>>>>>>> 5c6990fb

        vf.vtype = "unique_size"
        value = [1, 2, 3, 1, 5]
        res = vf.process_value_type(sentinel, value, resource)
        self.assertEqual(res, (None, 4))

    def test_value_match(self):
        resource = {"a": 1, "Tags": [{"Key": "xtra", "Value": "hello"}]}
        vf = filters.factory({"type": "value", "value": None, "key": "tag:xtra"})
        self.assertFalse(hasattr(vf, "content_initialized"))
        self.assertEqual(vf.v, None)

        res = vf.match(resource)

        self.assertTrue(vf.content_initialized)
        self.assertEqual(vf.v, None)
        self.assertFalse(res)


class TestAgeFilter(unittest.TestCase):

    def test_age_filter(self):
        af = base_filters.AgeFilter({})
        self.assertRaises(NotImplementedError, af.validate)


class TestGlobValue(unittest.TestCase):

    def test_regex_match(self):
        f = filters.factory(
            {"type": "value", "key": "Color", "value": "*green*", "op": "glob"}
        )
        self.assertEqual(
            f(instance(Architecture="x86_64", Color="mighty green papaya")), True
        )
        self.assertEqual(f(instance(Architecture="x86_64", Color="blue")), False)

    def test_glob_match(self):
        glob_match = base_filters.core.glob_match
        self.assertFalse(glob_match(0, ""))


class TestRegexValue(unittest.TestCase):

    def test_regex_validate(self):
        self.assertRaises(
            PolicyValidationError,
            filters.factory(
                {"type": "value", "key": "Color", "value": "*green", "op": "regex"}
            ).validate,
        )

    def test_regex_match(self):
        f = filters.factory(
            {"type": "value", "key": "Color", "value": ".*green.*", "op": "regex"}
        )
        self.assertEqual(f(instance(Architecture="x86_64", Color="green papaya")), True)
        self.assertEqual(f(instance(Architecture="x86_64", Color="blue")), False)

        self.assertEqual(f(instance(Architecture="x86_64")), False)


class TestRegexCaseSensitiveValue(unittest.TestCase):

    def test_regex_case_sensitive_validate(self):
        self.assertRaises(
            PolicyValidationError,
            filters.factory(
                {"type": "value", "key": "Color", "value": "*green", "op": "regex-case"}
            ).validate,
        )

    def test_regex_case_sensitive_match(self):
        f = filters.factory(
            {"type": "value", "key": "Color", "value": ".*GREEN.*", "op": "regex-case"}
        )
        self.assertEqual(f(instance(Architecture="x86_64", Color="GREEN papaya")), True)
        self.assertEqual(f(instance(Architecture="x86_64", Color="green papaya")), False)

        self.assertEqual(f(instance(Architecture="x86_64")), False)


class TestValueTypes(BaseFilterTest):

    def test_normalize(self):
        fdata = {
            "type": "value",
            "key": "tag:Name",
            "value_type": "normalize",
            "value": "compilelambda",
        }
        self.assertFilter(fdata, instance(), True)

    def test_size(self):
        fdata = {
            "type": "value",
            "key": "SecurityGroups[].GroupId",
            "value_type": "size",
            "value": 2,
        }
        self.assertFilter(fdata, instance(), True)

    def test_integer(self):
        fdata = {
            "type": "value",
            "key": "tag:Count",
            "op": "greater-than",
            "value_type": "integer",
            "value": 0,
        }

        def i(d):
            return instance(Tags=[{"Key": "Count", "Value": d}])

        self.assertFilter(fdata, i("42"), True)
        self.assertFilter(fdata, i("abc"), False)

        fdata["op"] = "equal"
        self.assertFilter(fdata, i("abc"), True)

    def test_integer_with_value_regex(self):
        fdata = {
            "type": "value",
            "key": "tag:Count",
            "op": "greater-than",
            "value_regex": r".*data=([0-9]+)",
            "value_type": "integer",
            "value": 0,
        }

        def i(d):
            value = "mode=5;data={}".format(d)
            return instance(Tags=[{"Key": "Count", "Value": value}])

        self.assertFilter(fdata, i("42"), True)
        self.assertFilter(fdata, i("0"), False)
        self.assertFilter(fdata, i("abc"), False)

        fdata["op"] = "equal"
        self.assertFilter(fdata, i("42"), False)
        self.assertFilter(fdata, i("0"), True)
        # This passes because the 'integer' value_type
        # returns '0' when it fails to parse an int.
        # Making abc == 0 evaluate to True seems dangerous,
        # but it's existing behaviour.
        self.assertFilter(fdata, i("abc"), True)

    def test_swap(self):
        fdata = {
            "type": "value",
            "key": "SecurityGroups[].GroupId",
            "value_type": "swap",
            "op": "in",
            "value": "sg-47b76f22",
        }
        self.assertFilter(fdata, instance(), True)

    def test_age(self):
        now = datetime.now(tz=tz.tzutc())
        three_months = now - timedelta(90)
        two_months = now - timedelta(60)
        one_month = now - timedelta(30)

        def i(d):
            return instance(LaunchTime=d)

        fdata = {
            "type": "value",
            "key": "LaunchTime",
            "op": "less-than",
            "value_type": "age",
            "value": 32,
        }

        self.assertFilter(fdata, i(three_months), False)
        self.assertFilter(fdata, i(two_months), False)
        self.assertFilter(fdata, i(one_month), True)
        self.assertFilter(fdata, i(now), True)
        self.assertFilter(fdata, i(now.isoformat()), True)
        self.assertFilter(fdata, i(now.isoformat()), True)
        self.assertFilter(fdata, i(calendar.timegm(now.timetuple())), True)
        self.assertFilter(fdata, i(str(calendar.timegm(now.timetuple()))), True)

    def test_date(self):
        def i(d):
            return instance(LaunchTime=d)

        fdata = {
            'type': 'value',
            'key': 'LaunchTime',
            'op': 'less-than',
            'value_type': 'date',
            'value': '2019/05/01'}

        self.assertFilter(fdata, i(parse_date('2019/04/01')), True)
        self.assertFilter(fdata, i(datetime.now().isoformat()), False)

    def test_expiration(self):

        now = datetime.now(tz=tz.tzutc())
        three_months = now + timedelta(90)
        two_months = now + timedelta(60)

        def i(d):
            return instance(LaunchTime=d)

        fdata = {
            "type": "value",
            "key": "LaunchTime",
            "op": "less-than",
            "value_type": "expiration",
            "value": 61,
        }

        self.assertFilter(fdata, i(three_months), False)
        self.assertFilter(fdata, i(two_months), True)
        self.assertFilter(fdata, i(now), True)
        self.assertFilter(fdata, i(now.isoformat()), True)

    def test_expiration_with_value_regex(self):

        now = datetime.now(tz=tz.tzutc())
        three_months = now + timedelta(90)
        two_months = now + timedelta(60)

        def i(c, e):
            value = "creation={};expiry={}".format(c, e)
            return instance(Tags=[{"Key": "metadata", "Value": value}])

        fdata = {
            "type": "value",
            "key": "tag:metadata",
            "op": "less-than",
            "value_regex": r".*expiry=([0-9-:\s\+\.T]+Z?)",
            "value_type": "expiration",
            "value": 61,
        }

        self.assertFilter(fdata, i((three_months - timedelta(100)), three_months), False)
        self.assertFilter(fdata, i((two_months - timedelta(100)), two_months), True)
        self.assertFilter(fdata, i((now - timedelta(100)), now), True)
        self.assertFilter(fdata, i((now - timedelta(100)).isoformat(), now.isoformat()), True)

    def test_value_regex_matches_first_occurrence(self):

        def i(first, second):
            value = "{}text{}".format(first, second)
            return instance(Tags=[{"Key": "metadata", "Value": value}])

        fdata = {
            "type": "value",
            "key": "tag:metadata",
            "op": "equal",
            "value_regex": r"([0-9])",
            "value_type": "integer",
            "value": 3,
        }

        self.assertFilter(fdata, i(2, 3), False)
        self.assertFilter(fdata, i(3, 2), True)

        fdata['value_regex'] = r".*([0-9])"
        self.assertFilter(fdata, i(2, 3), True)
        self.assertFilter(fdata, i(3, 2), False)

    def test_value_regex_with_non_capturing_groups(self):

        def i(d):
            return instance(Tags=[{"Key": "metadata", "Value": d}])

        fdata = {
            "type": "value",
            "key": "tag:metadata",
            "op": "equal",
            "value_regex": r"(?:oldformat|newformat)=(expected\s\w+)",
            "value_type": "string",
            "value": "expected value",
        }

        self.assertFilter(fdata, i("newformat=expected value"), True)
        self.assertFilter(fdata, i("oldformat=expected value"), True)
        self.assertFilter(fdata, i("otherformat=expected value"), False)

    def test_value_regex_validation(self):
        # Regex won't compile
        fdata = {
            "type": "value",
            "key": "tag:metadata",
            "op": "less-than",
            "value_regex": r".*expiry=?????[([0-9)",
            "value_type": "expiration",
            "value": 61,
        }
        self.assertRaises(PolicyValidationError, filters.factory(fdata, {}).validate)

        # More than one capture group
        fdata = {
            "type": "value",
            "key": "tag:metadata",
            "op": "less-than",
            "value_regex": r".*(expiry)=([0-9-:\s\+\.T]+Z?)",
            "value_type": "expiration",
            "value": 61,
        }
        self.assertRaises(PolicyValidationError, filters.factory(fdata, {}).validate)

        # No capture group
        fdata = {
            "type": "value",
            "key": "tag:metadata",
            "op": "less-than",
            "value_regex": r".*expiry=[0-9-:\s\+\.T]+Z?",
            "value_type": "expiration",
            "value": 61,
        }
        self.assertRaises(PolicyValidationError, filters.factory(fdata, {}).validate)

        # One capture group and non-capturing groups (should not error)
        fdata = {
            "type": "value",
            "key": "tag:metadata",
            "op": "less-than",
            "value_regex": r"pet=(?:cat|dog);number=([0-9]{1,4})",
            "value_type": "integer",
            "value": 12,
        }
        filters.factory(fdata, {}).validate

    def test_value_regex_match(self):
        fdata = {
            "type": "value",
            "key": "tag:metadata",
            "op": "less-than",
            "value_regex": r"pet=(?:cat|dog);number=([0-9]{1,4})",
            "value_type": "integer",
            "value": 12,
        }
        capture = ValueRegex(fdata['value_regex'])

        # No match returns None
        retValue = capture.get_resource_value("pet=elephant;number=3")
        self.assertIsNone(retValue)
        # TypeError returns None
        retValue = capture.get_resource_value(True)
        self.assertIsNone(retValue)
        # Match returns matched value
        retValue = capture.get_resource_value("pet=dog;number=44")
        self.assertEqual("44", retValue)

    def test_resource_count_filter(self):
        fdata = {
            "type": "value", "value_type": "resource_count", "op": "lt", "value": 2
        }
        self.assertFilter(fdata, instance(file="ec2-instances.json"), [])

        f = filters.factory(
            {"type": "value", "value_type": "resource_count", "op": "eq", "value": 2}
        )
        i = instance(file="ec2-instances.json")
        self.assertEqual(i, f(i))

    def test_resource_count_filter_validation(self):
        # Bad `op`
        f = {"type": "value", "value_type": "resource_count", "op": "regex", "value": 1}
        self.assertRaises(
            PolicyValidationError, filters.factory(f, {}).validate
        )

        # Bad `value`
        f = {
            "type": "value", "value_type": "resource_count", "op": "eq", "value": "foo"
        }
        self.assertRaises(
            PolicyValidationError, filters.factory(f, {}).validate
        )

        # Missing `op`
        f = {"type": "value", "value_type": "resource_count", "value": 1}
        self.assertRaises(
            PolicyValidationError, filters.factory(f, {}).validate
        )

        # Unexpected `value_regex`
        f = {
            "type": "value", "value_type": "resource_count", "op": "eq", "value": "foo",
            "value_regex": "([0-7]{3,7})"
        }
        self.assertRaises(
            PolicyValidationError, filters.factory(f, {}).validate
        )


class TestInstanceAge(BaseFilterTest):

    def test_filter_instance_age(self):
        now = datetime.now(tz=tz.tzutc())
        three_months = now - timedelta(90)
        two_months = now - timedelta(60)
        one_month = now - timedelta(30)

        def i(d):
            return instance(LaunchTime=d)

        for ii, v in [
            (i(now), False),
            (i(three_months), True),
            (i(two_months), True),
            (i(one_month), False),
        ]:
            self.assertFilter(
                {"type": "instance-uptime", "op": "gte", "days": 60}, ii, v
            )


class TestInstanceAgeMinute(BaseFilterTest):

    def test_filter_instance_age(self):
        now = datetime.now(tz=tz.tzutc())
        five_minute = now - timedelta(minutes=5)

        def i(d):
            return instance(LaunchTime=d)

        for ii, v in [(i(now), False), (i(five_minute), True)]:
            self.assertFilter(
                {"type": "instance-uptime", "op": "gte", "minutes": 5}, ii, v
            )


class TestMarkedForAction(BaseFilterTest):

    def test_marked_for_op_with_skew(self):
        now = datetime.now()
        yesterday = datetime.now() - timedelta(7)
        next_week = now + timedelta(7)

        def i(d, action="stop"):
            return instance(
                Tags=[
                    {
                        "Key": "maid_status",
                        "Value": "not compliant: %s@%s"
                        % (action, d.strftime("%Y/%m/%d")),
                    }
                ]
            )

        for inst, skew, expected in [
            (i(next_week), 7, True),
            (i(next_week), 3, False),
            (i(now), 0, True),
            (i(now), 5, True),
            (i(yesterday), 5, True),
            (i(now + timedelta(1)), 1, True),
            (i(now + timedelta(2)), 1, False),
            (i(now + timedelta(3)), 1, False),
        ]:
            self.assertFilter({"type": "marked-for-op", "skew": skew}, inst, expected)

    def test_filter_action_date(self):
        now = datetime.now()
        yesterday = now - timedelta(1)
        tomorrow = now + timedelta(1)

        def i(d, action="stop"):
            return instance(
                Tags=[
                    {
                        "Key": "maid_status",
                        "Value": "not compliant: %s@%s"
                        % (action, d.strftime("%Y/%m/%d")),
                    }
                ]
            )

        for ii, v in [
            (i(yesterday), True),
            (i(now), True),
            (i(tomorrow), False),
            (i(yesterday, "terminate"), False),
        ]:
            self.assertFilter({"type": "marked-for-op"}, ii, v)


class EventFilterTest(BaseFilterTest):

    def test_event_filter(self):
        b = Bag(data={"mode": []})
        event = event_data("event-instance-state.json")
        f = {"type": "event", "key": "detail.state", "value": "pending"}
        ef = filters.factory(f, b)
        self.assertTrue(ef.process([instance()], event))
        # event is None
        self.assertEqual(ef.process("resources"), "resources")
        # event is not None, but is not "true" either
        self.assertEqual(ef.process("resources", []), [])

    def test_event_no_mode(self):
        b = Bag(data={"resource": "something"})
        f = {"type": "event", "key": "detail.state", "value": "pending"}
        f = filters.factory(f, b)
        self.assertRaises(PolicyValidationError, f.validate)


class TestInstanceValue(BaseFilterTest):

    def test_filter_tag_count(self):
        tags = []
        for i in range(10):
            tags.append({"Key": str(i), "Value": str(i)})
        i = instance(Tags=tags)
        self.assertFilter({"type": "tag-count", "op": "lt"}, i, False)
        tags.pop(0)
        i = instance(Tags=tags)
        self.assertFilter({"type": "tag-count", "op": "gte", "count": 9}, i, True)

    def test_filter_tag(self):
        i = instance(Tags=[{"Key": "ASV", "Value": "abcd"}])
        self.assertFilter({"tag:ASV": "def"}, i, False)
        self.assertEqual(annotation(i, base_filters.ANNOTATION_KEY), ())

        i = instance(Tags=[{"Key": "CMDB", "Value": "abcd"}])
        self.assertFilter({"tag:ASV": "absent"}, i, True)
        self.assertEqual(annotation(i, base_filters.ANNOTATION_KEY), ["tag:ASV"])

    def test_present(self):
        i = instance(Tags=[{"Key": "ASV", "Value": ""}])
        self.assertFilter(
            {"type": "value", "key": "tag:ASV", "value": "present"}, i, True
        )

    def test_jmespath(self):
        self.assertFilter(
            {"Placement.AvailabilityZone": "us-west-2c"}, instance(), True
        )

        self.assertFilter(
            {"Placement.AvailabilityZone": "us-east-1c"}, instance(), False
        )

    def test_complex_validator(self):
        self.assertRaises(
            PolicyValidationError,
            filters.factory({"key": "xyz", "type": "value"}).validate,
        )
        self.assertRaises(
            PolicyValidationError,
            filters.factory({"value": "xyz", "type": "value"}).validate,
        )

        self.assertRaises(
            PolicyValidationError,
            filters.factory(
                {"key": "xyz", "value": "xyz", "op": "oo", "type": "value"}
            ).validate,
        )

    def test_complex_value_filter(self):
        self.assertFilter(
            {
                "key": (
                    "length(BlockDeviceMappings"
                    "[?Ebs.DeleteOnTermination == `true`]"
                    ".Ebs.DeleteOnTermination)"
                ),
                "value": 0,
                "type": "value",
                "op": "gt",
            },
            instance(),
            True,
        )

    def test_not_null_filter(self):
        self.assertFilter(
            {"key": "Hypervisor", "value": "not-null", "type": "value"},
            instance(),
            True,
        )


class TestEqualValue(unittest.TestCase):

    def test_eq(self):
        f = filters.factory(
            {"type": "value", "key": "Color", "value": "green", "op": "eq"}
        )
        self.assertEqual(f(instance(Color="green")), True)
        self.assertEqual(f(instance(Color="blue")), False)

    def test_equal(self):
        f = filters.factory(
            {"type": "value", "key": "Color", "value": "green", "op": "equal"}
        )
        self.assertEqual(f(instance(Color="green")), True)
        self.assertEqual(f(instance(Color="blue")), False)


class TestNotEqualValue(unittest.TestCase):

    def test_ne(self):
        f = filters.factory(
            {"type": "value", "key": "Color", "value": "green", "op": "ne"}
        )
        self.assertEqual(f(instance(Color="green")), False)
        self.assertEqual(f(instance(Color="blue")), True)

    def test_not_equal(self):
        f = filters.factory(
            {"type": "value", "key": "Color", "value": "green", "op": "not-equal"}
        )
        self.assertEqual(f(instance(Color="green")), False)
        self.assertEqual(f(instance(Color="blue")), True)


class TestGreaterThanValue(unittest.TestCase):

    def test_gt(self):
        f = filters.factory({"type": "value", "key": "Number", "value": 10, "op": "gt"})
        self.assertEqual(f(instance(Number=11)), True)
        self.assertEqual(f(instance(Number=9)), False)
        self.assertEqual(f(instance(Number=10)), False)

    def test_greater_than(self):
        f = filters.factory(
            {"type": "value", "key": "Number", "value": 10, "op": "greater-than"}
        )
        self.assertEqual(f(instance(Number=11)), True)
        self.assertEqual(f(instance(Number=9)), False)
        self.assertEqual(f(instance(Number=10)), False)


class TestLessThanValue(unittest.TestCase):

    def test_lt(self):
        f = filters.factory({"type": "value", "key": "Number", "value": 10, "op": "lt"})
        self.assertEqual(f(instance(Number=9)), True)
        self.assertEqual(f(instance(Number=11)), False)
        self.assertEqual(f(instance(Number=10)), False)

    def test_less_than(self):
        f = filters.factory(
            {"type": "value", "key": "Number", "value": 10, "op": "less-than"}
        )
        self.assertEqual(f(instance(Number=9)), True)
        self.assertEqual(f(instance(Number=11)), False)
        self.assertEqual(f(instance(Number=10)), False)


class TestInList(unittest.TestCase):

    def test_in(self):
        f = filters.factory(
            {
                "type": "value",
                "key": "Thing",
                "value": ["Foo", "Bar", "Quux"],
                "op": "in",
            }
        )
        self.assertEqual(f(instance(Thing="Foo")), True)
        self.assertEqual(f(instance(Thing="Baz")), False)


class TestNotInList(unittest.TestCase):

    def test_ni(self):
        f = filters.factory(
            {
                "type": "value",
                "key": "Thing",
                "value": ["Foo", "Bar", "Quux"],
                "op": "ni",
            }
        )
        self.assertEqual(f(instance(Thing="Baz")), True)
        self.assertEqual(f(instance(Thing="Foo")), False)

    def test_not_in(self):
        f = filters.factory(
            {
                "type": "value",
                "key": "Thing",
                "value": ["Foo", "Bar", "Quux"],
                "op": "not-in",
            }
        )
        self.assertEqual(f(instance(Thing="Baz")), True)
        self.assertEqual(f(instance(Thing="Foo")), False)


class TestContains(unittest.TestCase):

    def test_contains(self):
        f = filters.factory(
            {"type": "value", "key": "Thing", "value": "D", "op": "contains"}
        )
        self.assertEqual(f(instance(Thing=["A", "B", "C"])), False)
        self.assertEqual(f(instance(Thing=["D", "E", "F"])), True)


class TestDifference(unittest.TestCase):

    def test_difference(self):
        f = filters.factory(
            {
                "type": "value",
                "key": "Thing",
                "value": ["A", "B", "C"],
                "op": "difference",
            }
        )
        self.assertEqual(f(instance(Thing=["A", "B", "C"])), False)
        self.assertEqual(f(instance(Thing=["D", "E", "F"])), True)
        self.assertEqual(f(instance(Thing=["A", "B", "D"])), True)


class TestIntersect(unittest.TestCase):

    def test_intersect(self):
        f = filters.factory(
            {
                "type": "value",
                "key": "Thing",
                "value": ["A", "B", "C"],
                "op": "intersect",
            }
        )
        self.assertEqual(f(instance(Thing=["D", "E", "F"])), False)
        self.assertEqual(f(instance(Thing=["C", "D", "E"])), True)


class TestFilterRegistry(unittest.TestCase):

    def test_filter_registry(self):
        reg = base_filters.FilterRegistry("test.filters")
        self.assertRaises(PolicyValidationError, reg.factory, {"type": ""})


if __name__ == "__main__":
    unittest.main()<|MERGE_RESOLUTION|>--- conflicted
+++ resolved
@@ -171,10 +171,6 @@
         sentinel = None
         res = vf.process_value_type(sentinel, value, resource)
         self.assertEqual(res, (1, 2))
-<<<<<<< HEAD
-
-=======
->>>>>>> 5c6990fb
 
         vf.vtype = "unique_size"
         value = [1, 2, 3, 1, 5]
