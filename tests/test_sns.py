# Copyright 2017 Capital One Services, LLC
#
# Licensed under the Apache License, Version 2.0 (the "License");
# you may not use this file except in compliance with the License.
# You may obtain a copy of the License at
#
# http://www.apache.org/licenses/LICENSE-2.0
#
# Unless required by applicable law or agreed to in writing, software
# distributed under the License is distributed on an "AS IS" BASIS,
# WITHOUT WARRANTIES OR CONDITIONS OF ANY KIND, either express or implied.
# See the License for the specific language governing permissions and
# limitations under the License.
import json

from .common import BaseTest, functional
from c7n.resources.aws import shape_validate
from c7n.utils import yaml_load


class TestSNS(BaseTest):

    @functional
    def test_sns_remove_matched(self):
        session_factory = self.replay_flight_data("test_sns_remove_matched")
        client = session_factory().client("sns")
        name = "test-sns-remove-matched"
        topic_arn = client.create_topic(Name=name)["TopicArn"]
        self.addCleanup(client.delete_topic, TopicArn=topic_arn)

        client.set_topic_attributes(
            TopicArn=topic_arn,
            AttributeName="Policy",
            AttributeValue=json.dumps(
                {
                    "Version": "2012-10-17",
                    "Statement": [
                        {
                            "Sid": "SpecificAllow",
                            "Effect": "Allow",
                            "Principal": {"AWS": "arn:aws:iam::644160558196:root"},
                            "Action": ["SNS:Subscribe"],
                            "Resource": topic_arn,
                        },
                        {
                            "Sid": "Public",
                            "Effect": "Allow",
                            "Principal": "*",
                            "Action": ["SNS:GetTopicAttributes"],
                            "Resource": topic_arn,
                        },
                    ],
                }
            ),
        )

        p = self.load_policy(
            {
                "name": "sns-rm-matched",
                "resource": "sns",
                "filters": [
                    {"TopicArn": topic_arn},
                    {"type": "cross-account", "whitelist": ["123456789012"]},
                ],
                "actions": [{"type": "remove-statements", "statement_ids": "matched"}],
            },
            session_factory=session_factory,
        )
        resources = p.run()

        self.assertEqual([r["TopicArn"] for r in resources], [topic_arn])

        data = json.loads(
            client.get_topic_attributes(TopicArn=resources[0]["TopicArn"])[
                "Attributes"
            ][
                "Policy"
            ]
        )
        self.assertEqual(
            [s["Sid"] for s in data.get("Statement", ())], ["SpecificAllow"]
        )

    @functional
    def test_sns_remove_named(self):
        session_factory = self.replay_flight_data("test_sns_remove_named")
        client = session_factory().client("sns")
        name = "test-sns-remove-named"
        topic_arn = client.create_topic(Name=name)["TopicArn"]
        self.addCleanup(client.delete_topic, TopicArn=topic_arn)

        client.set_topic_attributes(
            TopicArn=topic_arn,
            AttributeName="Policy",
            AttributeValue=json.dumps(
                {
                    "Version": "2012-10-17",
                    "Statement": [
                        {
                            "Sid": "SpecificAllow",
                            "Effect": "Allow",
                            "Principal": "*",
                            "Action": ["SNS:Subscribe"],
                            "Resource": topic_arn,
                        },
                        {
                            "Sid": "RemoveMe",
                            "Effect": "Allow",
                            "Principal": "*",
                            "Action": ["SNS:GetTopicAttributes"],
                            "Resource": topic_arn,
                        },
                    ],
                }
            ),
        )

        p = self.load_policy(
            {
                "name": "sns-rm-named",
                "resource": "sns",
                "filters": [{"TopicArn": topic_arn}],
                "actions": [
                    {"type": "remove-statements", "statement_ids": ["RemoveMe"]}
                ],
            },
            session_factory=session_factory,
        )

        resources = p.run()
        self.assertEqual(len(resources), 1)

        data = json.loads(
            client.get_topic_attributes(TopicArn=resources[0]["TopicArn"])[
                "Attributes"
            ][
                "Policy"
            ]
        )
        self.assertTrue("RemoveMe" not in [s["Sid"] for s in data.get("Statement", ())])

    @functional
    def test_sns_modify_replace_policy(self):
        session_factory = self.replay_flight_data("test_sns_modify_replace_policy")
        client = session_factory().client("sns")
        name = "test_sns_modify_replace_policy"
        topic_arn = client.create_topic(Name=name)["TopicArn"]
        self.addCleanup(client.delete_topic, TopicArn=topic_arn)

        client.set_topic_attributes(
            TopicArn=topic_arn,
            AttributeName="Policy",
            AttributeValue=json.dumps(
                {
                    "Version": "2012-10-17",
                    "Statement": [
                        {
                            "Sid": "SpecificAllow",
                            "Effect": "Allow",
                            "Principal": "*",
                            "Action": ["SNS:Subscribe"],
                            "Resource": topic_arn,
                        }
                    ],
                }
            ),
        )

        p = self.load_policy(
            {
                "name": "sns-modify-replace-policy",
                "resource": "sns",
                "filters": [{"TopicArn": topic_arn}],
                "actions": [
                    {
                        "type": "modify-policy",
                        "add-statements": [
                            {
                                "Sid": "ReplaceWithMe",
                                "Effect": "Allow",
                                "Principal": "*",
                                "Action": ["SNS:GetTopicAttributes"],
                                "Resource": topic_arn,
                            }
                        ],
                        "remove-statements": "*",
                    }
                ],
            },
            session_factory=session_factory,
        )

        resources = p.run()
        self.assertEqual(len(resources), 1)

        data = json.loads(
            client.get_topic_attributes(TopicArn=resources[0]["TopicArn"])[
                "Attributes"
            ][
                "Policy"
            ]
        )
        self.assertTrue(
            "ReplaceWithMe" in [s["Sid"] for s in data.get("Statement", ())]
        )

    @functional
    def test_sns_account_id_template(self):
        session_factory = self.replay_flight_data("test_sns_account_id_template")
        client = session_factory().client("sns")
        name = "test_sns_account_id_template"
        topic_arn = client.create_topic(Name=name)["TopicArn"]
        self.addCleanup(client.delete_topic, TopicArn=topic_arn)

        client.set_topic_attributes(
            TopicArn=topic_arn,
            AttributeName="Policy",
            AttributeValue=json.dumps(
                {
                    "Version": "2012-10-17",
                    "Statement": [
                        {
                            "Sid": "SpecificAllow",
                            "Effect": "Allow",
                            "Principal": "*",
                            "Action": ["SNS:Subscribe"],
                            "Resource": topic_arn,
                        }
                    ],
                }
            ),
        )

        p = self.load_policy(
            {
                "name": "sns-modify-replace-policy",
                "resource": "sns",
                "filters": [{"TopicArn": topic_arn}],
                "actions": [
                    {
                        "type": "modify-policy",
                        "add-statements": [
                            {
                                "Sid": "__default_statement_ID_{account_id}",
                                "Effect": "Allow",
                                "Principal": {"Service": "s3.amazonaws.com"},
                                "Action": "SNS:Publish",
                                "Resource": topic_arn,
                                "Condition": {
                                    "StringEquals": {
                                        "AWS:SourceAccount": "{account_id}"
                                    },
                                    "ArnLike": {"aws:SourceArn": "arn:aws:s3:*:*:*"},
                                },
                            }
                        ],
                        "remove-statements": "*",
                    }
                ],
            },
            session_factory=session_factory,
        )

        resources = p.run()
        self.assertEqual(len(resources), 1)

        data = json.loads(
            client.get_topic_attributes(TopicArn=resources[0]["TopicArn"])[
                "Attributes"
            ][
                "Policy"
            ]
        )
        self.assertTrue(
            "__default_statement_ID_" +
            self.account_id in [s["Sid"] for s in data.get("Statement", ())]
        )

    @functional
    def test_sns_modify_remove_policy(self):
        session_factory = self.replay_flight_data("test_sns_modify_remove_policy")
        client = session_factory().client("sns")
        name = "test_sns_modify_remove_policy"
        topic_arn = client.create_topic(Name=name)["TopicArn"]
        self.addCleanup(client.delete_topic, TopicArn=topic_arn)

        client.set_topic_attributes(
            TopicArn=topic_arn,
            AttributeName="Policy",
            AttributeValue=json.dumps(
                {
                    "Version": "2012-10-17",
                    "Statement": [
                        {
                            "Sid": "SpecificAllow",
                            "Effect": "Allow",
                            "Principal": "*",
                            "Action": ["SNS:Subscribe"],
                            "Resource": topic_arn,
                        },
                        {
                            "Sid": "RemoveMe",
                            "Effect": "Allow",
                            "Principal": "*",
                            "Action": ["SNS:GetTopicAttributes"],
                            "Resource": topic_arn,
                        },
                    ],
                }
            ),
        )

        p = self.load_policy(
            {
                "name": "sns-modify-remove-policy",
                "resource": "sns",
                "filters": [{"TopicArn": topic_arn}],
                "actions": [
                    {
                        "type": "modify-policy",
                        "add-statements": [],
                        "remove-statements": ["RemoveMe"],
                    }
                ],
            },
            session_factory=session_factory,
        )

        resources = p.run()
        self.assertEqual(len(resources), 1)

        data = json.loads(
            client.get_topic_attributes(TopicArn=resources[0]["TopicArn"])[
                "Attributes"
            ][
                "Policy"
            ]
        )
        self.assertTrue("RemoveMe" not in [s["Sid"] for s in data.get("Statement", ())])

    @functional
    def test_sns_modify_add_policy(self):
        session_factory = self.replay_flight_data("test_sns_modify_add_policy")
        client = session_factory().client("sns")
        name = "test_sns_modify_add_policy"
        topic_arn = client.create_topic(Name=name)["TopicArn"]
        self.addCleanup(client.delete_topic, TopicArn=topic_arn)

        client.set_topic_attributes(
            TopicArn=topic_arn,
            AttributeName="Policy",
            AttributeValue=json.dumps(
                {
                    "Version": "2012-10-17",
                    "Statement": [
                        {
                            "Sid": "SpecificAllow",
                            "Effect": "Allow",
                            "Principal": "*",
                            "Action": ["SNS:Subscribe"],
                            "Resource": topic_arn,
                        }
                    ],
                }
            ),
        )

        p = self.load_policy(
            {
                "name": "sns-modify-add-policy",
                "resource": "sns",
                "filters": [{"TopicArn": topic_arn}],
                "actions": [
                    {
                        "type": "modify-policy",
                        "add-statements": [
                            {
                                "Sid": "AddMe",
                                "Effect": "Allow",
                                "Principal": "*",
                                "Action": ["SNS:GetTopicAttributes"],
                                "Resource": topic_arn,
                            }
                        ],
                        "remove-statements": [],
                    }
                ],
            },
            session_factory=session_factory,
        )

        resources = p.run()
        self.assertEqual(len(resources), 1)

        data = json.loads(
            client.get_topic_attributes(TopicArn=resources[0]["TopicArn"])[
                "Attributes"
            ][
                "Policy"
            ]
        )
        self.assertTrue("AddMe" in [s["Sid"] for s in data.get("Statement", ())])

    @functional
    def test_sns_modify_add_and_remove_policy(self):
        session_factory = self.replay_flight_data(
            "test_sns_modify_add_and_remove_policy"
        )
        client = session_factory().client("sns")
        name = "test_sns_modify_add_and_remove_policy"
        topic_arn = client.create_topic(Name=name)["TopicArn"]
        self.addCleanup(client.delete_topic, TopicArn=topic_arn)

        client.set_topic_attributes(
            TopicArn=topic_arn,
            AttributeName="Policy",
            AttributeValue=json.dumps(
                {
                    "Version": "2012-10-17",
                    "Statement": [
                        {
                            "Sid": "SpecificAllow",
                            "Effect": "Allow",
                            "Principal": "*",
                            "Action": ["SNS:Subscribe"],
                            "Resource": topic_arn,
                        },
                        {
                            "Sid": "RemoveMe",
                            "Effect": "Allow",
                            "Principal": "*",
                            "Action": ["SNS:GetTopicAttributes"],
                            "Resource": topic_arn,
                        },
                    ],
                }
            ),
        )

        p = self.load_policy(
            {
                "name": "sns-modify-add-and-remove-policy",
                "resource": "sns",
                "filters": [{"TopicArn": topic_arn}],
                "actions": [
                    {
                        "type": "modify-policy",
                        "add-statements": [
                            {
                                "Sid": "AddMe",
                                "Effect": "Allow",
                                "Principal": "*",
                                "Action": ["SNS:GetTopicAttributes"],
                                "Resource": topic_arn,
                            }
                        ],
                        "remove-statements": ["RemoveMe"],
                    }
                ],
            },
            session_factory=session_factory,
        )

        resources = p.run()
        self.assertEqual(len(resources), 1)

        data = json.loads(
            client.get_topic_attributes(TopicArn=resources[0]["TopicArn"])[
                "Attributes"
            ][
                "Policy"
            ]
        )
        statement_ids = {s["Sid"] for s in data.get("Statement", ())}
        self.assertTrue("AddMe" in statement_ids)
        self.assertTrue("RemoveMe" not in statement_ids)
        self.assertTrue("SpecificAllow" in statement_ids)

    def test_sns_topic_encryption(self):
        session_factory = self.replay_flight_data('test_sns_kms_related_filter_test')
        kms = session_factory().client('kms')
        p = self.load_policy(
            {
                'name': 'test-sns-kms-related-filter',
                'resource': 'sns',
                'filters': [
                    {
                        'TopicArn': 'arn:aws:sns:us-east-1:644160558196:test'
                    },
                    {
                        'type': 'kms-key',
                        'key': 'c7n:AliasName',
                        'value': 'alias/skunk/trails'
                    }
                ]
            },
            session_factory=session_factory
        )
        resources = p.run()
        self.assertTrue(len(resources), 1)
        aliases = kms.list_aliases(KeyId=resources[0]['KmsMasterKeyId'])
        self.assertEqual(aliases['Aliases'][0]['AliasName'], 'alias/skunk/trails')

    def test_set_sns_topic_encryption(self):
        session_factory = self.replay_flight_data('test_sns_set_encryption')
        topic = 'arn:aws:sns:us-west-1:644160558196:test'
        p = self.load_policy(
            {
                'name': 'test-sns-kms-related-filter',
                'resource': 'sns',
                'filters': [
                    {
                        'TopicArn': topic
                    },
                    {
                        'KmsMasterKeyId': 'absent'
                    }
                ],
                'actions': [
                    {
                        'type': 'set-encryption'
                    }
                ]
            },
            session_factory=session_factory
        )
        resources = p.run()
        self.assertEqual(len(resources), 1)
        sns = session_factory().client('sns')
        attributes = sns.get_topic_attributes(TopicArn=topic)
        self.assertTrue(attributes['Attributes']['KmsMasterKeyId'], 'alias/aws/sns')

    def test_sns_disable_encryption(self):
        session_factory = self.replay_flight_data('test_sns_unset_encryption')
        topic = 'arn:aws:sns:us-west-1:644160558196:test'
        p = self.load_policy(
            {
                'name': 'test-sns-kms-related-filter',
                'resource': 'sns',
                'filters': [
                    {
                        'TopicArn': topic
                    },
                    {
                        'KmsMasterKeyId': 'alias/aws/sns'
                    }
                ],
                'actions': [
                    {
                        'type': 'set-encryption',
                        'enabled': False
                    }
                ]
            },
            session_factory=session_factory
        )

        resources = p.run()

        self.assertEqual(len(resources), 1)

        sns = session_factory().client('sns')
        attributes = sns.get_topic_attributes(TopicArn=topic)['Attributes']
        self.assertFalse(attributes.get('KmsMasterKeyId'))

    def test_sns_set_encryption_custom_key(self):
        session_factory = self.replay_flight_data('test_sns_set_encryption_custom_key')
        topic = 'arn:aws:sns:us-west-1:644160558196:test'
        key_alias = 'alias/alias/test/key'
        sns = session_factory().client('sns')
        p = self.load_policy(
            {
                'name': 'test-sns-kms-related-filter-alias',
                'resource': 'sns',
                'filters': [
                    {
                        'TopicArn': topic
                    },
                    {
                        'KmsMasterKeyId': 'absent'
                    }
                ],
                'actions': [
                    {
                        'type': 'set-encryption',
                        'key': key_alias
                    }
                ]
            },
            session_factory=session_factory
        )
        resources = p.run()
        self.assertEqual(len(resources), 1)
        attributes = sns.get_topic_attributes(TopicArn=topic)['Attributes']
        self.assertEqual(attributes.get('KmsMasterKeyId'), key_alias)

    def test_sns_delete(self):
        session_factory = self.replay_flight_data('test_sns_delete_topic')
        policy = """
        name: delete-sns
        resource: aws.sns
        filters:
          - TopicArn: arn:aws:sns:us-west-1:644160558196:test
        actions:
          - type: delete
        """
        p = self.load_policy(yaml_load(policy), session_factory=session_factory)
        resources = p.run()
        self.assertEqual(len(resources), 1)
        client = session_factory().client('sns')
        resources = client.list_topics()['Topics']
        self.assertEqual(len(resources), 0)

    def test_sns_tag(self):
        session_factory = self.replay_flight_data("test_sns_tag")
        p = self.load_policy(
            {
                "name": "tag-sns",
                "resource": "sns",
                "filters": [{"tag:Tagging": "absent"}],
                "actions": [{"type": "tag", "key": "Tagging", "value": "added"}],
            },
            session_factory=session_factory,
        )
        resources = p.run()
        self.assertEqual(len(resources), 1)

        client = session_factory().client("sns")
        tags = client.list_tags_for_resource(ResourceArn=resources[0]["TopicArn"])["Tags"]
        self.assertEqual(tags[0]["Value"], "added")

    def test_sns_remove_tag(self):
        session_factory = self.replay_flight_data(
            "test_sns_remove_tag")
        p = self.load_policy(
            {
                "name": "untag-sns",
                "resource": "sns",
                "filters": [
                    {
                        "type": "marked-for-op",
                        "tag": "custodian_cleanup",
                        "op": "delete",
                    }
                ],
                "actions": [{"type": "remove-tag", "tags": ["custodian_cleanup"]}],
            },
            session_factory=session_factory,
        )
        resources = p.run()
        self.assertEqual(len(resources), 1)

        client = session_factory().client("sns")
        tags = client.list_tags_for_resource(ResourceArn=resources[0]["TopicArn"])["Tags"]
        self.assertEqual(len(tags), 0)

    def test_sns_mark_for_op(self):
        session_factory = self.replay_flight_data(
            "test_sns_mark_for_op"
        )
        p = self.load_policy(
            {
                "name": "sns-untagged-delete",
                "resource": "sns",
                "filters": [
                    {"tag:Tagging": "absent"},
                    {"tag:custodian_cleanup": "absent"},
                ],
                "actions": [
                    {
                        "type": "mark-for-op",
                        "tag": "custodian_cleanup",
                        "op": "delete",
                        "days": 1,
                    }
                ],
            },
            session_factory=session_factory,
        )
        resources = p.run()
        self.assertEqual(len(resources), 1)
        client = session_factory().client("sns")
        tags = client.list_tags_for_resource(ResourceArn=resources[0]["TopicArn"])["Tags"]
        self.assertTrue(tags[0]["Key"], "custodian_cleanup")

<<<<<<< HEAD
    def test_sns_has_required_statements(self):
        session = self.replay_flight_data("test_sns_has_required_statements")
        p = self.load_policy(
            {
                "name": "sns-has_statements",
                "resource": "aws.sns",
                "filters": [
                    {"TopicArn": "arn:aws:sns:us-east-1:644160558196:test"},
                    {
                        "type": "has-statement",
                        "statement_ids": [
                            "__default_statement_ID"
                        ]
                    }
                ]
            },
            session_factory=session,
        )
        resources = p.run()
        self.assertEqual(len(resources), 1)
        assert(
            "\"Sid\":\"__default_statement_ID\"" in resources[0]["Policy"]
        )
=======
    def test_sns_post_finding(self):
        factory = self.replay_flight_data('test_sns_post_finding')
        p = self.load_policy({
            'name': 'sns',
            'resource': 'aws.sns',
            'actions': [
                {'type': 'post-finding',
                 'types': [
                     'Software and Configuration Checks/OrgStandard/abc-123']}]},
            session_factory=factory, config={'region': 'us-west-2'})
        resources = p.resource_manager.get_resources([
            'arn:aws:sns:us-west-2:644160558196:config-topic'])
        rfinding = p.resource_manager.actions[0].format_resource(
            resources[0])
        self.assertEqual(
            rfinding,
            {'Details': {'AwsSnsTopic': {
                'Owner': '644160558196',
                'TopicName': 'config-topic'}},
             'Id': 'arn:aws:sns:us-west-2:644160558196:config-topic',
             'Partition': 'aws',
             'Region': 'us-west-2',
             'Type': 'AwsSnsTopic'})
        shape_validate(
            rfinding['Details']['AwsSnsTopic'],
            'AwsSnsTopicDetails', 'securityhub')
>>>>>>> 0ed263b2
<|MERGE_RESOLUTION|>--- conflicted
+++ resolved
@@ -683,7 +683,6 @@
         tags = client.list_tags_for_resource(ResourceArn=resources[0]["TopicArn"])["Tags"]
         self.assertTrue(tags[0]["Key"], "custodian_cleanup")
 
-<<<<<<< HEAD
     def test_sns_has_required_statements(self):
         session = self.replay_flight_data("test_sns_has_required_statements")
         p = self.load_policy(
@@ -707,7 +706,7 @@
         assert(
             "\"Sid\":\"__default_statement_ID\"" in resources[0]["Policy"]
         )
-=======
+
     def test_sns_post_finding(self):
         factory = self.replay_flight_data('test_sns_post_finding')
         p = self.load_policy({
@@ -733,5 +732,4 @@
              'Type': 'AwsSnsTopic'})
         shape_validate(
             rfinding['Details']['AwsSnsTopic'],
-            'AwsSnsTopicDetails', 'securityhub')
->>>>>>> 0ed263b2
+            'AwsSnsTopicDetails', 'securityhub')