--- conflicted
+++ resolved
@@ -885,7 +885,6 @@
             resources = p.run()
         self.assertEqual(len(resources), 1)
 
-<<<<<<< HEAD
     def test_rds_with_query_parameter(self):
         factory = self.replay_flight_data("test_rds_with_query_parameter")
         p = self.load_policy(
@@ -896,7 +895,11 @@
             },
             config={"region": "us-west-2"},
             session_factory=factory,
-=======
+        )
+
+        resources = p.run()
+        self.assertEqual(len(resources), 1)
+
     def test_rds_db_option_groups(self):
         session_factory = self.replay_flight_data("test_rds_db_option_groups")
         p = self.load_policy(
@@ -914,15 +917,11 @@
             },
             config={"region": "us-west-2"},
             session_factory=session_factory,
->>>>>>> 12d25599
-        )
-
-        resources = p.run()
-        self.assertEqual(len(resources), 1)
-<<<<<<< HEAD
-=======
+        )
+
+        resources = p.run()
+        self.assertEqual(len(resources), 1)
         self.assertEqual(resources[0]["DBInstanceIdentifier"], "database-2")
->>>>>>> 12d25599
 
 
 class RDSSnapshotTest(BaseTest):
