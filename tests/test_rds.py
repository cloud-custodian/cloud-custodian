--- conflicted
+++ resolved
@@ -1844,9 +1844,7 @@
         self.assertEqual(len(response.get('EventSubscriptionsList')), 0)
 
 
-<<<<<<< HEAD
 class TestRDSParameterGroupFilterModified(BaseTest):
-
     def test_param_filter_value_cases(self):
         session_factory = self.replay_flight_data('test_rds_parameter_group')
         policy = self.load_policy(
@@ -1867,7 +1865,8 @@
 
         resources = policy.resource_manager.resources()
         self.assertEqual(len(resources), 2)
-=======
+
+
 class RDSProxy(BaseTest):
     def test_rds_proxy_resource(self):
         session_factory = self.replay_flight_data('test_rds_proxy_resource')
@@ -1888,5 +1887,4 @@
         resources = p.run()
         self.assertEqual(len(resources), 1)
         self.assertEqual(resources[0]['DBProxyName'], 'test-us-east-1-db-proxy')
-        self.assertEqual(resources[0]['RequireTLS'], False)
->>>>>>> 0dc12b13
+        self.assertEqual(resources[0]['RequireTLS'], False)