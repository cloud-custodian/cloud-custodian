--- conflicted
+++ resolved
@@ -1979,21 +1979,6 @@
         self.assertEqual(len(resources), 3)
 
 
-<<<<<<< HEAD
-class TestCEL(BaseTest):
-    def test_celfilter_ec2_tags(self):
-        session_factory = self.replay_flight_data("test_celfilter_ec2_tags")
-
-        p = self.load_policy(
-            {
-                "name": "celfilter-ec2-tags",
-                "resource": "ec2",
-                "filters": [
-                    {
-                        "type": "cel",
-                        "expr": "absent(resource[\"Tags\"].key(\"OwnerContact\"))",
-                    },
-=======
 class TestSpotFleetRequest(BaseTest):
 
     def test_spot_fleet_request_query(self):
@@ -2021,29 +2006,10 @@
                         'save-options-tag': 'OffHoursPrevious',
                         'suspend-scaling': True,
                     }
->>>>>>> ab58323f
-                ],
-            },
-            session_factory=session_factory,
-        )
-<<<<<<< HEAD
-
-        resources = p.run()
-        self.assertEqual(len(resources), 1)
-
-    def test_instance_image_mixin(self):
-        session_factory = self.replay_flight_data("test_instance_image_mixin")
-
-        p = self.load_policy(
-            {
-                "name": "celfilter-ec2-instanceimagemixin",
-                "resource": "ec2",
-                "filters": [
-                    {
-                        "type": "cel",
-                        "expr": "now - resource.image().CreationDate >= duration(\"90d\")"
-                    },
-=======
+                ],
+            },
+            session_factory=session_factory,
+        )
         result = p.run()
         self.assertEqual(len(result), 3)
 
@@ -2067,16 +2033,10 @@
                         'restore-options-tag': 'OffHoursPrevious',
                         'restore-scaling': True,
                     }
->>>>>>> ab58323f
-                ],
-            },
-            session_factory=session_factory,
-        )
-<<<<<<< HEAD
-
-        resources = p.run()
-        self.assertEqual(len(resources), 1)
-=======
+                ],
+            },
+            session_factory=session_factory,
+        )
         result = p.run()
         self.assertEqual(len(result), 3)
 
@@ -2084,4 +2044,45 @@
         sfrs = client.describe_spot_fleet_requests(
         )["SpotFleetRequestConfigs"]
         self.assertEqual(len(sfrs), 3)
->>>>>>> ab58323f
+
+        
+class TestCEL(BaseTest):
+    def test_celfilter_ec2_tags(self):
+        session_factory = self.replay_flight_data("test_celfilter_ec2_tags")
+
+        p = self.load_policy(
+            {
+                "name": "celfilter-ec2-tags",
+                "resource": "ec2",
+                "filters": [
+                    {
+                        "type": "cel",
+                        "expr": "absent(resource[\"Tags\"].key(\"OwnerContact\"))",
+                    },
+                ],
+            },
+            session_factory=session_factory,
+        )
+
+        resources = p.run()
+        self.assertEqual(len(resources), 1)
+
+    def test_instance_image_mixin(self):
+        session_factory = self.replay_flight_data("test_instance_image_mixin")
+
+        p = self.load_policy(
+            {
+                "name": "celfilter-ec2-instanceimagemixin",
+                "resource": "ec2",
+                "filters": [
+                    {
+                        "type": "cel",
+                        "expr": "now - resource.image().CreationDate >= duration(\"90d\")"
+                    },
+                ],
+            },
+            session_factory=session_factory,
+        )
+
+        resources = p.run()
+        self.assertEqual(len(resources), 1)