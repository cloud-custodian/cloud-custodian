# Copyright 2016-2017 Capital One Services, LLC
#
# Licensed under the Apache License, Version 2.0 (the "License");
# you may not use this file except in compliance with the License.
# You may obtain a copy of the License at
#
# http://www.apache.org/licenses/LICENSE-2.0
#
# Unless required by applicable law or agreed to in writing, software
# distributed under the License is distributed on an "AS IS" BASIS,
# WITHOUT WARRANTIES OR CONDITIONS OF ANY KIND, either express or implied.
# See the License for the specific language governing permissions and
# limitations under the License.
from __future__ import absolute_import, division, print_function, unicode_literals

from .common import BaseTest, functional, event_data, TestConfig as Config

from botocore.exceptions import ClientError as BotoClientError
from c7n.exceptions import PolicyValidationError


class VpcTest(BaseTest):

    @functional
    def test_flow_logs(self):
        factory = self.replay_flight_data("test_vpc_flow_logs")

        session = factory()
        ec2 = session.client("ec2")
        logs = session.client("logs")

        vpc_id = ec2.create_vpc(CidrBlock="10.4.0.0/16")["Vpc"]["VpcId"]
        self.addCleanup(ec2.delete_vpc, VpcId=vpc_id)

        p = self.load_policy(
            {
                "name": "net-find",
                "resource": "vpc",
                "filters": [{"VpcId": vpc_id}, "flow-logs"],
            },
            session_factory=factory,
        )
        resources = p.run()
        self.assertEqual(len(resources), 1)
        self.assertEqual(resources[0]["VpcId"], vpc_id)

        log_group = "vpc-logs"
        logs.create_log_group(logGroupName=log_group)
        self.addCleanup(logs.delete_log_group, logGroupName=log_group)

        ec2.create_flow_logs(
            ResourceIds=[vpc_id],
            ResourceType="VPC",
            TrafficType="ALL",
            LogGroupName=log_group,
            DeliverLogsPermissionArn="arn:aws:iam::644160558196:role/flowlogsRole",
        )

        p = self.load_policy(
            {
                "name": "net-find",
                "resource": "vpc",
                "filters": [
                    {"VpcId": vpc_id},
                    {
                        "type": "flow-logs",
                        "enabled": True,
                        "status": "active",
                        "traffic-type": "all",
                        "log-group": log_group,
                    },
                ],
            },
            session_factory=factory,
        )

        resources = p.run()
        self.assertEqual(len(resources), 1)

    def test_flow_logs_absent(self):
        # Test that ONLY vpcs with no flow logs are retained
        #
        # 'vpc-4a9ff72e' - has no flow logs
        # 'vpc-d0e386b7' - has flow logs
        factory = self.replay_flight_data("test_vpc_flow_logs_absent")
        session = factory()
        ec2 = session.client("ec2")
        vpc_id = ec2.create_vpc(CidrBlock="10.4.0.0/24")["Vpc"]["VpcId"]
        self.addCleanup(ec2.delete_vpc, VpcId=vpc_id)

        p = self.load_policy(
            {
                "name": "net-find",
                "resource": "vpc",
                "filters": [{"VpcId": vpc_id}, "flow-logs"],
            },
            session_factory=factory,
        )

        resources = p.run()
        self.assertEqual(len(resources), 1)
        self.assertEqual(resources[0]["VpcId"], vpc_id)

    def test_flow_logs_misconfiguration(self):
        # Validate that each VPC has at least one valid configuration
        #
        # In terms of filters, we then want to flag VPCs for which every
        # flow log configuration has at least one invalid value
        #
        # Here - have 2 vpcs ('vpc-4a9ff72e','vpc-d0e386b7')
        #
        # The first has three flow logs which each have different
        # misconfigured properties The second has one correctly
        # configured flow log, and one where all config is bad
        #
        # Only the first should be returned by the filter

        factory = self.replay_flight_data("test_vpc_flow_logs_misconfigured")

        vpc_id1 = "vpc-4a9ff72e"

        traffic_type = "all"
        log_group = "/aws/lambda/myIOTFunction"
        status = "active"

        p = self.load_policy(
            {
                "name": "net-find",
                "resource": "vpc",
                "filters": [
                    {
                        "not": [
                            {
                                "type": "flow-logs",
                                "enabled": True,
                                "op": "equal",
                                "set-op": "or",
                                "status": status,
                                "traffic-type": traffic_type,
                                "log-group": log_group,
                            }
                        ]
                    }
                ],
            },
            session_factory=factory,
        )
        resources = p.run()
        self.assertEqual(len(resources), 1)
        self.assertEqual(resources[0]["VpcId"], vpc_id1)

    def test_attributes_filter_all(self):
        self.session_factory = self.replay_flight_data("test_vpc_attributes")
        p = self.load_policy(
            {
                "name": "dns-hostnames-and-support-enabled",
                "resource": "vpc",
                "filters": [
                    {"type": "vpc-attributes", "dnshostnames": True, "dnssupport": True}
                ],
            },
            session_factory=self.session_factory,
        )
        resources = p.run()
        self.assertEqual(len(resources), 1)
        self.assertEqual(resources[0]["VpcId"], "vpc-d2d616b5")

    def test_attributes_filter_hostnames(self):
        self.session_factory = self.replay_flight_data("test_vpc_attributes_hostnames")
        p = self.load_policy(
            {
                "name": "dns-hostnames-enabled",
                "resource": "vpc",
                "filters": [{"type": "vpc-attributes", "dnshostnames": True}],
            },
            session_factory=self.session_factory,
        )
        resources = p.run()
        self.assertEqual(len(resources), 1)
        self.assertEqual(resources[0]["VpcId"], "vpc-d2d616b5")

    def test_dhcp_options_filter(self):
        session_factory = self.replay_flight_data("test_vpc_dhcp_options")
        p = self.load_policy(
            {
                "name": "c7n-dhcp-options",
                "resource": "vpc",
                "filters": [
                    {
                        "type": "dhcp-options",
                        "ntp-servers": ["128.138.140.44", "128.138.141.172"],
                        "domain-name": "c7n.internal",
                    }
                ],
            },
            session_factory=session_factory,
        )
        resources = p.run()
        self.assertEqual([len(resources), resources[0]["VpcId"]], [1, "vpc-7af45101"])
        self.assertTrue("c7n:DhcpConfiguration" in resources[0])


class NetworkLocationTest(BaseTest):

    def test_network_location_sg_missing(self):
        self.factory = self.replay_flight_data("test_network_location_sg_missing_loc")
        client = self.factory().client("ec2")
        vpc_id = client.create_vpc(CidrBlock="10.4.0.0/16")["Vpc"]["VpcId"]
        self.addCleanup(client.delete_vpc, VpcId=vpc_id)

        web_sub_id = client.create_subnet(VpcId=vpc_id, CidrBlock="10.4.9.0/24")[
            "Subnet"
        ][
            "SubnetId"
        ]
        self.addCleanup(client.delete_subnet, SubnetId=web_sub_id)

        web_sg_id = client.create_security_group(
            GroupName="web-tier", VpcId=vpc_id, Description="for apps"
        )[
            "GroupId"
        ]
        self.addCleanup(client.delete_security_group, GroupId=web_sg_id)

        sg_id = client.create_security_group(
            GroupName="some-tier", VpcId=vpc_id, Description="for rabbits"
        )[
            "GroupId"
        ]
        self.addCleanup(client.delete_security_group, GroupId=sg_id)

        nic = client.create_network_interface(
            SubnetId=web_sub_id, Groups=[sg_id, web_sg_id]
        )[
            "NetworkInterface"
        ][
            "NetworkInterfaceId"
        ]
        self.addCleanup(client.delete_network_interface, NetworkInterfaceId=nic)

        client.create_tags(
            Resources=[nic, web_sg_id, web_sub_id],
            Tags=[{"Key": "Location", "Value": "web"}],
        )

        p = self.load_policy(
            {
                "name": "netloc",
                "resource": "eni",
                "filters": [
                    {"NetworkInterfaceId": nic},
                    {"type": "network-location", "key": "tag:Location"},
                ],
            },
            session_factory=self.factory,
        )
        resources = p.run()
        self.assertEqual(len(resources), 1)
        matched = resources.pop()
        self.assertEqual(
            matched["c7n:NetworkLocation"],
            [
                {
                    "reason": "SecurityGroupLocationAbsent",
                    "security-groups": {sg_id: None, web_sg_id: "web"},
                },
                {
                    "reason": "SecurityGroupMismatch",
                    "security-groups": {sg_id: None},
                    "resource": "web"
                }
            ],
        )

    @functional
    def test_network_location_ignore(self):
        # if we use network-location-with ignore we won't find any resources.

        # Note we're reusing another tests data set, with the exact same
        # resource creation, just altering our policy filter to examine
        # a different parameter on results.
        self.factory = self.replay_flight_data("test_network_location_sg_cardinality")
        client = self.factory().client("ec2")
        vpc_id = client.create_vpc(CidrBlock="10.4.0.0/16")["Vpc"]["VpcId"]
        self.addCleanup(client.delete_vpc, VpcId=vpc_id)

        web_sub_id = client.create_subnet(VpcId=vpc_id, CidrBlock="10.4.9.0/24")[
            "Subnet"
        ][
            "SubnetId"
        ]
        self.addCleanup(client.delete_subnet, SubnetId=web_sub_id)

        web_sg_id = client.create_security_group(
            GroupName="web-tier", VpcId=vpc_id, Description="for apps"
        )[
            "GroupId"
        ]
        self.addCleanup(client.delete_security_group, GroupId=web_sg_id)

        db_sg_id = client.create_security_group(
            GroupName="db-tier", VpcId=vpc_id, Description="for dbs"
        )[
            "GroupId"
        ]
        self.addCleanup(client.delete_security_group, GroupId=db_sg_id)

        nic = client.create_network_interface(
            SubnetId=web_sub_id, Groups=[web_sg_id, db_sg_id]
        )[
            "NetworkInterface"
        ][
            "NetworkInterfaceId"
        ]
        self.addCleanup(client.delete_network_interface, NetworkInterfaceId=nic)

        client.create_tags(
            Resources=[web_sg_id, web_sub_id, nic],
            Tags=[{"Key": "Location", "Value": "web"}],
        )
        client.create_tags(
            Resources=[db_sg_id], Tags=[{"Key": "Location", "Value": "db"}]
        )

        p = self.load_policy(
            {
                "name": "netloc",
                "resource": "eni",
                "filters": [
                    {"NetworkInterfaceId": nic},
                    {
                        "type": "network-location",
                        "ignore": [{"GroupName": "db-tier"}],
                        "key": "tag:Location",
                    },
                ],
            },
            session_factory=self.factory,
        )
        resources = p.run()
        self.assertEqual(len(resources), 0)

    @functional
    def test_network_location_sg_cardinality(self):
        self.factory = self.replay_flight_data("test_network_location_sg_cardinality")
        client = self.factory().client("ec2")
        vpc_id = client.create_vpc(CidrBlock="10.4.0.0/16")["Vpc"]["VpcId"]
        self.addCleanup(client.delete_vpc, VpcId=vpc_id)

        web_sub_id = client.create_subnet(VpcId=vpc_id, CidrBlock="10.4.9.0/24")[
            "Subnet"
        ][
            "SubnetId"
        ]
        self.addCleanup(client.delete_subnet, SubnetId=web_sub_id)

        web_sg_id = client.create_security_group(
            GroupName="web-tier", VpcId=vpc_id, Description="for apps"
        )[
            "GroupId"
        ]
        self.addCleanup(client.delete_security_group, GroupId=web_sg_id)

        db_sg_id = client.create_security_group(
            GroupName="db-tier", VpcId=vpc_id, Description="for dbs"
        )[
            "GroupId"
        ]
        self.addCleanup(client.delete_security_group, GroupId=db_sg_id)

        nic = client.create_network_interface(
            SubnetId=web_sub_id, Groups=[web_sg_id, db_sg_id]
        )[
            "NetworkInterface"
        ][
            "NetworkInterfaceId"
        ]
        self.addCleanup(client.delete_network_interface, NetworkInterfaceId=nic)

        client.create_tags(
            Resources=[web_sg_id, web_sub_id, nic],
            Tags=[{"Key": "Location", "Value": "web"}],
        )
        client.create_tags(
            Resources=[db_sg_id], Tags=[{"Key": "Location", "Value": "db"}]
        )

        p = self.load_policy(
            {
                "name": "netloc",
                "resource": "eni",
                "filters": [
                    {"NetworkInterfaceId": nic},
                    {"type": "network-location", "key": "tag:Location"},
                ],
            },
            session_factory=self.factory,
        )
        resources = p.run()
        self.assertEqual(len(resources), 1)
        matched = resources.pop()
        self.assertEqual(
            matched["c7n:NetworkLocation"],
            [
                {
                    "reason": "SecurityGroupLocationCardinality",
                    "security-groups": {db_sg_id: "db", web_sg_id: "web"},
                },
                {
                    "reason": "LocationMismatch",
                    "security-groups": {db_sg_id: "db", web_sg_id: "web"},
                    "subnets": {web_sub_id: "web"},
                },
                {
                    "reason": "SecurityGroupMismatch",
                    "resource": "web",
                    "security-groups": {db_sg_id: "db"}
                }]
        )

    @functional
    def test_network_location_resource_missing(self):
        self.factory = self.replay_flight_data("test_network_location_resource_missing")
        client = self.factory().client("ec2")
        vpc_id = client.create_vpc(CidrBlock="10.4.0.0/16")["Vpc"]["VpcId"]
        self.addCleanup(client.delete_vpc, VpcId=vpc_id)

        web_sub_id = client.create_subnet(VpcId=vpc_id, CidrBlock="10.4.9.0/24")[
            "Subnet"
        ][
            "SubnetId"
        ]
        self.addCleanup(client.delete_subnet, SubnetId=web_sub_id)

        web_sg_id = client.create_security_group(
            GroupName="web-tier", VpcId=vpc_id, Description="for apps"
        )[
            "GroupId"
        ]
        self.addCleanup(client.delete_security_group, GroupId=web_sg_id)

        nic = client.create_network_interface(SubnetId=web_sub_id, Groups=[web_sg_id])[
            "NetworkInterface"
        ][
            "NetworkInterfaceId"
        ]
        self.addCleanup(client.delete_network_interface, NetworkInterfaceId=nic)

        client.create_tags(
            Resources=[web_sg_id, web_sub_id],
            Tags=[{"Key": "Location", "Value": "web"}],
        )

        p = self.load_policy(
            {
                "name": "netloc",
                "resource": "eni",
                "filters": [
                    {"NetworkInterfaceId": nic},
                    {"type": "network-location", "key": "tag:Location"},
                ],
            },
            session_factory=self.factory,
        )
        resources = p.run()
        self.assertEqual(len(resources), 1)
        matched = resources.pop()
        self.assertEqual(
            matched["c7n:NetworkLocation"],
            [
                {"reason": "ResourceLocationAbsent",
                "resource": None},
                {"security-groups": {web_sg_id: "web"},
                "resource": None,
                "reason": "SecurityGroupMismatch"}],
        )

    @functional
    def test_network_location_triple_intersect(self):
        self.factory = self.replay_flight_data("test_network_location_intersection")
        client = self.factory().client("ec2")
        vpc_id = client.create_vpc(CidrBlock="10.4.0.0/16")["Vpc"]["VpcId"]
        self.addCleanup(client.delete_vpc, VpcId=vpc_id)

        web_sub_id = client.create_subnet(VpcId=vpc_id, CidrBlock="10.4.9.0/24")[
            "Subnet"
        ][
            "SubnetId"
        ]
        self.addCleanup(client.delete_subnet, SubnetId=web_sub_id)

        web_sg_id = client.create_security_group(
            GroupName="web-tier", VpcId=vpc_id, Description="for apps"
        )[
            "GroupId"
        ]
        self.addCleanup(client.delete_security_group, GroupId=web_sg_id)

        nic = client.create_network_interface(SubnetId=web_sub_id, Groups=[web_sg_id])[
            "NetworkInterface"
        ][
            "NetworkInterfaceId"
        ]
        self.addCleanup(client.delete_network_interface, NetworkInterfaceId=nic)

        client.create_tags(
            Resources=[web_sg_id, web_sub_id, nic],
            Tags=[{"Key": "Location", "Value": "web"}],
        )
        p = self.load_policy(
            {
                "name": "netloc",
                "resource": "eni",
                "filters": [
                    {"NetworkInterfaceId": nic},
                    {"type": "network-location", "key": "tag:Location"},
                ],
            },
            session_factory=self.factory,
        )
        resources = p.run()
        self.assertEqual(len(resources), 0)


class NetworkAclTest(BaseTest):

    @functional
    def test_s3_cidr_network_acl_present(self):
        factory = self.replay_flight_data("test_network_acl_s3_present")
        client = factory().client("ec2")
        vpc_id = client.create_vpc(CidrBlock="10.4.0.0/16")["Vpc"]["VpcId"]
        self.addCleanup(client.delete_vpc, VpcId=vpc_id)
        p = self.load_policy(
            {
                "name": "nacl-check",
                "resource": "network-acl",
                "filters": [{"VpcId": vpc_id}, {"type": "s3-cidr", "present": True}],
            },
            session_factory=factory,
        )
        resources = p.run()
        self.assertEqual(len(resources), 1)

    @functional
    def test_s3_cidr_network_acl_not_present(self):
        factory = self.replay_flight_data("test_network_acl_s3_missing")
        client = factory().client("ec2")
        vpc_id = client.create_vpc(CidrBlock="10.4.0.0/16")["Vpc"]["VpcId"]
        self.addCleanup(client.delete_vpc, VpcId=vpc_id)
        acls = client.describe_network_acls(
            Filters=[{"Name": "vpc-id", "Values": [vpc_id]}]
        )[
            "NetworkAcls"
        ]

        client.delete_network_acl_entry(
            NetworkAclId=acls[0]["NetworkAclId"],
            RuleNumber=acls[0]["Entries"][0]["RuleNumber"],
            Egress=True,
        )

        p = self.load_policy(
            {
                "name": "nacl-check",
                "resource": "network-acl",
                "filters": [{"VpcId": vpc_id}, "s3-cidr"],
            },
            session_factory=factory,
        )
        resources = p.run()
        self.assertEqual(len(resources), 1)


class NetworkInterfaceTest(BaseTest):

    def test_and_or_nest(self):
        factory = self.replay_flight_data("test_network_interface_nested_block_filter")

        p = self.load_policy(
            {
                "name": "net-find",
                "resource": "eni",
                "filters": [
                    {
                        "or": [
                            {"SubnetId": "subnet-55061130"},
                            {
                                "and": [
                                    {
                                        "type": "security-group",
                                        "key": "Description",
                                        "value": "for apps",
                                    },
                                    {
                                        "type": "security-group",
                                        "key": "Description",
                                        "value": "i-am-not-here",
                                    },
                                ]
                            },
                        ]
                    }
                ],
            },
            session_factory=factory,
        )
        resources = p.run()
        self.assertEqual(len(resources), 1)
        self.assertEqual(
            [k for k in resources[0] if k.startswith("c7n")], ["c7n:MatchedFilters"]
        )

    @functional
    def test_interface_subnet(self):
        factory = self.replay_flight_data("test_network_interface_filter")

        client = factory().client("ec2")
        vpc_id = client.create_vpc(CidrBlock="10.4.0.0/16")["Vpc"]["VpcId"]
        self.addCleanup(client.delete_vpc, VpcId=vpc_id)

        sub_id = client.create_subnet(VpcId=vpc_id, CidrBlock="10.4.8.0/24")["Subnet"][
            "SubnetId"
        ]
        self.addCleanup(client.delete_subnet, SubnetId=sub_id)

        sg_id = client.create_security_group(
            GroupName="web-tier", VpcId=vpc_id, Description="for apps"
        )[
            "GroupId"
        ]
        self.addCleanup(client.delete_security_group, GroupId=sg_id)

        qsg_id = client.create_security_group(
            GroupName="quarantine-group", VpcId=vpc_id, Description="for quarantine"
        )[
            "GroupId"
        ]
        self.addCleanup(client.delete_security_group, GroupId=qsg_id)

        net = client.create_network_interface(SubnetId=sub_id, Groups=[sg_id])[
            "NetworkInterface"
        ]
        net_id = net["NetworkInterfaceId"]
        self.addCleanup(client.delete_network_interface, NetworkInterfaceId=net_id)

        p = self.load_policy(
            {
                "name": "net-find",
                "resource": "eni",
                "filters": [
                    {"type": "subnet", "key": "SubnetId", "value": sub_id},
                    {
                        "or": [
                            {
                                "type": "security-group",
                                "key": "Description",
                                "value": "for apps",
                            },
                            {
                                "type": "security-group",
                                "key": "Description",
                                "value": "i-am-not-here",
                            },
                        ]
                    },
                ],
                "actions": [
                    {
                        "type": "modify-security-groups",
                        "remove": "matched",
                        "isolation-group": qsg_id,
                    }
                ],
            },
            session_factory=factory,
        )
        resources = p.run()
        self.assertEqual(len(resources), 1)
        self.assertEqual(resources[0]["NetworkInterfaceId"], net_id)
        self.assertEqual(resources[0]["c7n:matched-security-groups"], [sg_id])
        results = client.describe_network_interfaces(NetworkInterfaceIds=[net_id])[
            "NetworkInterfaces"
        ]
        self.assertEqual([g["GroupId"] for g in results[0]["Groups"]], [qsg_id])


class NetworkAddrTest(BaseTest):

    @staticmethod
    def release_if_still_present(ec2, network_address):
        try:
            ec2.release_address(AllocationId=network_address["AllocationId"])
        except BotoClientError as e:
            # Swallow the condition that the elastic ip wasn't there (meaning the
            # test should have deleted it), re-raise any other boto client error
            if not (
                e.response["Error"]["Code"] == "InvalidAllocationID.NotFound" and
                network_address["AllocationId"] in e.response["Error"]["Message"]
            ):
                raise e

    def assert_policy_released(self, factory, ec2, network_addr, force=False):
        alloc_id = network_addr["AllocationId"]

        p = self.load_policy(
            {
                "name": "release-network-addr",
                "resource": "network-addr",
                "filters": [{"AllocationId": alloc_id}],
                "actions": [{"type": "release", "force": force}],
            },
            session_factory=factory,
        )

        resources = p.run()

        self.assertEqual(len(resources), 1)
        with self.assertRaises(BotoClientError) as e_cm:
            ec2.describe_addresses(AllocationIds=[alloc_id])
        e = e_cm.exception
        self.assertEqual(e.response["Error"]["Code"], "InvalidAllocationID.NotFound")
        self.assertIn(alloc_id, e.response["Error"]["Message"])

    def assert_policy_release_failed(self, factory, ec2, network_addr):
        alloc_id = network_addr["AllocationId"]

        p = self.load_policy(
            {
                "name": "release-network-addr",
                "resource": "network-addr",
                "filters": [{"AllocationId": alloc_id}],
                "actions": [{"type": "release", "force": False}],
            },
            session_factory=factory,
        )

        resources = p.run()

        self.assertEqual(len(resources), 1)
        address_info = ec2.describe_addresses(AllocationIds=[alloc_id])
        self.assertEqual(len(address_info["Addresses"]), 1)
        self.assertEqual(
            address_info["Addresses"][0]["AssociationId"], network_addr["AssociationId"]
        )

    @functional
    def test_release_detached_vpc(self):
        factory = self.replay_flight_data("test_release_detached_vpc")
        session = factory()
        ec2 = session.client("ec2")
        network_addr = ec2.allocate_address(Domain="vpc")
        self.addCleanup(self.release_if_still_present, ec2, network_addr)
        self.assert_policy_released(factory, ec2, network_addr)

    def test_release_attached_ec2(self):
        factory = self.replay_flight_data("test_release_attached_ec2")

        session = factory()
        ec2 = session.client("ec2")

        network_addrs = ec2.describe_addresses(AllocationIds=["eipalloc-2da7a824"])
        self.assertEqual(len(network_addrs["Addresses"]), 1)
        self.assertEqual(
            network_addrs["Addresses"][0]["AssociationId"], "eipassoc-e551ce3f"
        )

        self.assert_policy_released(factory, ec2, network_addrs["Addresses"][0], True)

    def test_release_attached_nif(self):
        factory = self.replay_flight_data("test_release_attached_nif")

        session = factory()
        ec2 = session.client("ec2")

        network_addrs = ec2.describe_addresses(AllocationIds=["eipalloc-ebaaa5e2"])
        self.assertEqual(len(network_addrs["Addresses"]), 1)
        self.assertEqual(
            network_addrs["Addresses"][0]["AssociationId"], "eipassoc-8a8d4647"
        )

        self.assert_policy_released(factory, ec2, network_addrs["Addresses"][0], True)

    def test_norelease_attached_nif(self):
        factory = self.replay_flight_data("test_norelease_attached_nif")

        session = factory()
        ec2 = session.client("ec2")

        network_addrs = ec2.describe_addresses(AllocationIds=["eipalloc-983b3391"])
        self.assertEqual(len(network_addrs["Addresses"]), 1)
        self.assertEqual(
            network_addrs["Addresses"][0]["AssociationId"], "eipassoc-eb20eb26"
        )

        self.assert_policy_release_failed(factory, ec2, network_addrs["Addresses"][0])


class RouteTableTest(BaseTest):

    def test_rt_subnet_filter(self):
        factory = self.replay_flight_data("test_rt_subnet_filter")
        p = self.load_policy(
            {
                "name": "subnet-find",
                "resource": "route-table",
                "filters": [
                    {"RouteTableId": "rtb-309e3d5b"},
                    {"type": "subnet", "key": "tag:Name", "value": "Somewhere"},
                ],
            },
            session_factory=factory,
        )
        resources = p.run()
        self.assertEqual(resources[0]["c7n:matched-subnets"], ["subnet-389e3d53"])

    def test_rt_route_filter(self):
        factory = self.replay_flight_data("test_rt_route_filter")
        p = self.load_policy(
            {
                "name": "subnet-find",
                "resource": "route-table",
                "filters": [
                    {"RouteTableId": "rtb-309e3d5b"},
                    {
                        "type": "route",
                        "key": "GatewayId",
                        "op": "glob",
                        "value": "igw*",
                    },
                ],
            },
            session_factory=factory,
        )
        resources = p.run()
        self.assertEqual(
            resources[0]["c7n:matched-routes"],
            [
                {
                    u"DestinationCidrBlock": "0.0.0.0/0",
                    u"GatewayId": "igw-3d9e3d56",
                    u"Origin": "CreateRoute",
                    u"State": "active",
                }
            ],
        )


class PeeringConnectionTest(BaseTest):

    def test_peer_cross_account(self):
        factory = self.replay_flight_data("test_peer_cross_account")
        p = self.load_policy(
            {
                "name": "cross-account",
                "resource": "peering-connection",
                "filters": [{"type": "cross-account"}],
            },
            config=Config.empty(),
            session_factory=factory,
        )
        resources = p.run()
        self.assertEqual(len(resources), 1)
        self.assertEqual(resources[0]["c7n:CrossAccountViolations"], ["185106417252"])

    def test_peer_missing_route(self):
        # peer from all routes
        factory = self.replay_flight_data("test_peer_miss_route_filter")
        p = self.load_policy(
            {
                "name": "route-miss",
                "resource": "peering-connection",
                "filters": [{"type": "missing-route"}],
            },
            session_factory=factory,
        )
        resources = p.run()
        self.assertEqual(resources[0]["VpcPeeringConnectionId"], "pcx-36096b5f")

    def test_peer_missing_one_route(self):
        # peer in one route table, with both sides in the same account
        factory = self.replay_flight_data("test_peer_miss_route_filter_one")
        p = self.load_policy(
            {
                "name": "route-miss",
                "resource": "peering-connection",
                "filters": [{"type": "missing-route"}],
            },
            session_factory=factory,
            config=dict(account_id="619193117841"),
        )
        resources = p.run()
        self.assertEqual(resources[0]["VpcPeeringConnectionId"], "pcx-36096b5f")

    def test_peer_missing_not_found(self):
        # peer in all sides in a single account.
        factory = self.replay_flight_data("test_peer_miss_route_filter_not_found")
        p = self.load_policy(
            {
                "name": "route-miss",
                "resource": "peering-connection",
                "filters": [{"type": "missing-route"}],
            },
            session_factory=factory,
            config=dict(account_id="619193117841"),
        )
        resources = p.run()
        self.assertEqual(len(resources), 0)


class SecurityGroupTest(BaseTest):

    def test_id_selector(self):
        p = self.load_policy({"name": "sg", "resource": "security-group"})
        self.assertEqual(
            p.resource_manager.match_ids(
                ["vpc-asdf", "i-asdf3e", "sg-1235a", "sg-4671"]
            ),
            ["sg-1235a", "sg-4671"],
        )

    @functional
    def test_stale(self):
        # setup a multi vpc security group reference, break the ref
        # and look for stale
        factory = self.replay_flight_data("test_security_group_stale")
        client = factory().client("ec2")
        vpc_id = client.create_vpc(CidrBlock="10.4.0.0/16")["Vpc"]["VpcId"]
        vpc2_id = client.create_vpc(CidrBlock="10.5.0.0/16")["Vpc"]["VpcId"]
        peer_id = client.create_vpc_peering_connection(VpcId=vpc_id, PeerVpcId=vpc2_id)[
            "VpcPeeringConnection"
        ][
            "VpcPeeringConnectionId"
        ]
        client.accept_vpc_peering_connection(VpcPeeringConnectionId=peer_id)
        self.addCleanup(client.delete_vpc, VpcId=vpc_id)
        self.addCleanup(client.delete_vpc, VpcId=vpc2_id)
        self.addCleanup(
            client.delete_vpc_peering_connection, VpcPeeringConnectionId=peer_id
        )
        sg_id = client.create_security_group(
            GroupName="web-tier", VpcId=vpc_id, Description="for apps"
        )[
            "GroupId"
        ]
        self.addCleanup(client.delete_security_group, GroupId=sg_id)
        t_sg_id = client.create_security_group(
            GroupName="db-tier", VpcId=vpc2_id, Description="for apps"
        )[
            "GroupId"
        ]
        client.authorize_security_group_ingress(
            GroupId=sg_id,
            IpPermissions=[
                {
                    "IpProtocol": "tcp",
                    "FromPort": 60000,
                    "ToPort": 62000,
                    "UserIdGroupPairs": [
                        {
                            "GroupId": t_sg_id,
                            "VpcId": vpc2_id,
                            "VpcPeeringConnectionId": peer_id,
                        }
                    ],
                }
            ],
        )
        client.delete_security_group(GroupId=t_sg_id)
        p = self.load_policy(
            {"name": "sg-stale", "resource": "security-group", "filters": ["stale"]},
            session_factory=factory,
        )
        resources = p.run()
        self.assertEqual(len(resources), 1)
        self.assertEqual(resources[0]["GroupId"], sg_id)
        self.assertEqual(
            resources[0]["MatchedIpPermissions"],
            [
                {
                    u"FromPort": 60000,
                    u"IpProtocol": u"tcp",
                    u"ToPort": 62000,
                    u"UserIdGroupPairs": [
                        {
                            u"GroupId": t_sg_id,
                            u"PeeringStatus": u"active",
                            u"VpcId": vpc2_id,
                            u"VpcPeeringConnectionId": peer_id,
                        }
                    ],
                }
            ],
        )

    def test_used(self):
        factory = self.replay_flight_data("test_security_group_used")
        p = self.load_policy(
            {"name": "sg-used", "resource": "security-group", "filters": ["used"]},
            session_factory=factory,
        )
        resources = p.run()
        self.assertEqual(len(resources), 3)
        self.assertEqual(
            set(["sg-f9cc4d9f", "sg-13de8f75", "sg-ce548cb7"]),
            set([r["GroupId"] for r in resources]),
        )

    def test_unused(self):
        factory = self.replay_flight_data("test_security_group_unused")
        p = self.load_policy(
            {"name": "sg-unused", "resource": "security-group", "filters": ["unused"]},
            session_factory=factory,
        )
        resources = p.run()
        self.assertEqual(len(resources), 1)

    @functional
    def test_only_ports(self):
        factory = self.replay_flight_data("test_security_group_only_ports")
        client = factory().client("ec2")
        vpc_id = client.create_vpc(CidrBlock="10.4.0.0/16")["Vpc"]["VpcId"]
        self.addCleanup(client.delete_vpc, VpcId=vpc_id)
        sg_id = client.create_security_group(
            GroupName="web-tier", VpcId=vpc_id, Description="for apps"
        )[
            "GroupId"
        ]
        self.addCleanup(client.delete_security_group, GroupId=sg_id)
        client.authorize_security_group_ingress(
            GroupId=sg_id,
            IpProtocol="tcp",
            FromPort=60000,
            ToPort=62000,
            CidrIp="10.2.0.0/16",
        )
        client.authorize_security_group_ingress(
            GroupId=sg_id,
            IpProtocol="tcp",
            FromPort=61000,
            ToPort=61000,
            CidrIp="10.2.0.0/16",
        )
        p = self.load_policy(
            {
                "name": "sg-find",
                "resource": "security-group",
                "filters": [
                    {"type": "ingress", "OnlyPorts": [61000]}, {"GroupName": "web-tier"}
                ],
            },
            session_factory=factory,
        )
        resources = p.run()
        self.assertEqual(len(resources), 1)
        self.assertEqual(
            resources[0]["MatchedIpPermissions"],
            [
                {
                    u"FromPort": 60000,
                    u"IpProtocol": u"tcp",
                    u"Ipv6Ranges": [],
                    u"IpRanges": [{u"CidrIp": u"10.2.0.0/16"}],
                    u"PrefixListIds": [],
                    u"ToPort": 62000,
                    u"UserIdGroupPairs": [],
                }
            ],
        )

    @functional
    def test_self_reference_once(self):
        factory = self.replay_flight_data("test_security_group_self_reference")
        client = factory().client("ec2")

        vpc_id = client.create_vpc(CidrBlock="10.4.0.0/16")["Vpc"]["VpcId"]
        self.addCleanup(client.delete_vpc, VpcId=vpc_id)
        # Find the ID of the default security group.
        default_sg_id = client.describe_security_groups(
            Filters=[
                {"Name": "vpc-id", "Values": [vpc_id]},
                {"Name": "group-name", "Values": ["default"]},
            ]
        )[
            "SecurityGroups"
        ][
            0
        ][
            "GroupId"
        ]

        sg1_id = client.create_security_group(
            GroupName="sg1", VpcId=vpc_id, Description="SG 1"
        )[
            "GroupId"
        ]
        self.addCleanup(client.delete_security_group, GroupId=sg1_id)
        client.authorize_security_group_ingress(
            GroupId=sg1_id,
            IpPermissions=[
                {
                    "IpProtocol": "tcp",
                    "FromPort": 80,
                    "ToPort": 80,
                    "UserIdGroupPairs": [
                        {"GroupId": default_sg_id}, {"GroupId": sg1_id}
                    ],
                }
            ],
        )
        client.authorize_security_group_ingress(
            GroupId=sg1_id,
            IpProtocol="tcp",
            FromPort=60000,
            ToPort=62000,
            CidrIp="10.2.0.0/16",
        )
        client.authorize_security_group_ingress(
            GroupId=sg1_id,
            IpProtocol="tcp",
            FromPort=61000,
            ToPort=61000,
            CidrIp="10.2.0.0/16",
        )

        sg2_id = client.create_security_group(
            GroupName="sg2", VpcId=vpc_id, Description="SG 2"
        )[
            "GroupId"
        ]
        self.addCleanup(client.delete_security_group, GroupId=sg2_id)
        client.authorize_security_group_egress(
            GroupId=sg2_id,
            IpPermissions=[
                {
                    "IpProtocol": "tcp",
                    "FromPort": 443,
                    "ToPort": 443,
                    "UserIdGroupPairs": [{"GroupId": sg1_id}],
                }
            ],
        )

        p = self.load_policy(
            {
                "name": "sg-find0",
                "resource": "security-group",
                "filters": [
                    {"GroupName": "sg1"},
                    {
                        "type": "ingress",
                        "match-operator": "and",
                        "Ports": [80],
                        "SelfReference": False,
                    },
                ],
            },
            session_factory=factory,
        )
        resources = p.run()
        self.assertEqual(len(resources), 1)

        p = self.load_policy(
            {
                "name": "sg-find1",
                "resource": "security-group",
                "filters": [
                    {"type": "ingress", "SelfReference": True}, {"GroupName": "sg1"}
                ],
            },
            session_factory=factory,
        )
        resources = p.run()
        self.assertEqual(len(resources), 1)

        p = self.load_policy(
            {
                "name": "sg-find2",
                "resource": "security-group",
                "filters": [
                    {"type": "egress", "SelfReference": True}, {"GroupName": "sg2"}
                ],
            },
            session_factory=factory,
        )
        resources = p.run()
        self.assertEqual(len(resources), 0)

    @functional
    def test_security_group_delete(self):
        factory = self.replay_flight_data("test_security_group_delete")
        client = factory().client("ec2")
        vpc_id = client.create_vpc(CidrBlock="10.4.0.0/16")["Vpc"]["VpcId"]
        self.addCleanup(client.delete_vpc, VpcId=vpc_id)
        sg_id = client.create_security_group(
            GroupName="web-tier", VpcId=vpc_id, Description="for apps"
        )[
            "GroupId"
        ]

        def delete_sg():
            try:
                client.delete_security_group(GroupId=sg_id)
            except Exception:
                pass

        self.addCleanup(delete_sg)

        p = self.load_policy(
            {
                "name": "sg-delete",
                "resource": "security-group",
                "filters": [{"GroupId": sg_id}],
                "actions": ["delete"],
            },
            session_factory=factory,
        )
        resources = p.run()
        self.assertEqual(len(resources), 1)
        self.assertEqual(resources[0]["GroupId"], sg_id)
        try:
            client.describe_security_groups(GroupIds=[sg_id])
        except Exception:
            pass
        else:
            self.fail("group not deleted")

    @functional
    def test_port_within_range(self):
        factory = self.replay_flight_data("test_security_group_port_in_range")
        client = factory().client("ec2")
        vpc_id = client.create_vpc(CidrBlock="10.4.0.0/16")["Vpc"]["VpcId"]
        self.addCleanup(client.delete_vpc, VpcId=vpc_id)
        sg_id = client.create_security_group(
            GroupName="web-tier", VpcId=vpc_id, Description="for apps"
        )[
            "GroupId"
        ]
        self.addCleanup(client.delete_security_group, GroupId=sg_id)
        client.authorize_security_group_ingress(
            GroupId=sg_id,
            IpProtocol="tcp",
            FromPort=60000,
            ToPort=62000,
            CidrIp="10.2.0.0/16",
        )
        p = self.load_policy(
            {
                "name": "sg-find",
                "resource": "security-group",
                "filters": [
                    {"type": "ingress", "IpProtocol": "tcp", "FromPort": 60000},
                    {"GroupName": "web-tier"},
                ],
            },
            session_factory=factory,
        )
        resources = p.run()
        self.assertEqual(len(resources), 1)
        self.assertEqual(resources[0]["GroupName"], "web-tier")
        self.assertEqual(
            resources[0]["MatchedIpPermissions"],
            [
                {
                    u"FromPort": 60000,
                    u"IpProtocol": u"tcp",
                    u"Ipv6Ranges": [],
                    u"IpRanges": [{u"CidrIp": u"10.2.0.0/16"}],
                    u"PrefixListIds": [],
                    u"ToPort": 62000,
                    u"UserIdGroupPairs": [],
                }
            ],
        )

    @functional
    def test_ingress_remove(self):
        factory = self.replay_flight_data("test_security_group_ingress_filter")
        client = factory().client("ec2")
        vpc_id = client.create_vpc(CidrBlock="10.4.0.0/16")["Vpc"]["VpcId"]
        sg_id = client.create_security_group(
            GroupName="web-tier", VpcId=vpc_id, Description="for apps"
        )[
            "GroupId"
        ]
        self.addCleanup(client.delete_vpc, VpcId=vpc_id)
        client.authorize_security_group_ingress(
            GroupId=sg_id,
            IpProtocol="tcp",
            FromPort=0,
            ToPort=62000,
            CidrIp="10.2.0.0/16",
        )
        self.addCleanup(client.delete_security_group, GroupId=sg_id)
        p = self.load_policy(
            {
                "name": "sg-find",
                "resource": "security-group",
                "filters": [
                    {"VpcId": vpc_id},
                    {"type": "ingress", "IpProtocol": "tcp", "FromPort": 0},
                    {"GroupName": "web-tier"},
                ],
                "actions": [{"type": "remove-permissions", "ingress": "matched"}],
            },
            session_factory=factory,
        )
        resources = p.run()
        self.assertEqual(len(resources), 1)
        self.assertEqual(resources[0]["GroupId"], sg_id)
        group_info = client.describe_security_groups(GroupIds=[sg_id])[
            "SecurityGroups"
        ][
            0
        ]
        self.assertEqual(group_info.get("IpPermissions", []), [])

    def test_default_vpc(self):
        # preconditions, more than one vpc, each with at least one
        # security group
        factory = self.replay_flight_data("test_security_group_default_vpc_filter")
        p = self.load_policy(
            {
                "name": "sg-test",
                "resource": "security-group",
                "filters": [{"type": "default-vpc"}, {"GroupName": "default"}],
            },
            session_factory=factory,
        )
        resources = p.run()
        self.assertEqual(len(resources), 1)

    def test_config_source(self):
        factory = self.replay_flight_data("test_security_group_config_source")
        p = self.load_policy(
            {
                "name": "sg-test",
                "resource": "security-group",
                "filters": [{"GroupId": "sg-6c7fa917"}],
            },
            session_factory=factory,
        )
        d_resources = p.run()
        self.assertEqual(len(d_resources), 1)

        p = self.load_policy(
            {
                "name": "sg-test",
                "source": "config",
                "resource": "security-group",
                "filters": [{"type": "default-vpc"}, {"GroupId": "sg-6c7fa917"}],
            },
            session_factory=factory,
        )
        c_resources = p.run()

        self.assertEqual(len(c_resources), 1)
        self.assertEqual(c_resources[0]["GroupId"], "sg-6c7fa917")
        self.maxDiff = None
        self.assertEqual(c_resources, d_resources)

        p = self.load_policy(
            {
                "name": "sg-test",
                "resource": "security-group",
                "filters": [
                    {"type": "ingress", "Cidr": {"value": "108.56.181.242/32"}}
                ],
            },
            session_factory=factory,
        )
        c_resources = p.run()
        self.assertEqual(len(c_resources), 1)
        self.assertEqual(c_resources[0]["GroupId"], "sg-6c7fa917")

    def test_config_rule(self):
        factory = self.replay_flight_data("test_security_group_config_rule")
        p = self.load_policy(
            {
                "name": "sg-test",
                "mode": {"type": "config-rule"},
                "resource": "security-group",
                "filters": [{"type": "ingress", "Cidr": {"value": "0.0.0.0/0"}}],
            },
            session_factory=factory,
        )
        mode = p.get_execution_mode()
        event = event_data("event-config-rule-security-group.json")
        resources = mode.run(event, None)
        self.assertEqual(len(resources), 1)
        self.assertEqual(resources[0]["GroupId"], "sg-e2fb6999")

    def test_only_ports_ingress(self):
        p = self.load_policy(
            {
                "name": "ingress-access",
                "resource": "security-group",
                "filters": [{"type": "ingress", "OnlyPorts": [80]}],
            }
        )
        resources = [
            {
                "Description": "Typical Internet-Facing Security Group",
                "GroupId": "sg-abcd1234",
                "GroupName": "TestInternetSG",
                "IpPermissions": [
                    {
                        "FromPort": 53,
                        "IpProtocol": "tcp",
                        "IpRanges": ["10.0.0.0/8"],
                        "PrefixListIds": [],
                        "ToPort": 53,
                        "UserIdGroupPairs": [],
                    }
                ],
                "IpPermissionsEgress": [],
                "OwnerId": "123456789012",
                "Tags": [
                    {"Key": "Value", "Value": "InternetSecurityGroup"},
                    {"Key": "Key", "Value": "Name"},
                ],
                "VpcId": "vpc-1234abcd",
            }
        ]
        manager = p.load_resource_manager()
        self.assertEqual(len(manager.filter_resources(resources)), 1)

    def test_multi_attribute_ingress(self):
        p = self.load_policy(
            {
                "name": "ingress-access",
                "resource": "security-group",
                "filters": [
                    {"type": "ingress", "Cidr": {"value": "10.0.0.0/8"}, "Ports": [53]}
                ],
            }
        )
        resources = [
            {
                "Description": "Typical Internet-Facing Security Group",
                "GroupId": "sg-abcd1234",
                "GroupName": "TestInternetSG",
                "IpPermissions": [
                    {
                        "FromPort": 53,
                        "IpProtocol": "tcp",
                        "IpRanges": [{"CidrIp": "10.0.0.0/8"}],
                        "PrefixListIds": [],
                        "ToPort": 53,
                        "UserIdGroupPairs": [],
                    }
                ],
                "IpPermissionsEgress": [],
                "OwnerId": "123456789012",
                "Tags": [
                    {"Key": "Value", "Value": "InternetSecurityGroup"},
                    {"Key": "Key", "Value": "Name"},
                ],
                "VpcId": "vpc-1234abcd",
            }
        ]
        manager = p.load_resource_manager()
        self.assertEqual(len(manager.filter_resources(resources)), 1)

    def test_ports_ingress(self):
        p = self.load_policy(
            {
                "name": "ingress-access",
                "resource": "security-group",
                "filters": [{"type": "ingress", "Ports": [53]}],
            }
        )
        resources = [
            {
                "Description": "Typical Internet-Facing Security Group",
                "GroupId": "sg-abcd1234",
                "GroupName": "TestInternetSG",
                "IpPermissions": [
                    {
                        "FromPort": 53,
                        "IpProtocol": "tcp",
                        "IpRanges": ["10.0.0.0/8"],
                        "PrefixListIds": [],
                        "ToPort": 53,
                        "UserIdGroupPairs": [],
                    }
                ],
                "IpPermissionsEgress": [],
                "OwnerId": "123456789012",
                "Tags": [
                    {"Key": "Value", "Value": "InternetSecurityGroup"},
                    {"Key": "Key", "Value": "Name"},
                ],
                "VpcId": "vpc-1234abcd",
            }
        ]
        manager = p.load_resource_manager()
        self.assertEqual(len(manager.filter_resources(resources)), 1)

    def test_self_reference_ingress_false_positives(self):
        resources = [
            {
                "Description": "Typical Security Group",
                "GroupId": "sg-abcd1234",
                "GroupName": "TestSG",
                "IpPermissions": [
                    {
                        "FromPort": 22,
                        "IpProtocol": "tcp",
                        "IpRanges": [],
                        "PrefixListIds": [],
                        "ToPort": 22,
                        "UserIdGroupPairs": [
                            {"UserId": "123456789012", "GroupId": "sg-abcd1234"}
                        ],
                    }
                ],
                "IpPermissionsEgress": [],
                "OwnerId": "123456789012",
                "Tags": [
                    {"Key": "Value", "Value": "TypicalSecurityGroup"},
                    {"Key": "Key", "Value": "Name"},
                ],
                "VpcId": "vpc-1234abcd",
            }
        ]

        p = self.load_policy(
            {
                "name": "ingress-access",
                "resource": "security-group",
                "filters": [
                    {
                        "type": "ingress",
                        "Ports": [22],
                        "match-operator": "and",
                        "SelfReference": True,
                    }
                ],
            }
        )
        manager = p.load_resource_manager()
        self.assertEqual(len(manager.filter_resources(resources)), 1)

        p = self.load_policy(
            {
                "name": "ingress-access",
                "resource": "security-group",
                "filters": [
                    {
                        "type": "ingress",
                        "Ports": [22],
                        "match-operator": "and",
                        "SelfReference": False,
                    }
                ],
            }
        )
        manager = p.load_resource_manager()
        self.assertEqual(len(manager.filter_resources(resources)), 0)

        p = self.load_policy(
            {
                "name": "ingress-access",
                "resource": "security-group",
                "filters": [
                    {
                        "type": "ingress",
                        "Ports": [22],
                        "match-operator": "and",
                        "Cidr": {
                            "value": "0.0.0.0/0", "op": "eq", "value_type": "cidr"
                        },
                    }
                ],
            }
        )
<<<<<<< HEAD
        manager = p.load_resource_manager()
=======
        manager = p.get_resource_manager()

>>>>>>> 2e9fb487
        self.assertEqual(len(manager.filter_resources(resources)), 0)

        resources = [
            {
                "Description": "Typical Security Group",
                "GroupId": "sg-abcd1234",
                "GroupName": "TestSG",
                "IpPermissions": [
                    {
                        "FromPort": 22,
                        "IpProtocol": "tcp",
                        "IpRanges": [
                            {"CidrIp": "10.42.2.0/24"}, {"CidrIp": "10.42.4.0/24"}
                        ],
                        "PrefixListIds": [],
                        "ToPort": 22,
                        "UserIdGroupPairs": [
                            {"UserId": "123456789012", "GroupId": "sg-abcd5678"}
                        ],
                    }
                ],
                "IpPermissionsEgress": [],
                "OwnerId": "123456789012",
                "Tags": [
                    {"Key": "Value", "Value": "TypicalSecurityGroup"},
                    {"Key": "Key", "Value": "Name"},
                ],
                "VpcId": "vpc-1234abcd",
            }
        ]

        p = self.load_policy(
            {
                "name": "ingress-access",
                "resource": "security-group",
                "filters": [
                    {
                        "type": "ingress",
                        "Ports": [22],
                        "Cidr": {
                            "value": "10.42.4.0/24", "op": "eq", "value_type": "cidr"
                        },
                    }
                ],
            }
        )
        manager = p.load_resource_manager()
        self.assertEqual(len(manager.filter_resources(resources)), 1)

        p = self.load_policy(
            {
                "name": "ingress-access",
                "resource": "security-group",
                "filters": [
                    {
                        "type": "ingress",
                        "Ports": [22],
                        "match-operator": "and",
                        "Cidr": {
                            "value": "10.42.3.0/24", "op": "eq", "value_type": "cidr"
                        },
                    }
                ],
            }
        )
        manager = p.load_resource_manager()
        self.assertEqual(len(manager.filter_resources(resources)), 0)

        p = self.load_policy(
            {
                "name": "ingress-access",
                "resource": "security-group",
                "filters": [
                    {
                        "type": "ingress",
                        "Ports": [22],
                        "Cidr": {
                            "value": "10.42.3.0/24", "op": "ne", "value_type": "cidr"
                        },
                    }
                ],
            }
        )
        manager = p.load_resource_manager()
        self.assertEqual(len(manager.filter_resources(resources)), 1)

        p = self.load_policy(
            {
                "name": "ingress-access",
                "resource": "security-group",
                "filters": [
                    {
                        "type": "ingress",
                        "Ports": [22],
                        "Cidr": {
                            "value": "0.0.0.0/0", "op": "in", "value_type": "cidr"
                        },
                    }
                ],
            }
        )
        manager = p.load_resource_manager()
        self.assertEqual(len(manager.filter_resources(resources)), 1)

    def test_egress_ipv6(self):
        p = self.load_policy({
            "name": "ipv6-test",
            "resource": "security-group",
            "filters": [{
                "type": "egress", "CidrV6": {
                    "value": "::/0"}}]
        })

        resources = [{
            "IpPermissionsEgress": [
                {
                    "IpProtocol": "-1",
                    "PrefixListIds": [],
                    "IpRanges": [
                        {
                            "CidrIp": "0.0.0.0/0"
                        }
                    ],
                    "UserIdGroupPairs": [],
                    "Ipv6Ranges": [
                        {
                            "CidrIpv6": "::/0"
                        }
                    ]
                }
            ],
            "Description": "default VPC security group",
            "IpPermissions": [
                {
                    "IpProtocol": "-1",
                    "PrefixListIds": [],
                    "IpRanges": [],
                    "UserIdGroupPairs": [
                        {
                            "UserId": "644160558196",
                            "GroupId": "sg-b744bafc"
                        }
                    ],
                    "Ipv6Ranges": []
                }
            ],
            "GroupName": "default",
            "VpcId": "vpc-f8c6d983",
            "OwnerId": "644160558196",
            "GroupId": "sg-b744bafc"
        }]
        manager = p.get_resource_manager()
        self.assertEqual(len(manager.filter_resources(resources)), 1)

    def test_permission_expansion(self):
        factory = self.replay_flight_data("test_security_group_perm_expand")
        client = factory().client("ec2")
        vpc_id = client.create_vpc(CidrBlock="10.42.0.0/16")["Vpc"]["VpcId"]
        self.addCleanup(client.delete_vpc, VpcId=vpc_id)
        sg_id = client.create_security_group(
            GroupName="allow-some-ingress", VpcId=vpc_id, Description="inbound access"
        )[
            "GroupId"
        ]
        sg2_id = client.create_security_group(
            GroupName="allowed-reference",
            VpcId=vpc_id,
            Description="inbound ref access",
        )[
            "GroupId"
        ]
        self.addCleanup(client.delete_security_group, GroupId=sg2_id)
        self.addCleanup(client.delete_security_group, GroupId=sg_id)
        client.authorize_security_group_ingress(
            GroupId=sg_id,
            IpPermissions=[
                {
                    "IpProtocol": "tcp",
                    "FromPort": 443,
                    "ToPort": 443,
                    "IpRanges": [{"CidrIp": "10.42.1.0/24"}],
                }
            ],
        )
        client.authorize_security_group_ingress(
            GroupId=sg_id,
            IpPermissions=[
                {
                    "IpProtocol": "tcp",
                    "FromPort": 443,
                    "ToPort": 443,
                    "IpRanges": [{"CidrIp": "10.42.2.0/24"}],
                }
            ],
        )
        client.authorize_security_group_ingress(
            GroupId=sg_id,
            IpPermissions=[
                {
                    "IpProtocol": "tcp",
                    "FromPort": 443,
                    "ToPort": 443,
                    "UserIdGroupPairs": [{"GroupId": sg2_id}],
                }
            ],
        )
        p = self.load_policy(
            {
                "name": "ingress-access",
                "resource": "security-group",
                "filters": [
                    {
                        "type": "ingress",
                        "Cidr": {
                            "value": "10.42.1.1", "op": "in", "value_type": "cidr"
                        },
                    }
                ],
            },
            session_factory=factory,
        )
        resources = p.run()
        self.assertEqual(len(resources), 1)
        self.assertEqual(len(resources[0].get("MatchedIpPermissions", [])), 1)
        self.assertEqual(
            resources[0].get("MatchedIpPermissions", []),
            [
                {
                    u"FromPort": 443,
                    u"IpProtocol": u"tcp",
                    u"Ipv6Ranges": [],
                    u"PrefixListIds": [],
                    u"UserIdGroupPairs": [],
                    u"IpRanges": [{u"CidrIp": u"10.42.1.0/24"}],
                    u"ToPort": 443,
                }
            ],
        )

    @functional
    def test_cidr_ingress(self):
        factory = self.replay_flight_data("test_security_group_cidr_ingress")
        client = factory().client("ec2")
        vpc_id = client.create_vpc(CidrBlock="10.42.0.0/16")["Vpc"]["VpcId"]
        self.addCleanup(client.delete_vpc, VpcId=vpc_id)
        sg_id = client.create_security_group(
            GroupName="allow-https-ingress", VpcId=vpc_id, Description="inbound access"
        )[
            "GroupId"
        ]
        self.addCleanup(client.delete_security_group, GroupId=sg_id)
        client.authorize_security_group_ingress(
            GroupId=sg_id,
            IpPermissions=[
                {
                    "IpProtocol": "tcp",
                    "FromPort": 443,
                    "ToPort": 443,
                    "IpRanges": [{"CidrIp": "10.42.1.0/24"}],
                }
            ],
        )
        p = self.load_policy(
            {
                "name": "ingress-access",
                "resource": "security-group",
                "filters": [
                    {
                        "type": "ingress",
                        "Cidr": {
                            "value": "10.42.1.239", "op": "in", "value_type": "cidr"
                        },
                    }
                ],
            },
            session_factory=factory,
        )
        resources = p.run()
        self.assertEqual(len(resources), 1)
        self.assertEqual(len(resources[0].get("MatchedIpPermissions", [])), 1)

    @functional
    def test_cidr_size_egress(self):
        factory = self.replay_flight_data("test_security_group_cidr_size")
        client = factory().client("ec2")
        vpc_id = client.create_vpc(CidrBlock="10.42.0.0/16")["Vpc"]["VpcId"]
        self.addCleanup(client.delete_vpc, VpcId=vpc_id)
        sg_id = client.create_security_group(
            GroupName="wide-egress",
            VpcId=vpc_id,
            Description="unnecessarily large egress CIDR rule",
        )[
            "GroupId"
        ]
        self.addCleanup(client.delete_security_group, GroupId=sg_id)
        client.revoke_security_group_egress(
            GroupId=sg_id,
            IpPermissions=[{"IpProtocol": "-1", "IpRanges": [{"CidrIp": "0.0.0.0/0"}]}],
        )
        client.authorize_security_group_egress(
            GroupId=sg_id,
            IpPermissions=[
                {
                    "IpProtocol": "tcp",
                    "FromPort": 443,
                    "ToPort": 443,
                    "IpRanges": [
                        {"CidrIp": "10.42.0.0/16"}, {"CidrIp": "10.42.1.0/24"}
                    ],
                }
            ],
        )
        p = self.load_policy(
            {
                "name": "wide-egress",
                "resource": "security-group",
                "filters": [
                    {"GroupName": "wide-egress"},
                    {
                        "type": "egress",
                        "Cidr": {"value": 24, "op": "lt", "value_type": "cidr_size"},
                    },
                ],
            },
            session_factory=factory,
        )
        resources = p.run()
        self.assertEqual(len(resources), 1)
        self.assertEqual(len(resources[0].get("MatchedIpPermissionsEgress", [])), 1)

        self.assertEqual(
            resources[0]["MatchedIpPermissionsEgress"],
            [
                {
                    u"FromPort": 443,
                    u"IpProtocol": u"tcp",
                    u"Ipv6Ranges": [],
                    u"IpRanges": [{u"CidrIp": u"10.42.0.0/16"}],
                    u"PrefixListIds": [],
                    u"ToPort": 443,
                    u"UserIdGroupPairs": [],
                }
            ],
        )

    def test_egress_validation_error(self):
        self.assertRaises(
            PolicyValidationError,
            self.load_policy,
            {
                "name": "sg-find2",
                "resource": "security-group",
                "filters": [
                    {"type": "egress", "InvalidKey": True}, {"GroupName": "sg2"}
                ],
            },
        )

    def test_vpc_by_security_group(self):
        factory = self.replay_flight_data("test_vpc_by_security_group")
        p = self.load_policy(
            {
                "name": "vpc-sg",
                "resource": "vpc",
                "filters": [
                    {
                        "type": "security-group",
                        "key": "tag:Name",
                        "value": "FancyTestGroupPublic",
                    }
                ],
            },
            session_factory=factory,
        )
        resources = p.run()
        self.assertEqual(len(resources), 1)
        self.assertEqual(resources[0]["Tags"][0]["Value"], "FancyTestVPC")


class EndpointTest(BaseTest):

    def test_endpoint_subnet(self):
        factory = self.replay_flight_data("test_vpce_subnet_filter")
        p = self.load_policy(
            {
                "name": "endpoint-subnet",
                "resource": "vpc-endpoint",
                "filters": [
                    {"VpcEndpointType": "Interface"},
                    {"type": "subnet", "key": "tag:Name", "value": "Pluto"},
                ],
            },
            session_factory=factory,
        )
        resources = p.run()
        self.assertEqual(len(resources), 1)
        self.assertEqual(resources[0]["c7n:matched-subnets"], ["subnet-914763e7"])

    def test_endpoint_sg(self):
        factory = self.replay_flight_data("test_vpce_sg_filter")
        p = self.load_policy(
            {
                "name": "endpoint-subnet",
                "resource": "vpc-endpoint",
                "filters": [
                    {"VpcEndpointType": "Interface"},
                    {
                        "type": "security-group",
                        "key": "tag:c7n-test-tag",
                        "value": "c7n-test-val",
                    },
                ],
            },
            session_factory=factory,
        )
        resources = p.run()
        self.assertEqual(len(resources), 1)
        self.assertEqual(resources[0]["c7n:matched-security-groups"], ["sg-6c7fa917"])


class NATGatewayTest(BaseTest):

    def test_query_nat_gateways(self):
        factory = self.replay_flight_data("test_nat_gateways_query")
        p = self.load_policy(
            {"name": "get-nat-gateways", "resource": "nat-gateway"},
            session_factory=factory,
        )
        resources = p.run()
        self.assertEqual(len(resources), 1)
        self.assertEqual(resources[0]["State"], "available")

    def test_tag_nat_gateways(self):
        factory = self.replay_flight_data("test_nat_gateways_tag")
        p = self.load_policy(
            {
                "name": "tag-nat-gateways",
                "resource": "nat-gateway",
                "filters": [{"tag:Name": "c7n_test"}],
                "actions": [{"type": "tag", "key": "xyz", "value": "hello world"}],
            },
            session_factory=factory,
        )
        resources = p.run()
        self.assertEqual(len(resources), 1)

        p = self.load_policy(
            {
                "name": "get-nat-gateways",
                "resource": "nat-gateway",
                "filters": [{"tag:xyz": "hello world"}],
            },
            session_factory=factory,
        )
        resources = p.run()
        self.assertEqual(len(resources), 1)

    def test_delete_nat_gateways(self):
        factory = self.replay_flight_data("test_nat_gateways_delete")
        p = self.load_policy(
            {
                "name": "delete-nat-gateways",
                "resource": "nat-gateway",
                "filters": [{"tag:Name": "c7n_test"}],
                "actions": [{"type": "delete"}],
            },
            session_factory=factory,
        )
        resources = p.run()
        self.assertEqual(len(resources), 1)


class FlowLogsTest(BaseTest):

    def test_vpc_create_flow_logs(self):
        session_factory = self.replay_flight_data("test_vpc_create_flow_logs")
        p = self.load_policy(
            {
                "name": "c7n-create-vpc-flow-logs",
                "resource": "vpc",
                "filters": [
                    {"tag:Name": "FlowLogTest"}, {"type": "flow-logs", "enabled": False}
                ],
                "actions": [
                    {
                        "type": "set-flow-log",
                        "DeliverLogsPermissionArn": "arn:aws:iam::644160558196:role/flowlogsRole",
                        "LogGroupName": "/custodian/vpc_logs/",
                        "TrafficType": "ALL",
                    }
                ],
            },
            session_factory=session_factory,
        )
        resources = p.run()
        self.assertEqual(len(resources), 1)
        self.assertEqual(resources[0]["VpcId"], "vpc-7af45101")
        client = session_factory(region="us-east-1").client("ec2")
        logs = client.describe_flow_logs(
            Filters=[{"Name": "resource-id", "Values": [resources[0]["VpcId"]]}]
        )[
            "FlowLogs"
        ]
        self.assertEqual(logs[0]["ResourceId"], resources[0]["VpcId"])

    def test_vpc_delete_flow_logs(self):
        session_factory = self.replay_flight_data("test_vpc_delete_flow_logs")
        p = self.load_policy(
            {
                "name": "c7n-delete-vpc-flow-logs",
                "resource": "vpc",
                "filters": [
                    {"tag:Name": "FlowLogTest"}, {"type": "flow-logs", "enabled": True}
                ],
                "actions": [{"type": "set-flow-log", "state": False}],
            },
            session_factory=session_factory,
        )
        resources = p.run()
        self.assertEqual(len(resources), 1)
        self.assertEqual(resources[0]["VpcId"], "vpc-7af45101")
        client = session_factory(region="us-east-1").client("ec2")
        logs = client.describe_flow_logs(
            Filters=[{"Name": "resource-id", "Values": [resources[0]["VpcId"]]}]
        )[
            "FlowLogs"
        ]
        self.assertFalse(logs)<|MERGE_RESOLUTION|>--- conflicted
+++ resolved
@@ -1574,12 +1574,7 @@
                 ],
             }
         )
-<<<<<<< HEAD
         manager = p.load_resource_manager()
-=======
-        manager = p.get_resource_manager()
-
->>>>>>> 2e9fb487
         self.assertEqual(len(manager.filter_resources(resources)), 0)
 
         resources = [
@@ -1731,7 +1726,7 @@
             "OwnerId": "644160558196",
             "GroupId": "sg-b744bafc"
         }]
-        manager = p.get_resource_manager()
+        manager = p.load_resource_manager()
         self.assertEqual(len(manager.filter_resources(resources)), 1)
 
     def test_permission_expansion(self):
