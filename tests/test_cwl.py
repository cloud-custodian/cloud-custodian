# Copyright 2016-2017 Capital One Services, LLC
#
# Licensed under the Apache License, Version 2.0 (the "License");
# you may not use this file except in compliance with the License.
# You may obtain a copy of the License at
#
# http://www.apache.org/licenses/LICENSE-2.0
#
# Unless required by applicable law or agreed to in writing, software
# distributed under the License is distributed on an "AS IS" BASIS,
# WITHOUT WARRANTIES OR CONDITIONS OF ANY KIND, either express or implied.
# See the License for the specific language governing permissions and
# limitations under the License.
from __future__ import absolute_import, division, print_function, unicode_literals

from .common import BaseTest


class LogGroupTest(BaseTest):

    def test_cross_account(self):
        factory = self.replay_flight_data("test_log_group_cross_account")
        p = self.load_policy(
            {
                "name": "cross-log",
                "resource": "log-group",
                "filters": [{"type": "cross-account"}],
            },
            session_factory=factory,
        )
        resources = p.run()
        self.assertEqual(len(resources), 1)
        self.assertEqual(resources[0]["c7n:CrossAccountViolations"], ["1111111111111"])

    def test_last_write(self):
        factory = self.replay_flight_data("test_log_group_last_write")
        p = self.load_policy(
            {
                "name": "set-retention",
                "resource": "log-group",
                "filters": [
                    {"logGroupName": "/aws/lambda/ec2-instance-type"},
                    {"type": "last-write", "days": 0.1},
                ],
            },
            session_factory=factory,
        )
        resources = p.run()
        self.assertEqual(len(resources), 1)
        self.assertEqual(resources[0]["logGroupName"], "/aws/lambda/ec2-instance-type")

    def test_retention(self):
        log_group = "c7n-test-a"
        factory = self.replay_flight_data("test_log_group_retention")
        client = factory().client("logs")
        client.create_log_group(logGroupName=log_group)
        self.addCleanup(client.delete_log_group, logGroupName=log_group)
        p = self.load_policy(
            {
                "name": "set-retention",
                "resource": "log-group",
                "filters": [{"logGroupName": log_group}],
                "actions": [{"type": "retention", "days": 14}],
            },
            session_factory=factory,
        )
        resources = p.run()
        self.assertEqual(len(resources), 1)
        self.assertEqual(
            client.describe_log_groups(logGroupNamePrefix=log_group)["logGroups"][0][
                "retentionInDays"
            ],
            14,
        )

    def test_delete(self):
        log_group = "c7n-test-b"
        factory = self.replay_flight_data("test_log_group_delete")
        client = factory().client("logs")
        client.create_log_group(logGroupName=log_group)

        p = self.load_policy(
            {
                "name": "delete-log-group",
                "resource": "log-group",
                "filters": [{"logGroupName": log_group}],
                "actions": ["delete"],
            },
            session_factory=factory,
        )
        resources = p.run()
        self.assertEqual(len(resources), 1)
        self.assertEqual(resources[0]["logGroupName"], log_group)
        self.assertEqual(
<<<<<<< HEAD
            client.describe_log_groups(
                logGroupNamePrefix=log_group)['logGroups'], [])

    def test_encrypt(self):
        log_group = 'c7n-encrypted'
        session_factory = self.replay_flight_data('test_log_group_encrypt')
        client = session_factory(region='us-east-1').client('logs')
        client.create_log_group(logGroupName=log_group)
        self.addCleanup(client.delete_log_group, logGroupName=log_group)
        p = self.load_policy(
            {'name': 'encrypt-log-group',
             'resource': 'log-group',
             'filters': [{'logGroupName': log_group}],
             'actions': [{
                 'type': 'set-encryption',
                 'kms_key_alias': 'CWKey'
             }]}, session_factory=session_factory)
        resources = p.run()
        self.assertEqual(len(resources), 1)
        self.assertEqual(resources[0]['logGroupName'], log_group)
        results = client.describe_log_groups(
            logGroupNamePrefix=log_group)['logGroups']
        self.assertEqual(
            results[0]['kmsKeyId'],
            'arn:aws:kms:us-east-1:385131497716:key/ba9430d4-fa6b-4397-a55c-3ab2b2143f77')
=======
            client.describe_log_groups(logGroupNamePrefix=log_group)["logGroups"], []
        )
>>>>>>> 388738f9
<|MERGE_RESOLUTION|>--- conflicted
+++ resolved
@@ -91,10 +91,8 @@
         resources = p.run()
         self.assertEqual(len(resources), 1)
         self.assertEqual(resources[0]["logGroupName"], log_group)
-        self.assertEqual(
-<<<<<<< HEAD
-            client.describe_log_groups(
-                logGroupNamePrefix=log_group)['logGroups'], [])
+        self.assertEqual(client.describe_log_groups(
+            logGroupNamePrefix=log_group)['logGroups'], [])
 
     def test_encrypt(self):
         log_group = 'c7n-encrypted'
@@ -117,8 +115,4 @@
             logGroupNamePrefix=log_group)['logGroups']
         self.assertEqual(
             results[0]['kmsKeyId'],
-            'arn:aws:kms:us-east-1:385131497716:key/ba9430d4-fa6b-4397-a55c-3ab2b2143f77')
-=======
-            client.describe_log_groups(logGroupNamePrefix=log_group)["logGroups"], []
-        )
->>>>>>> 388738f9
+            'arn:aws:kms:us-east-1:385131497716:key/ba9430d4-fa6b-4397-a55c-3ab2b2143f77')