--- conflicted
+++ resolved
@@ -484,24 +484,6 @@
 
         self.assertEqual(len(resources), 1)
 
-<<<<<<< HEAD
-    def test_workspaces_web_user_access_logging_settings(self):
-        session_factory = self.replay_flight_data(
-            'test_workspaces_web_user_access_logging_settings'
-        )
-        p = self.load_policy(
-            {
-                'name': 'test-workspaces-web-user-access-logging-settings',
-                'resource': 'workspaces-web',
-                'filters': [
-                    {
-                        'type': 'user-access-logging-settings',
-                        'key': 'kinesisStreamArn',
-                        "value": 'present'
-                    }
-                ]
-            }, session_factory=session_factory
-=======
     def test_workspaces_web_user_settings(self):
         session_factory = self.replay_flight_data('test_workspaces_web_user_settings')
         p = self.load_policy(
@@ -532,25 +514,12 @@
                 ]
             },
             session_factory=session_factory
->>>>>>> 4ad11213
-        )
-        resources = p.run()
-        self.assertEqual(len(resources), 1)
-
-        p = self.load_policy(
-            {
-<<<<<<< HEAD
-                'name': 'test-workspaces-web-user-access-logging-settings',
-                'resource': 'workspaces-web',
-                'filters': [
-                    {
-                        'type': 'user-access-logging-settings',
-                        'key': 'kinesisStreamArn',
-                        "value": 'absent'
-                    }
-                ]
-            }, session_factory=session_factory
-=======
+        )
+        resources = p.run()
+        self.assertEqual(len(resources), 1)
+
+        p = self.load_policy(
+            {
                 'name': 'test-workspaces-web-user-settings',
                 'resource': 'workspaces-web',
                 'filters': [
@@ -562,7 +531,42 @@
                 ]
             },
             session_factory=session_factory
->>>>>>> 4ad11213
+        )
+        resources = p.run()
+        self.assertEqual(len(resources), 0)
+
+    def test_workspaces_web_user_access_logging(self):
+        session_factory = self.replay_flight_data(
+            'test_workspaces_web_user_access_logging'
+        )
+        p = self.load_policy(
+            {
+                'name': 'test-workspaces-web-user-access-logging',
+                'resource': 'workspaces-web',
+                'filters': [
+                    {
+                        'type': 'user-access-logging',
+                        'key': 'kinesisStreamArn',
+                        "value": 'present'
+                    }
+                ]
+            }, session_factory=session_factory
+        )
+        resources = p.run()
+        self.assertEqual(len(resources), 1)
+
+        p = self.load_policy(
+            {
+                'name': 'test-workspaces-web-user-access-logging',
+                'resource': 'workspaces-web',
+                'filters': [
+                    {
+                        'type': 'user-access-logging',
+                        'key': 'kinesisStreamArn',
+                        "value": 'absent'
+                    }
+                ]
+            }, session_factory=session_factory
         )
         resources = p.run()
         self.assertEqual(len(resources), 0)
