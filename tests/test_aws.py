# Copyright The Cloud Custodian Authors.
# SPDX-License-Identifier: Apache-2.0

import json
import time
import threading
import socket
import sys
from urllib.error import URLError, HTTPError
from unittest.mock import Mock, patch

from c7n.config import Bag, Config
from c7n.exceptions import PolicyValidationError, InvalidOutputConfig
from c7n.resources import aws, load_resources
from c7n import output

# resolver test needs to patch out thread usage
from c7n.resources.sqs import SQS
from c7n.executor import MainThreadExecutor

from .common import BaseTest

from aws_xray_sdk.core.models.segment import Segment
from aws_xray_sdk.core.models.subsegment import Subsegment

import pytest
import vcr


class TraceDoc(Bag):

    def serialize(self):
        return json.dumps(dict(self))


class OutputXrayTracerTest(BaseTest):

    def test_emitter(self):
        emitter = aws.XrayEmitter()
        emitter.client = m = Mock()
        doc = TraceDoc({'good': 'morning'})
        emitter.send_entity(doc)
        emitter.flush()
        m.put_trace_segments.assert_called_with(
            TraceSegmentDocuments=[doc.serialize()])


class TestArnResolver:

    table = [
        ('arn:aws:waf::123456789012:webacl/3bffd3ed-fa2e-445e-869f-a6a7cf153fd3', 'waf'),
        ('arn:aws:waf-regional:us-east-1:123456789012:webacl/3bffd3ed-fa2e-445e-869f-a6a7cf153fd3', 'waf-regional'), # NOQA
        ('arn:aws:acm:region:account-id:certificate/certificate-id', 'acm-certificate'),
        ('arn:aws:cloudwatch:region:account-id:alarm:alarm-name', 'alarm'),
        ('arn:aws:logs:us-east-1:123456789012:log-group:my-log-group', 'log-group'),
        ('arn:aws:codebuild:us-east-1:123456789012:project/my-demo-project', 'codebuild'),
        ('arn:aws:cognito-idp:region:account-id:userpool/user-pool-id', 'user-pool'),
        ('arn:aws:config:region:account-id:config-rule/config-rule-id', 'config-rule'),
        ('arn:aws:directconnect:us-east-1:123456789012:dxcon/dxcon-fgase048', 'directconnect'),
        ('arn:aws:dynamodb:region:account-id:table/tablename', 'dynamodb-table'),
        ('arn:aws:ec2:region:account-id:instance/instance-id', 'ec2'),
        ('arn:aws:ec2:region:account-id:vpc/vpc-id', 'vpc'),
        ('arn:aws:ds:region:account-id:directory/directoryId', 'directory'),
        ('arn:aws:elasticbeanstalk:region:account-id:application/applicationname', 'elasticbeanstalk'), # NOQA
        ('arn:aws:ecr:region:account-id:repository/repository-name', 'ecr'),
        ('arn:aws:elasticache:us-east-2:123456789012:cluster:myCluster', 'cache-cluster'),
        ('arn:aws:es:us-east-1:123456789012:domain/streaming-logs', 'elasticsearch'),
        ('arn:aws:elasticfilesystem:region:account-id:file-system/file-system-id', 'efs'),
        ('arn:aws:ecs:us-east-1:123456789012:task/my-cluster/1abf0f6d-a411-4033-b8eb-a4eed3ad252a', 'ecs-task'), # NOQA
        ('arn:aws:autoscaling:region:account-id:autoScalingGroup:groupid:autoScalingGroupName/groupfriendlyname', 'asg') # NOQA
    ]

    def test_arn_resolve_resources(self, test):
        arns = [
            'arn:aws:sqs:us-east-1:644160558196:origin-dev',
            'arn:aws:lambda:us-east-1:644160558196:function:custodian-sg-modified',
            'arn:aws:lambda:us-east-1:644160558196:function:custodian-s3-tag-creator:$LATEST',
        ]

        factory = test.replay_flight_data('test_arn_resolve_resources')
        p = test.load_policy(
            {'name': 'resolve', 'resource': 'aws.ec2'},
            session_factory=factory)
        resolver = aws.ArnResolver(p.resource_manager)
        load_resources(('aws.sqs', 'aws.lambda'))
        test.patch(SQS, 'executor_factory', MainThreadExecutor)
        arn_map = resolver.resolve(arns)
        assert len(arn_map) == 3
        assert None not in arn_map.values()

    def test_arn_meta(self):

        legacy = set()
        for k, v in aws.AWS.resources.items():
            if getattr(v.resource_type, 'type', None) is not None:
                legacy.add(k)
        assert not legacy

    def test_arn_resolve_type(self):
        for value, expected in self.table:
            # load the resource types to enable resolution.
            aws.AWS.get_resource_types(("aws.%s" % expected,))
            arn = aws.Arn.parse(value)
            result = aws.ArnResolver.resolve_type(arn)
            assert result == expected

    def test_arn_cwe_resolver(self):

        evars = dict(
            Partition='aws',
            Region='us-east-1',
            Account='662108712480',
            FunctionName='func',
            Version='1.1',
            VersionId='1.1',
            ClusterName='abc',
            AutomationDefinitionName='adf',
            TaskDefinitionFamilyName='abc',
            TaskDefinitionRevisionNumber='yz',
            StreamName='kstream',
            AutomationDefinition='abc',
            LogGroupName='loggroup',
            JobQueueName='batchq',
            JobDefinitionName='jobdef',
            Revision='1.1',
            QueueName='inboundq',
            TopicName='outboundt',
            ProjectName="buildstuff",
            PipelineName='pushit',
            StateMachineName='sfxorch'
        )

        event_targets = dict(
            sqs=("arn:{Partition}:sqs:{Region}:{Account}:{QueueName}", 'sqs'),
            function=("arn:{Partition}:lambda:{Region}:{Account}:function:{FunctionName}",
                      'lambda'),
            function_qual=(
                "arn:{Partition}:lambda:{Region}:{Account}:function:{FunctionName}:{Version}",
                "lambda"),
            ecs_cluster=(
                "arn:{Partition}:ecs:{Region}:{Account}:cluster/{ClusterName}",
                "ecs"),
            ecs_task=(
                ("arn:{Partition}:ecs:{Region}:{Account}:task-definition/"
                "{TaskDefinitionFamilyName}:{TaskDefinitionRevisionNumber}"),
                "ecs-task-definition"),
            kinesis=("arn:{Partition}:kinesis:{Region}:{Account}:stream/{StreamName}",
                     "kinesis"),
            log=("arn:{Partition}:logs:{Region}:{Account}:log-group:{LogGroupName}",
                 "log-group"),
            # ssm_adoc=(("arn:{Partition}:ssm:{Region}:{Account}:automation-definition"
            #           "/{AutomationDefinitionName}:{VersionId}"),
            batch_job_def=(
                ("arn:{Partition}:batch:{Region}:{Account}:job-definition"
                 "/{JobDefinitionName}:{Revision}"),
                "batch-definition"),
            batch_queue=("arn:{Partition}:batch:{Region}:{Account}:job-queue/{JobQueueName}",
                         "batch-queue"),
            step_func=(
                "arn:{Partition}:states:{Region}:{Account}:stateMachine:{StateMachineName}",
                "step-machine"),
            code_pipe=(
                "arn:{Partition}:codepipeline:{Region}:{Account}:{PipelineName}",
                "codepipeline"),
            code_build=(
                "arn:{Partition}:codebuild:{Region}:{Account}:project/{ProjectName}",
                "codebuild"),
            sns_topics=(
                "arn:{Partition}:sns:{Region}:{Account}:{TopicName}",
                "sns"),
            sqs_queue=(
                "arn:{Partition}:sqs:{Region}:{Account}:{QueueName}",
                "sqs")
        )
        load_resources(('aws.*',))
        for k, (arn_template, rtype) in event_targets.items():
            rarn = arn_template.format(**evars)
            assert aws.ArnResolver.resolve_type(rarn) == rtype


class ArnTest(BaseTest):

    def test_eb_arn(self):
        arn = aws.Arn.parse(
            'arn:aws:elasticbeanstalk:us-east-1:123456789012:environment/My App/MyEnv')
        self.assertEqual(arn.service, 'elasticbeanstalk')
        self.assertEqual(arn.account_id, '123456789012')
        self.assertEqual(arn.region, 'us-east-1')
        self.assertEqual(arn.resource_type, 'environment')
        self.assertEqual(arn.resource, 'My App/MyEnv')

    def test_iam_arn(self):
        arn = aws.Arn.parse(
            'arn:aws:iam::123456789012:user/David')
        self.assertEqual(arn.service, 'iam')
        self.assertEqual(arn.resource, 'David')
        self.assertEqual(arn.resource_type, 'user')

    def test_rds_arn(self):
        arn = aws.Arn.parse(
            'arn:aws:rds:eu-west-1:123456789012:db:mysql-db')
        self.assertEqual(arn.resource_type, 'db')
        self.assertEqual(arn.resource, 'mysql-db')
        self.assertEqual(arn.region, 'eu-west-1')

    def test_s3_key_arn(self):
        arn = aws.Arn.parse(
            'arn:aws:s3:::my_corporate_bucket/exampleobject.png')
        self.assertEqual(arn.resource, 'my_corporate_bucket/exampleobject.png')


class UtilTest(BaseTest):

    def test_default_account_id_assume(self):
        config = Bag(assume_role='arn:aws:iam::644160558196:role/custodian-mu', account_id=None)
        aws._default_account_id(config)
        self.assertEqual(config.account_id, '644160558196')

    def test_validate(self):
        self.assertRaises(
            PolicyValidationError,
            aws.shape_validate,
            {'X': 1},
            'AwsSecurityFindingFilters',
            'securityhub')
        self.assertEqual(
            aws.shape_validate(
                {'Id': [{'Value': 'abc', 'Comparison': 'EQUALS'}]},
                'AwsSecurityFindingFilters',
                'securityhub'),
            None)


class TracerTest(BaseTest):

    def test_context(self):
        store = aws.XrayContext()
        self.assertEqual(store.handle_context_missing(), None)
        x = Segment('foo')
        y = Segment('foo')
        a = Subsegment('bar', 'boo', x)
        b = Subsegment('bar', 'boo', x)
        b.thread_id = '123'
        store.put_segment(x)
        store.put_subsegment(a)
        store.put_subsegment(b)

        self.assertEqual(store._local.entities, [x, a, b])
        self.assertEqual(store.get_trace_entity(), a)
        store.end_subsegment(a)
        self.assertEqual(store.get_trace_entity(), x)
        store.put_segment(y)
        self.assertEqual(store._local.entities, [y])
        self.assertEqual(store.get_trace_entity(), y)
        self.assertFalse(store.end_subsegment(42))

    def test_context_worker_thread_main_acquire(self):
        store = aws.XrayContext()
        x = Segment('foo')
        a = Subsegment('bar', 'boo', x)
        store.put_segment(x)
        store.put_subsegment(a)

        def get_ident():
            return 42

        self.patch(threading, 'get_ident', get_ident)
        self.assertEqual(store.get_trace_entity(), a)

    def test_tracer(self):
        session_factory = self.replay_flight_data('output-xray-trace')
        policy = Bag(name='test', resource_type='ec2')
        ctx = Bag(
            policy=policy,
            session_factory=session_factory,
            options=Bag(account_id='644160558196', region='us-east-1',))
        ctx.get_metadata = lambda *args: {}
        config = Bag()
        tracer = aws.XrayTracer(ctx, config)

        with tracer:
            try:
                with tracer.subsegment('testing') as w:
                    raise ValueError()
            except ValueError:
                pass
            self.assertNotEqual(w.cause, {})


class OutputMetricsTest(BaseTest):

    def test_metrics_destination_dims(self):
        tmetrics = []

        class Metrics(aws.MetricsOutput):

            def _put_metrics(self, ns, metrics):
                tmetrics.extend(metrics)

        conf = Bag({'region': 'us-east-2', 'scheme': 'aws', 'netloc': 'master'})
        ctx = Bag(session_factory=None,
                  options=Bag(account_id='001100', region='us-east-1'),
                  policy=Bag(name='test', resource_type='ec2'))
        moutput = Metrics(ctx, conf)

        moutput.put_metric('Calories', 400, 'Count', Scope='Policy', Food='Pizza')
        moutput.flush()

        tmetrics[0].pop('Timestamp')
        self.assertEqual(tmetrics, [{
            'Dimensions': [{'Name': 'Policy', 'Value': 'test'},
                           {'Name': 'ResType', 'Value': 'ec2'},
                           {'Name': 'Food', 'Value': 'Pizza'},
                           {'Name': 'Region', 'Value': 'us-east-1'},
                           {'Name': 'Account', 'Value': '001100'}],
            'MetricName': 'Calories',
            'Unit': 'Count',
            'Value': 400}])

    def test_metrics(self):
        session_factory = self.replay_flight_data('output-aws-metrics')
        policy = Bag(name='test', resource_type='ec2')
        ctx = Bag(session_factory=session_factory, policy=policy)
        sink = output.metrics_outputs.select('aws', ctx)
        self.assertTrue(isinstance(sink, aws.MetricsOutput))
        sink.put_metric('ResourceCount', 101, 'Count')
        sink.flush()

    def test_metrics_query_params(self):
        # Test metrics filter when 'metrics' and 'ignore_zero' is present in query parameters
<<<<<<< HEAD
        conf = Bag({'metrics': 'ResourceCount,ApiCalls', 'scheme': 'aws', 'ignore_zero': 'true'})
=======
        conf = Bag(
            {'active_metrics': 'ResourceCount,ApiCalls', 'scheme': 'aws', 'ignore_zero': 'true'})
>>>>>>> 81f7577a
        ctx = Bag(session_factory=self.replay_flight_data('output-aws-metrics'),
                  options=Bag(account_id='123456789012', region='us-east-1'),
                  policy=Bag(name='test', resource_type='ec2'))
        moutput = aws.MetricsOutput(ctx, conf)

        with patch("botocore.client.BaseClient._make_api_call") as aws_api:
            moutput.put_metric('ResourceCount', 0, 'Count', Scope='Policy', Food='Pizza')
            moutput.flush()
            assert aws_api.call_count == 0

            moutput.put_metric('Calories', 400, 'Count', Scope='Policy', Food='Pizza')
            moutput.flush()
            assert aws_api.call_count == 0

            moutput._put_metrics("ns", [{'MetricName': 'Calls'}, {'MetricName': 'ResourceCount'}])
            assert aws_api.call_args[0][0] == "PutMetricData"
            assert aws_api.call_args[0][1]["MetricData"] == [{'MetricName': 'ResourceCount'}]
            assert aws_api.call_count == 1


class OutputLogsTest(BaseTest):
    # cloud watch logging

    def test_default_log_group(self):
        ctx = Bag(session_factory=None,
                  options=Bag(account_id='001100', region='us-east-1'),
                  policy=Bag(name='test', resource_type='ec2'))

        log_output = output.log_outputs.select('custodian/xyz', ctx)
        self.assertEqual(log_output.log_group, 'custodian/xyz')
        self.assertEqual(log_output.construct_stream_name(), 'test')

        log_output = output.log_outputs.select('/custodian/xyz/', ctx)
        self.assertEqual(log_output.log_group, 'custodian/xyz')

        log_output = output.log_outputs.select('aws://somewhere/out/there', ctx)
        self.assertEqual(log_output.log_group, 'somewhere/out/there')

        log_output = output.log_outputs.select('aws:///somewhere/out', ctx)
        self.assertEqual(log_output.log_group, 'somewhere/out')

        log_output = output.log_outputs.select('aws://somewhere', ctx)
        self.assertEqual(log_output.log_group, 'somewhere')

        log_output = output.log_outputs.select(
            "aws:///somewhere/out?stream={region}/{policy}", ctx)
        self.assertEqual(log_output.log_group, 'somewhere/out')
        self.assertEqual(log_output.construct_stream_name(), 'us-east-1/test')

    def test_master_log_handler(self):
        session_factory = self.replay_flight_data('test_log_handler')
        ctx = Bag(session_factory=session_factory,
                  options=Bag(account_id='001100', region='us-east-1'),
                  policy=Bag(name='test', resource_type='ec2'))
        log_output = output.log_outputs.select(
            'aws://master/custodian?region=us-east-2', ctx)
        stream = log_output.get_handler()
        self.assertTrue(stream.log_group == 'custodian')
        self.assertTrue(stream.log_stream == '001100/us-east-1/test')

    def test_stream_override(self):
        session_factory = self.replay_flight_data(
            'test_log_stream_override')
        ctx = Bag(session_factory=session_factory,
            options=Bag(account_id='001100', region='us-east-1'),
            policy=Bag(name='test', resource_type='ec2'))
        log_output = output.log_outputs.select(
            'aws://master/custodian?region=us-east-2&stream=testing', ctx)
        stream = log_output.get_handler()
        self.assertTrue(stream.log_stream == 'testing')


def test_url_socket_retry(monkeypatch):
    monkeypatch.setattr(time, "sleep", lambda x: x)

    # case for unknown error
    fvalues = [URLError(socket.error(104, 'Connection reset by peer')),
               URLError(socket.gaierror(8, 'Name or node unknown'))]

    def freturns():
        ret = fvalues.pop()
        if isinstance(ret, URLError):
            raise ret
        return ret

    with pytest.raises(URLError) as ecm:
        aws.url_socket_retry(freturns)

    assert 'Name or node unknown' in str(ecm.value)

    # case for retry exhaustion
    fvalues[:] = [
        URLError(socket.error(110, 'Connection timed out')),
        URLError(socket.error(110, 'Connection timed out')),
        URLError(socket.error(110, 'Connection timed out')),
        URLError(socket.error(110, 'Connection timed out')),
    ]

    with pytest.raises(URLError) as ecm:
        aws.url_socket_retry(freturns)

    # case for success
    fvalues[:] = [
        URLError(socket.error(110, 'Connection timed out')),
        42
    ]


@pytest.mark.skipif(sys.version_info < (3, 9), reason="requires python3.9 or higher")
def test_http_socket_retry(monkeypatch):
    monkeypatch.setattr(time, "sleep", lambda x: x)

    # case for unknown error
    fvalues = [HTTPError('https://lwn.net', 404, 'Unknown', {}, None)]

    def freturns():
        ret = fvalues.pop()
        if isinstance(ret, URLError):
            raise ret
        return ret

    with pytest.raises(URLError) as ecm:
        aws.url_socket_retry(freturns)

    assert 'Unknown' in str(ecm.value)

    # case for retry exhaustion
    fvalues[:] = [
        HTTPError('https://lwn.net', 503, 'Slow Down', {}, None),
        HTTPError('https://lwn.net', 503, 'Slow Down', {}, None),
        HTTPError('https://lwn.net', 503, 'Slow Down', {}, None),
        HTTPError('https://lwn.net', 503, 'Slow Down', {}, None),
    ]

    # this is really an indirect assertion that is ascertained via
    # coverage.
    with pytest.raises(URLError) as ecm:
        aws.url_socket_retry(freturns)

    # case for success
    fvalues[:] = [
        HTTPError('https://lwn.net', 503, 'Slow Down', {}, None),
        42
    ]

    assert aws.url_socket_retry(freturns) == 42


def test_default_bucket_region_with_no_s3():
    output_dir = "/tmp"
    conf = Config.empty(output_dir=output_dir)
    aws._default_bucket_region(conf)
    assert output_dir == conf.output_dir


def test_default_bucket_region_with_explicit_region():
    output_dir = "s3://aws?region=xyz"
    conf = Config.empty(output_dir=output_dir)
    aws._default_bucket_region(conf)
    assert output_dir == conf.output_dir


def test_join_output():
    output_dir = aws.join_output("s3://aws?region=xyz", "suffix")
    assert output_dir == "s3://aws/suffix?region=xyz"


@vcr.use_cassette(
    'tests/data/vcr_cassettes/test_output/default_bucket_region_public.yaml')
def test_default_bucket_region_is_public():
    output_dir = "s3://awsapichanges.info"
    conf = Config.empty(output_dir=output_dir, regions=["us-east-1"])
    with pytest.raises(InvalidOutputConfig) as ecm:
        aws._default_bucket_region(conf)

    assert "is publicly accessible" in str(ecm.value)


@vcr.use_cassette(
    'tests/data/vcr_cassettes/test_output/default_bucket_region.yaml')
def test_default_bucket_region_s3():
    output_dir = "s3://slack.cloudcustodian.io"
    conf = Config.empty(output_dir=output_dir, regions=["all"])
    aws._default_bucket_region(conf)
    assert conf.output_dir == output_dir + "?region=us-east-1"


@vcr.use_cassette(
    'tests/data/vcr_cassettes/test_output/default_bucket_not_found.yaml')
def test_default_bucket_region_not_found():
    output_dir = "s3://myfakebucketdoesnotexist"
    conf = Config.empty(output_dir=output_dir, regions=["us-west-2"])
    with pytest.raises(InvalidOutputConfig) as ecm:
        aws._default_bucket_region(conf)

    assert "does not exist" in str(ecm.value)


@vcr.use_cassette(
    'tests/data/vcr_cassettes/test_output/bucket_not_found.yaml')
def test_get_bucket_url_s3_not_found():
    with pytest.raises(ValueError) as ecm:
        aws.get_bucket_url_with_region(
            "s3://myfakebucketdoesnotexist", None
        )
    assert "does not exist" in str(ecm.value)


@vcr.use_cassette(
    'tests/data/vcr_cassettes/test_output/cross_region.yaml')
def test_get_bucket_url_s3_cross_region():
    assert aws.get_bucket_url_with_region(
        "s3://slack.cloudcustodian.io",
        "us-west-2") == "s3://slack.cloudcustodian.io?region=us-east-1"
    assert aws.get_bucket_url_with_region(
        "s3://slack.cloudcustodian.io/",
        "us-west-2") == "s3://slack.cloudcustodian.io?region=us-east-1"


@vcr.use_cassette(
    'tests/data/vcr_cassettes/test_output/same_region.yaml')
def test_get_bucket_url_s3_same_region():
    assert aws.get_bucket_url_with_region(
        "s3://slack.cloudcustodian.io?",
        None) == "s3://slack.cloudcustodian.io?region=us-east-1"

    assert aws.get_bucket_url_with_region(
        "s3://slack.cloudcustodian.io?param=x",
        "us-east-1") == "s3://slack.cloudcustodian.io?param=x&region=us-east-1"

    assert aws.get_bucket_url_with_region(
        "s3://slack.cloudcustodian.io/logs/?param=x",
        "us-east-1") == "s3://slack.cloudcustodian.io/logs?param=x&region=us-east-1"<|MERGE_RESOLUTION|>--- conflicted
+++ resolved
@@ -328,12 +328,8 @@
 
     def test_metrics_query_params(self):
         # Test metrics filter when 'metrics' and 'ignore_zero' is present in query parameters
-<<<<<<< HEAD
-        conf = Bag({'metrics': 'ResourceCount,ApiCalls', 'scheme': 'aws', 'ignore_zero': 'true'})
-=======
         conf = Bag(
             {'active_metrics': 'ResourceCount,ApiCalls', 'scheme': 'aws', 'ignore_zero': 'true'})
->>>>>>> 81f7577a
         ctx = Bag(session_factory=self.replay_flight_data('output-aws-metrics'),
                   options=Bag(account_id='123456789012', region='us-east-1'),
                   policy=Bag(name='test', resource_type='ec2'))
