# Copyright The Cloud Custodian Authors.
# SPDX-License-Identifier: Apache-2.0
import json

from .common import BaseTest, load_data
from c7n.resources.directory import CloudDirectoryQueryParser
from c7n.exceptions import PolicyValidationError


class CloudDirectoryTest(BaseTest):

    def test_cloud_directory(self):
        session_factory = self.replay_flight_data("test_cloud_directory")
        client = session_factory().client("clouddirectory")

        schema_arn = client.create_schema(Name="gooseberry").get("SchemaArn")
        self.addCleanup(client.delete_schema, SchemaArn=schema_arn)
        schema_data = load_data("sample-clouddir-schema.json")

        client.put_schema_from_json(
            SchemaArn=schema_arn, Document=json.dumps(schema_data)
        )

        published_schema = client.publish_schema(
            DevelopmentSchemaArn=schema_arn, Version="1"
        ).get(
            "PublishedSchemaArn"
        )
        self.addCleanup(client.delete_schema, SchemaArn=published_schema)

        dir_info = client.create_directory(Name="c7n-test", SchemaArn=published_schema)
        self.addCleanup(client.delete_directory, DirectoryArn=dir_info["DirectoryArn"])
        self.addCleanup(client.disable_directory, DirectoryArn=dir_info["DirectoryArn"])

        p = self.load_policy(
            {
                "name": "cloud-directory",
                "resource": "cloud-directory",
                "filters": [
                    {
                        "type": "value",
                        "key": "State",
                        "value": "DELETED",
                        "op": "not-equal",
                    }
                ],
            },
            session_factory=session_factory,
        )

        resources = p.run()
        self.assertEqual(len(resources), 1)

    def test_cloud_directory_disable(self):
        factory = self.replay_flight_data("test_cloud_directory_disable")
        p = self.load_policy(
            {
                "name": "disable-cloud-directory",
                "resource": "cloud-directory",
                "filters": [{"Name": "test-cloud"}],
                "actions": [{"type": "disable"}],
            },
            session_factory=factory,
        )
        resources = p.run()
        self.assertEqual(len(resources), 1)
        self.assertEqual(
            sorted([r["Name"] for r in resources]),
            ["test-cloud"],
        )
        self.assertEqual(resources[0]["State"], "ENABLED")
        client = factory().client("clouddirectory")
        remainder = client.list_directories()["Directories"]
        self.assertEqual(len(remainder), 1)
        self.assertEqual(remainder[0]["State"], "DISABLED")

    def test_cloud_directory_delete(self):
        factory = self.replay_flight_data("test_cloud_directory_delete")
        p = self.load_policy(
            {
                "name": "delete-cloud-directory",
                "resource": "cloud-directory",
                "filters": [{"Name": "test-cloud"}],
                "actions": [{"type": "delete"}],
            },
            session_factory=factory,
        )
        resources = p.run()
        self.assertEqual(len(resources), 1)
        self.assertEqual(
            sorted([r["Name"] for r in resources]),
            ["test-cloud"],
        )
        client = factory().client("clouddirectory")
        remainder = client.list_directories()["Directories"]
        self.assertEqual(len(remainder), 1)
        self.assertEqual(remainder[0]["State"], "DELETED")


class DirectoryTests(BaseTest):

    def test_directory_tag(self):
        session_factory = self.replay_flight_data("test_directory_tag")
        client = session_factory().client("ds")
        p = self.load_policy(
            {
                "name": "tag-directory",
                "resource": "directory",
                "filters": [{"tag:RequiredTag": "absent"}],
                "actions": [
                    {"type": "tag", "key": "RequiredId", "value": "RequiredValue"}
                ],
            },
            session_factory=session_factory,
        )
        resources = p.run()
        self.assertEqual(resources[0]["DirectoryId"], "d-90672a7419")
        tags = client.list_tags_for_resource(ResourceId="d-90672a7419")["Tags"]
        self.assertEqual(tags[0]["Key"], "RequiredId")
        self.assertEqual(tags[0]["Value"], "RequiredValue")

    def test_directory_remove_tag(self):
        session_factory = self.replay_flight_data("test_directory_remove_tag")
        client = session_factory().client("ds")
        p = self.load_policy(
            {
                "name": "tag-directory",
                "resource": "directory",
                "filters": [{"tag:RequiredId": "RequiredValue"}],
                "actions": [{"type": "remove-tag", "tags": ["RequiredId"]}],
            },
            session_factory=session_factory,
        )
        resources = p.run()
        self.assertEqual(resources[0]["DirectoryId"], "d-90672a7419")
        tags = client.list_tags_for_resource(ResourceId="d-90672a7419")["Tags"]
        self.assertEqual(len(tags), 0)

    def test_directory_delete(self):
        factory = self.replay_flight_data("test_directory_delete")
        p = self.load_policy(
            {
                "name": "delete-directory",
                "resource": "directory",
                "filters": [{"Name": "test.example.com"}],
                "actions": ["delete"],
            },
            session_factory=factory,
        )
        resources = p.run()
        self.assertEqual(len(resources), 1)
        self.assertEqual(
            sorted([r["Name"] for r in resources]),
            ["test.example.com"],
        )
        self.assertEqual(resources[0]["Stage"], "Creating")
        client = factory().client("ds")
        remainder = client.describe_directories()["DirectoryDescriptions"]
        self.assertEqual(len(remainder), 2)
        self.assertEqual(remainder[1]["Stage"], "Deleting")

<<<<<<< HEAD
    def test_directory_log_subscriptions(self):
        factory = self.replay_flight_data("test_directory_log_subscriptions")
        p = self.load_policy(
            {
                "name": "directory-log-subscriptions",
                "resource": "directory",
                "filters": [{
                    "type": "is-log-forwarding",
                }],
=======
    def test_directory_ldap_setting_no_settings(self):
        factory = self.replay_flight_data("test_directory_ldap_setting")
        p = self.load_policy(
            {
                "name": "ldap-disabled",
                "resource": "directory",
                "filters": [{"type": "ldap", "status": "Disabled"}],
>>>>>>> 8dfa5f5e
            },
            session_factory=factory,
        )
        resources = p.run()
        self.assertEqual(len(resources), 1)
<<<<<<< HEAD
        self.assertEqual(resources[0]["DirectoryId"], "d-9067d77ae2")
        assert "c7n:LogSubscriptions" in resources[0]
=======
        self.assertTrue("c7n:LDAPSSettings" in resources[0])

    def test_directory_ldap_setting_enabled(self):
        factory = self.replay_flight_data("test_directory_ldap_setting_enabled")
        p = self.load_policy(
            {
                "name": "ldap-enabled",
                "resource": "directory",
                "filters": [{"type": "ldap", "status": "Enabled"}],
            },
            session_factory=factory,
        )
        resources = p.run()
        self.assertEqual(len(resources), 1)
        self.assertEqual(resources[0]["c7n:LDAPSSettings"][0]['LDAPSStatus'], "Enabled")

    def test_directory_settings(self):
        factory = self.replay_flight_data("test_directory_settings")
        p = self.load_policy(
            {
                "name": "tls_1_0-enabled",
                "resource": "directory",
                "filters": [{"type": "settings", "key": "TLS_1_0", "value": "Enable"}],
            },
            session_factory=factory,
        )
        resources = p.run()
        self.assertEqual(len(resources), 1)
        self.assertTrue("c7n:Settings" in resources[0])

    def test_directory_trust_relationship(self):
        factory = self.replay_flight_data("test_directory_trust_relationship")
        p = self.load_policy(
            {
                "name": "trust-relationship",
                "resource": "directory",
                "filters": [{"type": "trust", "key": "RemoteDomainName",
                        "value": "cloudcustodian.io"},
                        {"type": "trust", "key": "TrustDirection",
                            "value": "One-Way: Outgoing"}],
            },
            session_factory=factory,
        )
        resources = p.run()
        self.assertEqual(len(resources), 1)
        self.assertTrue("c7n:Trusts" in resources[0])
        self.assertEqual(resources[0]["c7n:Trusts"][0]['RemoteDomainName'], "cloudcustodian.io")
>>>>>>> 8dfa5f5e


class CloudDirectoryQueryParse(BaseTest):

    def test_query(self):
        query_filters = [
            {'Name': 'tag:Name', 'Values': ['Test']},
            {'Name': 'state', 'Values': ['DISABLED']}]
        self.assertEqual(query_filters, CloudDirectoryQueryParser.parse(query_filters))

    def test_invalid_query(self):
        self.assertRaises(
            PolicyValidationError, CloudDirectoryQueryParser.parse, {})

        self.assertRaises(
            PolicyValidationError, CloudDirectoryQueryParser.parse, [None])

        self.assertRaises(
            PolicyValidationError, CloudDirectoryQueryParser.parse, [{'X': 1}])

        self.assertRaises(
            PolicyValidationError, CloudDirectoryQueryParser.parse, [
                {'name': 'state', 'Values': 'disabled'}])

        self.assertRaises(
            PolicyValidationError, CloudDirectoryQueryParser.parse, [
                {'name': 'state', 'Values': ['disabled']}])<|MERGE_RESOLUTION|>--- conflicted
+++ resolved
@@ -159,7 +159,6 @@
         self.assertEqual(len(remainder), 2)
         self.assertEqual(remainder[1]["Stage"], "Deleting")
 
-<<<<<<< HEAD
     def test_directory_log_subscriptions(self):
         factory = self.replay_flight_data("test_directory_log_subscriptions")
         p = self.load_policy(
@@ -169,7 +168,14 @@
                 "filters": [{
                     "type": "is-log-forwarding",
                 }],
-=======
+            },
+            session_factory=factory,
+        )
+        resources = p.run()
+        self.assertEqual(len(resources), 1)
+        self.assertEqual(resources[0]["DirectoryId"], "d-9067d77ae2")
+        assert "c7n:LogSubscriptions" in resources[0]
+
     def test_directory_ldap_setting_no_settings(self):
         factory = self.replay_flight_data("test_directory_ldap_setting")
         p = self.load_policy(
@@ -177,16 +183,11 @@
                 "name": "ldap-disabled",
                 "resource": "directory",
                 "filters": [{"type": "ldap", "status": "Disabled"}],
->>>>>>> 8dfa5f5e
-            },
-            session_factory=factory,
-        )
-        resources = p.run()
-        self.assertEqual(len(resources), 1)
-<<<<<<< HEAD
-        self.assertEqual(resources[0]["DirectoryId"], "d-9067d77ae2")
-        assert "c7n:LogSubscriptions" in resources[0]
-=======
+            },
+            session_factory=factory,
+        )
+        resources = p.run()
+        self.assertEqual(len(resources), 1)
         self.assertTrue("c7n:LDAPSSettings" in resources[0])
 
     def test_directory_ldap_setting_enabled(self):
@@ -234,7 +235,6 @@
         self.assertEqual(len(resources), 1)
         self.assertTrue("c7n:Trusts" in resources[0])
         self.assertEqual(resources[0]["c7n:Trusts"][0]['RemoteDomainName'], "cloudcustodian.io")
->>>>>>> 8dfa5f5e
 
 
 class CloudDirectoryQueryParse(BaseTest):
