--- conflicted
+++ resolved
@@ -16,21 +16,6 @@
         resources = p.run()
         self.assertEqual(len(resources), 1)
 
-<<<<<<< HEAD
-
-class SESV2Test(BaseTest):
-
-    def test_ses_email_identity_query(self):
-        session_factory = self.replay_flight_data("test_ses_email_identity_query")
-        p = self.load_policy(
-            {
-                "name": "ses-email-identity-query-test",
-                "resource": "ses-email-identity"
-            }, session_factory=session_factory
-        )
-        resources = p.run()
-        self.assertEqual(len(resources), 1)
-=======
     def test_ses_configuration_set_delivery_options(self):
         session_factory = self.replay_flight_data("test_ses_configuration_set_delivery_options")
         p = self.load_policy(
@@ -57,4 +42,17 @@
                                                          ConfigurationSetAttributeNames=['deliveryOptions'])
             tls_policy = response['DeliveryOptions']['TlsPolicy']
             self.assertEqual(tls_policy, "Require")
->>>>>>> eaba7c60
+
+
+class SESV2Test(BaseTest):
+
+    def test_ses_email_identity_query(self):
+        session_factory = self.replay_flight_data("test_ses_email_identity_query")
+        p = self.load_policy(
+            {
+                "name": "ses-email-identity-query-test",
+                "resource": "ses-email-identity"
+            }, session_factory=session_factory
+        )
+        resources = p.run()
+        self.assertEqual(len(resources), 1)