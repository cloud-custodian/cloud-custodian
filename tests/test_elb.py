# Copyright 2016 Capital One Services, LLC
#
# Licensed under the Apache License, Version 2.0 (the "License");
# you may not use this file except in compliance with the License.
# You may obtain a copy of the License at
#
# http://www.apache.org/licenses/LICENSE-2.0
#
# Unless required by applicable law or agreed to in writing, software
# distributed under the License is distributed on an "AS IS" BASIS,
# WITHOUT WARRANTIES OR CONDITIONS OF ANY KIND, either express or implied.
# See the License for the specific language governing permissions and
# limitations under the License.
from common import BaseTest
from c7n.executor import MainThreadExecutor
from c7n.resources.elb import ELB
from c7n.filters import FilterValidationError


class ELBTagTest(BaseTest):

    def test_elb_tag_and_remove(self):
        self.patch(ELB, 'executor_factory', MainThreadExecutor)
        session_factory = self.replay_flight_data('test_elb_tag_and_remove')
        client = session_factory().client('elb')

        policy = self.load_policy({
            'name': 'elb-tag',
            'resource': 'elb',
            'filters': [
                {'LoadBalancerName': 'CloudCustodian'}],
            'actions': [
                {'type': 'tag', 'key': 'xyz', 'value': 'abdef'}]
            },
            session_factory=session_factory)

        resources = policy.run()
        self.assertEqual(len(resources), 1)
        tags = client.describe_tags(
            LoadBalancerNames=['CloudCustodian'])['TagDescriptions'][0]['Tags']
        tag_map = {t['Key']: t['Value'] for t in tags}
        self.assertTrue('xyz' in tag_map)

        policy = self.load_policy({
            'name': 'elb-tag',
            'resource': 'elb',
            'filters': [
                {'LoadBalancerName': 'CloudCustodian'}],
            'actions': [
                {'type': 'remove-tag', 'tags': ['xyz']}]
            },
            session_factory=session_factory)
        resources = policy.run()
        self.assertEqual(len(resources), 1)
        tags = client.describe_tags(
            LoadBalancerNames=['CloudCustodian'])['TagDescriptions'][0]['Tags']
        tag_map = {t['Key']: t['Value'] for t in tags}
        self.assertFalse('xyz' in tag_map)

    def test_elb_tags(self):
        self.patch(ELB, 'executor_factory', MainThreadExecutor)
        session_factory = self.replay_flight_data(
            'test_elb_tags')
        policy = self.load_policy({
            'name': 'elb-mark',
            'resource': 'elb',
            'filters': [{"tag:Platform": "ubuntu"}]},
            session_factory=session_factory)
        resources = policy.run()
        self.assertEqual(len(resources), 1)

    def test_mark_and_match(self):
        session_factory = self.replay_flight_data(
            'test_elb_mark_and_match')
        policy = self.load_policy({
            'name': 'elb-mark',
            'resource': 'elb',
            'filters': [{"LoadBalancerName": 'CloudCustodian'}],
            'actions': [{
                'type': 'mark-for-op', 'op': 'delete',
                'tag': 'custodian_next', 'days': 1}]},
            session_factory=session_factory)
        resources = policy.run()

        self.assertEqual(len(resources), 1)
        tags = session_factory().client('elb').describe_tags(
            LoadBalancerNames=['CloudCustodian'])['TagDescriptions'][0]['Tags']
        tag_map = {t['Key']: t['Value'] for t in tags}
        self.assertTrue('custodian_next' in tag_map)

        policy = self.load_policy({
            'name': 'elb-mark-filter',
            'resource': 'elb',
            'filters': [
                {'type': 'marked-for-op', 'tag': 'custodian_next',
                 'op': 'delete'}]},
            session_factory=session_factory)
        resources = policy.run()
        self.assertEqual(len(resources), 1)


class ELBInstance(BaseTest):

    def test_instance_filter(self):
        session_factory = self.replay_flight_data(
            'test_elb_instance_filter')
        policy = self.load_policy({
            'name': 'elb-instance',
            'resource': 'elb',
            'filters': [
                {'type': 'instance',
                 'key': 'ImageId',
                 'value': 'ami-40d28157'}],
            }, session_factory=session_factory)
        resources = policy.run()
        self.assertEqual(len(resources), 1)
        self.assertEqual(resources[0]['LoadBalancerName'], 'balanced')


class HealthCheckProtocolMismatchTest(BaseTest):

    def test_healthcheck_protocol_mismatch(self):
        session_factory = self.replay_flight_data(
            'test_healthcheck_protocol_mismatch')
        policy = self.load_policy({
            'name': 'healthcheck-protocol-mismatch',
            'resource': 'elb',
            'filters': [
                {'type': 'healthcheck-protocol-mismatch'}
            ]},
            session_factory=session_factory)

        resources = policy.run()
        self.assertEqual(len(resources), 3)

        # make sure we matched the right load balcners
        elb_names = set([elb['LoadBalancerName'] for elb in resources])
        self.assertEqual(
            elb_names, set(
                ['test-elb-no-listeners',
                 'test-elb-protocol-matches',
                 'test-elb-multiple-listeners']))


class SSLPolicyTest(BaseTest):

    def test_ssl_ciphers(self):
        session_factory = self.replay_flight_data(
            'test_ssl_ciphers')
        policy = self.load_policy({
            'name': 'test-ssl-ciphers',
            'resource': 'elb',
            'filters': [
                {'type': 'ssl-policy',
                 'blacklist': ['Protocol-SSLv2']}
            ]},
            session_factory=session_factory)
        resources = policy.run()
        self.assertEqual(len(resources), 1)
        self.assertEqual(
            resources[0]['LoadBalancerName'],
            'test-elb-invalid-policy')

<<<<<<< HEAD
    def test_set_ssl_listener_policy(self):
        session_factory = self.replay_flight_data(
            'test_set_ssl_listener')
        client = session_factory().client('elb')
        policy = self.load_policy({
            'name': 'test-set-ssl-listerner',
            'resource': 'elb',
            'filters': [
                {'type': 'ssl-policy',
                 'whitelist': ['AES128-SHA256','Protocol-TLSv1']},
                {
                   'type': 'value',
                   'key': 'LoadBalancerName',
                   'value': 'test-elb',
                   'op': 'eq' }],
            'actions': [
                {'type': 'set-ssl-listener-policy',
                 'name': 'testpolicy',
                 'attributes': ['AES128-SHA256','Protocol-TLSv1']}
            ]},
            session_factory=session_factory)
        resources = policy.run()
        response_pol = client.describe_load_balancers(
            LoadBalancerNames=[
                'test-elb'
            ]
        )
        response_ciphers = client.describe_load_balancer_policies(
            LoadBalancerName='test-elb',
            PolicyNames=['testpolicy-1493768308000']
        )
        curr_pol = [t.encode('UTF8') for t in response_pol[
            'LoadBalancerDescriptions'][0]['ListenerDescriptions'][0]['PolicyNames']]

        curr_ciphers = []
        for x in response_ciphers['PolicyDescriptions'][0]['PolicyAttributeDescriptions']:
            curr_ciphers.append({str(k): str(v) for k, v in x.items()})
        active_ciphers = [x['AttributeName'] for x in curr_ciphers if x['AttributeValue'] == 'true']
        self.assertEqual(
            curr_pol,
            ['AWSConsole-LBCookieStickinessPolicy-test-elb-1493748038333',
             'testpolicy-1493768308000'])
        self.assertEqual(
            active_ciphers,
            ['Protocol-TLSv1', 'AES128-SHA256'])

=======
    def test_ssl_matching(self):
        session_factory = self.replay_flight_data(
            'test_ssl_ciphers')
        policy = self.load_policy({
            'name': 'test-ssl-matching',
            'resource': 'elb',
            'filters': [
                {'type': 'ssl-policy',
                 'matching': '^Protocol-',
                 'whitelist': ['Protocol-TLSv1', 'Protocol-TLSv1.1', 'Protocol-TLSv1.2']}
            ]},
            session_factory=session_factory)
        resources = policy.run()
        self.assertEqual(len(resources), 1)
        self.assertEqual(
            resources[0]['LoadBalancerName'],
            'test-elb-invalid-policy')
>>>>>>> e11ffe85

    def test_filter_validation_no_blacklist(self):
        self.assertRaises(FilterValidationError,
            self.load_policy, {
                'name': 'test-ssl-ciphers',
                'resource': 'elb',
                'filters': [
                    {'type': 'ssl-policy'}
                ]},
                session_factory=None, validate=False)

    def test_filter_validation_blacklist_not_iterable(self):
        self.assertRaises(FilterValidationError,
            self.load_policy, {
                'name': 'test-ssl-ciphers',
                'resource': 'elb',
                'filters': [
                    {'type': 'ssl-policy', 'blacklist': 'single-value'}
                ]},
                session_factory=None, validate=False)


class TestDefaultVpc(BaseTest):

    def test_elb_default_vpc(self):
        session_factory = self.replay_flight_data('test_elb_default_vpc')
        p = self.load_policy(
            {'name': 'elb-default-filters',
             'resource': 'elb',
             'filters': [
                 {'type': 'default-vpc'}]},
            config={'region': 'us-west-2'},
            session_factory=session_factory)

        resources = p.run()
        self.assertEqual(len(resources), 1)
        self.assertEqual(
            resources[0]['LoadBalancerName'], 'test-load-balancer')


class TestModifyVpcSecurityGroupsAction(BaseTest):

    def test_elb_remove_security_groups(self):
        # Test conditions:
        #   - running ELB in default VPC
        #   - security group named TEST-PROD-ONLY-SG exists in VPC and is
        #     attached to test ELB
        session_factory = self.replay_flight_data(
            'test_elb_remove_security_groups')
        client = session_factory().client('ec2')
        default_sg_id = client.describe_security_groups(
            GroupNames=[
                'default',
            ]
        )['SecurityGroups'][0]['GroupId']
        p = self.load_policy(
            {'name': 'elb-modify-security-groups-filter',
             'resource': 'elb',
             'filters': [
                 {'type': 'security-group', 'key': 'GroupName',
                  'value': '(.*PROD-ONLY.*)', 'op': 'regex'}],
             'actions': [
                 {'type': 'modify-security-groups', 'remove': 'matched',
                  'isolation-group': default_sg_id}]
             },
            session_factory=session_factory)

        resources = p.run()
        clean_resources = p.run()
        self.assertEqual(len(resources), 1)
        self.assertEqual(
            resources[0]['LoadBalancerName'], 'test-load-balancer')
        self.assertEqual(len(clean_resources), 0)

    def test_elb_add_security_group(self):
        # Test conditions:
        #   - running one ELB with 'default' VPC security group attached
        #   - security group named TEST-PROD-ONLY-SG exists in VPC and is not
        #     attached to ELB
        session_factory = self.replay_flight_data(
            'test_elb_add_security_group')

        policy = self.load_policy({
            'name': 'add-sg-to-prod-elb',
            'resource': 'elb',
            'filters': [
                {'type': 'security-group', 'key': 'GroupName',
                 'value': 'default'},
                {'type': 'value', 'key': 'LoadBalancerName',
                 'value': 'test-load-balancer'}],
            'actions': [
                {'type': 'modify-security-groups', 'add': 'sg-411b413c'}
            ]
        },
        session_factory=session_factory)

        resources = policy.run()
        self.assertEqual(len(resources[0]['SecurityGroups']), 1)
        after_resources = policy.run()
        self.assertEqual(len(after_resources[0]['SecurityGroups']), 2)

    def test_elb_add_security_groups(self):
        # Test conditions:
        #   - running one ELB with 'default' VPC security group attached
        #   - security groups named TEST-PROD-ONLY-SG, TEST-SG1, and TEST-SG2
        #     exist in VPC - not attached to ELB

        session_factory = self.replay_flight_data(
            'test_elb_add_security_groups')
        policy = self.load_policy({
            'name': 'add-sgs-to-prod-elb',
            'resource': 'elb',
            'filters': [
                {'type': 'security-group', 'key': 'GroupName',
                 'value': 'default'},
                {'type': 'value', 'key': 'LoadBalancerName',
                 'value': 'test-load-balancer'}],
            'actions': [
                {'type': 'modify-security-groups', 'add': [
                    'sg-411b413c', 'sg-8a4b64f7', 'sg-5d4a6520']}
            ]},
            session_factory=session_factory)

        resources = policy.run()
        self.assertEqual(len(resources[0]['SecurityGroups']), 1)
        after_resources = policy.run()
        self.assertEqual(len(after_resources[0]['SecurityGroups']), 4)


    def test_elb_remove_all_security_groups(self):
        # Test conditions:
        #   - running one ELB with 'default' and 'TEST-PROD-ONLY-SG' VPC
        #     security groups attached
        session_factory = self.replay_flight_data(
            'test_elb_remove_all_security_groups')
        client = session_factory().client('ec2')

        default_sg_id = client.describe_security_groups(
            GroupNames=[
                'default',
            ]
        )['SecurityGroups'][0]['GroupId']

        policy = self.load_policy({
            'name': 'add-sg-to-prod-elb',
            'resource': 'elb',
            'filters': [
                {'type': 'value', 'key': 'LoadBalancerName',
                 'value': 'test-load-balancer'}],
            'actions': [
                {'type': 'modify-security-groups', 'remove': 'all',
                 'isolation-group': default_sg_id},
            ]},
            session_factory=session_factory)

        resources = policy.run()
        self.assertEqual(len(resources[0]['SecurityGroups']), 2)
        after_resources = policy.run()
        self.assertEqual(len(after_resources[0]['SecurityGroups']), 1)
        # Check that it is indeed the isolation group on the ELB
        self.assertEqual(
            after_resources[0]['SecurityGroups'][0], default_sg_id)<|MERGE_RESOLUTION|>--- conflicted
+++ resolved
@@ -161,7 +161,6 @@
             resources[0]['LoadBalancerName'],
             'test-elb-invalid-policy')
 
-<<<<<<< HEAD
     def test_set_ssl_listener_policy(self):
         session_factory = self.replay_flight_data(
             'test_set_ssl_listener')
@@ -208,7 +207,6 @@
             active_ciphers,
             ['Protocol-TLSv1', 'AES128-SHA256'])
 
-=======
     def test_ssl_matching(self):
         session_factory = self.replay_flight_data(
             'test_ssl_ciphers')
@@ -226,7 +224,6 @@
         self.assertEqual(
             resources[0]['LoadBalancerName'],
             'test-elb-invalid-policy')
->>>>>>> e11ffe85
 
     def test_filter_validation_no_blacklist(self):
         self.assertRaises(FilterValidationError,
