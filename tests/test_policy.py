--- conflicted
+++ resolved
@@ -337,15 +337,11 @@
 
         # config service can't be bothered to update their sdk correctly
         invalid_ignore = {
-<<<<<<< HEAD
             'AWS::EKS::Cluster',
             'AWS::ECS::Service',
-            'AWS::ECS::TaskDefinition'}
-=======
             'AWS::ECS::TaskDefinition',
             'AWS::NetworkFirewall::Firewall'
         }
->>>>>>> bb5d7f63
         bad_types = resource_config_types.difference(config_types)
         bad_types = bad_types.difference(invalid_ignore)
         if bad_types:
