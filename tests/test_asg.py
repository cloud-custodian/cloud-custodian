# Copyright 2016-2017 Capital One Services, LLC
#
# Licensed under the Apache License, Version 2.0 (the "License");
# you may not use this file except in compliance with the License.
# You may obtain a copy of the License at
#
# http://www.apache.org/licenses/LICENSE-2.0
#
# Unless required by applicable law or agreed to in writing, software
# distributed under the License is distributed on an "AS IS" BASIS,
# WITHOUT WARRANTIES OR CONDITIONS OF ANY KIND, either express or implied.
# See the License for the specific language governing permissions and
# limitations under the License.
from __future__ import absolute_import, division, print_function, unicode_literals

import boto3

<<<<<<< HEAD
from common import BaseTest
from c7n.executor import MainThreadExecutor
from c7n.resources.asg import LaunchActivityFilter
=======
from .common import BaseTest
>>>>>>> c7a02253


class LaunchConfigTest(BaseTest):

    def test_config_unused(self):
        factory = self.replay_flight_data('test_launch_config_unused')
        p = self.load_policy({
            'name': 'unused-cfg',
            'resource': 'launch-config',
            'filters': [{'type': 'unused'}]}, session_factory=factory)
        resources = p.run()
        self.assertEqual(len(resources), 1)
        self.assertEqual(resources[0]['LaunchConfigurationName'],
                         'CloudClusterCopy')

    def test_config_delete(self):
        factory = self.replay_flight_data('test_launch_config_delete')
        p = self.load_policy({
            'name': 'delete-cfg',
            'resource': 'launch-config',
            'filters': [{
                'LaunchConfigurationName': 'CloudClusterCopy'}],
            'actions': ['delete']},
            session_factory=factory)
        resources = p.run()
        self.assertEqual(len(resources), 1)
        self.assertEqual(resources[0]['LaunchConfigurationName'],
                         'CloudClusterCopy')


class AutoScalingTest(BaseTest):

    def get_ec2_tags(self, ec2, instance_id):
        results = ec2.describe_tags(
            Filters=[
                {'Name': 'resource-id',
                 'Values': [instance_id]},
                {'Name': 'resource-type',
                 'Values': ['instance']}])['Tags']
        return {t['Key']: t['Value'] for t in results}

    def test_asg_delete(self):
        factory = self.replay_flight_data('test_asg_delete')
        p = self.load_policy({
            'name': 'asg-delete',
            'resource': 'asg',
            'filters': [
                {'AutoScalingGroupName': 'ContainersFTW'}],
            'actions': [{'type': 'delete', 'force': True}]},
            session_factory=factory)
        resources = p.run()
        self.assertEqual(len(resources), 1)
        self.assertEqual(resources[0]['AutoScalingGroupName'], 'ContainersFTW')

    def test_asg_non_encrypted_filter(self):
        factory = self.replay_flight_data('test_asg_non_encrypted_filter')
        p = self.load_policy({
            'name': 'asg-encrypted-filter',
            'resource': 'asg',
            'filters': [{'type': 'not-encrypted'}]}, session_factory=factory)
        resources = p.run()
        self.assertEqual(len(resources), 1)
        self.assertEqual(
            resources[0]['Unencrypted'], ['Image', 'LaunchConfig'])

    def test_asg_image_age_filter(self):
        factory = self.replay_flight_data('test_asg_image_age_filter')
        p = self.load_policy({
            'name': 'asg-cfg-filter',
            'resource': 'asg',
            'filters': [
                {'type': 'image-age',
                 'days': 90}]}, session_factory=factory)
        resources = p.run()
        self.assertEqual(len(resources), 1)

    def test_asg_config_filter(self):
        factory = self.replay_flight_data('test_asg_config_filter')
        p = self.load_policy({
            'name': 'asg-cfg-filter',
            'resource': 'asg',
            'filters': [
                {'type': 'launch-config',
                 'key': 'ImageId',
                 'value': 'ami-9abea4fb'}]}, session_factory=factory)
        resources = p.run()
        self.assertEqual(len(resources), 1)

    def test_asg_vpc_filter(self):
        factory = self.replay_flight_data('test_asg_vpc_filter')
        p = self.load_policy({
            'name': 'asg-vpc-filter',
            'resource': 'asg',
            'filters': [
                {'type': 'vpc-id',
                 'value': 'vpc-d2d616b5'}]
            }, session_factory=factory)
        resources = p.run()
        self.assertEqual(len(resources), 1)
        self.assertEqual(
            resources[0]['LaunchConfigurationName'], 'foo-bar')

    def test_asg_tag_and_propagate(self):
        factory = self.replay_flight_data('test_asg_tag')
        p = self.load_policy({
            'name': 'asg-tag',
            'resource': 'asg',
            'filters': [
                {'tag:Platform': 'ubuntu'}],
            'actions': [
                {'type': 'tag',
                 'key': 'CustomerId', 'value': 'GetSome',
                 'propagate': True},
                {'type': 'propagate-tags',
                 'trim': True, 'tags': ['CustomerId', 'Platform']}
            ]
            }, session_factory=factory)

        session = factory()
        client = session.client('autoscaling')

        # Put an orphan tag on an instance
        result = client.describe_auto_scaling_groups()[
            'AutoScalingGroups'].pop()
        ec2 = session.client('ec2')
        instance_id = result['Instances'][0]['InstanceId']
        ec2.create_tags(
            Resources=[instance_id],
            Tags=[{'Key': 'Home', 'Value': 'Earth'}])

        # Run the policy
        resources = p.run()
        self.assertEqual(len(resources), 1)

        result = client.describe_auto_scaling_groups(
            AutoScalingGroupNames=[resources[0]['AutoScalingGroupName']])[
                'AutoScalingGroups'].pop()
        tag_map = {t['Key']: (t['Value'], t['PropagateAtLaunch'])
                   for t in result['Tags']}
        self.assertTrue('CustomerId' in tag_map)
        self.assertEqual(tag_map['CustomerId'][0], 'GetSome')
        self.assertEqual(tag_map['CustomerId'][1], True)

        tag_map = self.get_ec2_tags(ec2, instance_id)
        self.assertTrue('CustomerId' in tag_map)
        self.assertFalse('Home' in tag_map)

    def test_asg_remove_tag(self):
        factory = self.replay_flight_data('test_asg_remove_tag')
        p = self.load_policy({
            'name': 'asg-remove-tag',
            'resource': 'asg',
            'filters': [
                {'tag:CustomerId': 'not-null'}],
            'actions': [
                {'type': 'remove-tag',
                 'key': 'CustomerId'}],
            }, session_factory=factory)
        resources = p.run()
        self.assertEqual(len(resources), 1)
        client = factory().client('autoscaling')
        result = client.describe_auto_scaling_groups(
            AutoScalingGroupNames=[resources[0]['AutoScalingGroupName']])[
                'AutoScalingGroups'].pop()
        tag_map = {t['Key']: (t['Value'], t['PropagateAtLaunch'])
                   for t in result['Tags']}
        self.assertFalse('CustomerId' in tag_map)

    def test_asg_mark_for_op(self):
        factory = self.replay_flight_data('test_asg_mark_for_op')
        p = self.load_policy({
            'name': 'asg-mark-for-op',
            'resource': 'asg',
            'filters': [
                {'tag:Platform': 'ubuntu'}],
            'actions': [
                {'type': 'mark-for-op', 'key': 'custodian_action',
                 'op': 'suspend', 'days': 1}
                ],
            }, session_factory=factory)
        resources = p.run()
        self.assertEqual(len(resources), 1)
        client = factory().client('autoscaling')
        result = client.describe_auto_scaling_groups(
            AutoScalingGroupNames=[resources[0]['AutoScalingGroupName']])[
                'AutoScalingGroups'].pop()
        tag_map = {t['Key']: t['Value'] for t in result['Tags']}
        self.assertTrue('custodian_action' in tag_map)
        self.assertTrue('suspend@' in tag_map['custodian_action'])

    def test_asg_rename_tag(self):
        factory = self.replay_flight_data('test_asg_rename')
        p = self.load_policy({
            'name': 'asg-rename-tag',
            'resource': 'asg',
            'filters': [
                {'tag:Platform': 'ubuntu'}],
            'actions': [
                {'type': 'rename-tag', 'source': 'Platform', 'dest': 'Linux'}
                ],
            }, session_factory=factory)

        # Fetch ASG
        session = factory()
        client = session.client('autoscaling')
        result = client.describe_auto_scaling_groups()['AutoScalingGroups'].pop()

        # Fetch instance and make sure it has tags
        ec2 = session.client('ec2')
        instance_id = result['Instances'][0]['InstanceId']

        tag_map = self.get_ec2_tags(ec2, instance_id)
        self.assertTrue('Platform' in tag_map)
        self.assertFalse('Linux' in tag_map)

        # Run the policy
        resources = p.run()
        self.assertEqual(len(resources), 1)

        # Validate the ASG tag changed
        result = client.describe_auto_scaling_groups(
            AutoScalingGroupNames=[resources[0]['AutoScalingGroupName']])[
                'AutoScalingGroups'].pop()
        tag_map = {t['Key']: (t['Value'], t['PropagateAtLaunch'])
                   for t in result['Tags']}
        self.assertFalse('Platform' in tag_map)
        self.assertTrue('Linux' in tag_map)

        tag_map = self.get_ec2_tags(ec2, instance_id)
        self.assertFalse('Platform' in tag_map)
        self.assertTrue('Linux' in tag_map)

    def test_asg_suspend(self):
        factory = self.replay_flight_data('test_asg_suspend')
        p = self.load_policy({
            'name': 'asg-suspend',
            'resource': 'asg',
            'filters': [
                {'tag:Platform': 'not-null'}],
            'actions': ['suspend'],
            }, session_factory=factory)
        resources = p.run()
        self.assertEqual(len(resources), 1)
        client = factory().client('autoscaling')
        result = client.describe_auto_scaling_groups(
            AutoScalingGroupNames=[resources[0]['AutoScalingGroupName']])[
                'AutoScalingGroups'].pop()
        self.assertTrue(result['SuspendedProcesses'])

    def test_asg_suspend_when_no_instances(self):
        factory = self.replay_flight_data('test_asg_suspend_when_no_instances')
        client = factory().client('autoscaling')

        # Ensure we have a non-suspended ASG with no instances
        name = 'zero-instances'
        result = client.describe_auto_scaling_groups(
            AutoScalingGroupNames=[name])['AutoScalingGroups'].pop()
        self.assertEqual(len(result['SuspendedProcesses']), 0)
        self.assertEqual(len(result['Instances']), 0)

        # Run policy and verify suspend occurs
        p = self.load_policy({
            'name': 'asg-suspend',
            'resource': 'asg',
            'filters': [
                {'AutoScalingGroupName': name}],
            'actions': ['suspend'],
            }, session_factory=factory)
        resources = p.run()
        self.assertEqual(len(resources), 1)
        result = client.describe_auto_scaling_groups(
            AutoScalingGroupNames=[name])['AutoScalingGroups'].pop()
        self.assertTrue(result['SuspendedProcesses'])

    def test_asg_resume(self):
        factory = self.replay_flight_data('test_asg_resume')
        p = self.load_policy({
            'name': 'asg-suspend',
            'resource': 'asg',
            'filters': [
                {'tag:Platform': 'not-null'}],
            'actions': [
                {'type': 'resume', 'delay': 0.1}],
            }, session_factory=factory)
        resources = p.run()
        self.assertEqual(len(resources), 1)
        client = factory().client('autoscaling')
        result = client.describe_auto_scaling_groups(
            AutoScalingGroupNames=[resources[0]['AutoScalingGroupName']])[
                'AutoScalingGroups'].pop()
        self.assertFalse(result['SuspendedProcesses'])

    def test_asg_resize_save_to_tag(self):
        factory = self.replay_flight_data('test_asg_resize_save_to_tag')
        p = self.load_policy({
            'name': 'asg-resize',
            'resource': 'asg',
            'filters': [
                {'tag:CustodianUnitTest': 'not-null'}],
            'actions': [
                {'type': 'resize', 'min-size': 0, 'desired-size': 0,
                 'save-options-tag': 'OffHoursPrevious'}],
            }, session_factory=factory)
        resources = p.run()
        self.assertEqual(len(resources), 1)
        client = factory().client('autoscaling')
        result = client.describe_auto_scaling_groups(
            AutoScalingGroupNames=[resources[0]['AutoScalingGroupName']])[
                'AutoScalingGroups'].pop()
        # test that we set ASG size to zero
        self.assertEqual(result['MinSize'], 0)
        self.assertEqual(result['DesiredCapacity'], 0)
        tag_map = {t['Key']: t['Value'] for t in result['Tags']}
        # test that we saved state to a tag
        self.assertTrue('OffHoursPrevious' in tag_map)
        self.assertEqual(tag_map['OffHoursPrevious'],
            'DesiredCapacity=2;MinSize=2;MaxSize=2')

    def test_asg_resize_restore_from_tag(self):
        factory = self.replay_flight_data('test_asg_resize_restore_from_tag')
        p = self.load_policy({
            'name': 'asg-resize',
            'resource': 'asg',
            'filters': [
                {'tag:CustodianUnitTest': 'not-null'},
                {'tag:OffHoursPrevious': 'not-null'}],
            'actions': [
                {'type': 'resize', 'restore-options-tag': 'OffHoursPrevious'}],
            }, session_factory=factory)
        resources = p.run()
        self.assertEqual(len(resources), 1)
        client = factory().client('autoscaling')
        result = client.describe_auto_scaling_groups(
            AutoScalingGroupNames=[resources[0]['AutoScalingGroupName']])[
                'AutoScalingGroups'].pop()
        # test that we set ASG min and desired back from 0 to 2
        self.assertEqual(result['MinSize'], 2)
        self.assertEqual(result['DesiredCapacity'], 2)

    def test_asg_resize_to_current(self):
        factory = self.replay_flight_data('test_asg_resize_to_current')
        # test scenario:
        # - create ASG with min=2, desired=2 running in account A
        # - launch config specifies a test AMI in account B
        # - remove permissions on the AMI for account A
        # - kill one of the 2 running instances, wait until the ASG sees that
        # - leaves min=2, desired=2, running=1 and it's unable to launch more
        p = self.load_policy({
            'name': 'asg-resize',
            'resource': 'asg',
            'filters': [
                {'type': 'capacity-delta'},
                {'tag:CustodianUnitTest': 'not-null'}],
            'actions': [
                {'type': 'resize', 'desired-size': 'current'}],
            }, session_factory=factory)
        resources = p.run()
        self.assertEqual(len(resources), 1)
        client = factory().client('autoscaling')
        result = client.describe_auto_scaling_groups(
            AutoScalingGroupNames=[resources[0]['AutoScalingGroupName']])[
                'AutoScalingGroups'].pop()
        # test that we changed ASG min and desired from 2 to 1
        self.assertEqual(result['MinSize'], 1)
        self.assertEqual(result['DesiredCapacity'], 1)

    def test_asg_third_ami_filter(self):
        factory = self.replay_flight_data('test_asg_invalid_third_ami')
        p = self.load_policy({
            'name': 'asg-invalid-filter-3ami',
            'resource': 'asg',
            'filters': ['invalid']}, session_factory=factory)
        resources = p.run()
        self.assertEqual(len(resources), 0)

    def test_asg_invalid_filter_good(self):
        factory = self.replay_flight_data('test_asg_invalid_filter_good')
        p = self.load_policy({
            'name': 'asg-invalid-filter',
            'resource': 'asg',
            'filters': ['invalid']
            }, session_factory=factory)
        resources = p.run()
        self.assertEqual(len(resources), 0)

    def test_asg_invalid_filter_bad(self):
        factory = self.replay_flight_data('test_asg_invalid_filter_bad')
        p = self.load_policy({
            'name': 'asg-invalid-filter',
            'resource': 'asg',
            'filters': ['invalid']
            }, session_factory=factory)
        resources = p.run()
        self.assertEqual(len(resources), 1)

        s = set([x[0] for x in resources[0]['Invalid']])
        self.assertTrue('invalid-subnet' in s)
        self.assertTrue('invalid-security-group' in s)

    def test_asg_subnet(self):
        factory = self.replay_flight_data('test_asg_subnet')
        p = self.load_policy({
            'name': 'asg-sub',
            'resource': 'asg',
            'filters': [
                {'type': 'subnet',
                 'match-resource': True,
                 'key': 'tag:NetworkLocation',
                 'value': ''}]},
            session_factory=factory)
        resources = p.run()
        self.assertEqual(len(resources), 1)
        self.assertEqual(
            sorted(resources[0]['c7n:matched-subnets']),
            sorted(['subnet-65dbce1d', 'subnet-b77a4ffd', 'subnet-db9f62b2']))

    def test_asg_security_group_not_matched(self):
        factory = self.replay_flight_data(
            'test_asg_security_group_not_matched')
        p = self.load_policy({
            'name': 'asg-sg',
            'resource': 'asg',
            'filters': [
                {'type': 'security-group',
                 'key': 'tag:NetworkLocation',
                 'op': 'not-equal',
                 'value': ''}],
            }, session_factory=factory)
        resources = p.run()
        self.assertEqual(len(resources), 1)
        self.assertEqual(
            resources[0]['c7n:matched-security-groups'], ['sg-0b3d3377'])

    def test_asg_security_group(self):
        factory = self.replay_flight_data('test_asg_security_group')
        p = self.load_policy({
            'name': 'asg-sg',
            'resource': 'asg',
            'filters': [
                {'type': 'security-group',
                 'key': 'GroupName',
                 'value': 'default'}],
            }, session_factory=factory)
        resources = p.run()
        self.assertEqual(len(resources), 1)
        self.assertEqual(resources[0]['AutoScalingGroupName'], 'ContainersFTW')

<<<<<<< HEAD
    def test_asg_activity_filter(self):
        session = self.replay_flight_data('test_asg_launch_activity_filter')
        self.patch(LaunchActivityFilter, 'executor_factory', MainThreadExecutor)
        p = self.load_policy({
            'name': 'asg-activities',
            'resource': 'asg',
            'filters': [{
                "or": [
                    {'type': 'launch-activity', 'status': ['Successful']},
                    {'type': 'launch-activity', 'status': ['Failed']}
                ]}]}, session_factory=session)
        resources = p.run()
        self.assertEqual(len(resources), 2)
        self.assertEqual(
            sorted([r['AutoScalingGroupName'] for r in resources]),
            ['c7n-asg-launch-failure', 'c7n-asg-launch-success'])

    def test_asg_activity_failed_filter(self):
        session = self.replay_flight_data('test_asg_launch_activity_failure')
        self.patch(LaunchActivityFilter, 'executor_factory', MainThreadExecutor)
        p = self.load_policy({
            'name': 'failed-asg-build',
            'resource': 'asg',
            'filters': [
                {'type': 'launch-activity', 'status': ['Failed']}
            ]}, session_factory=session)
        resources = p.run()
        self.assertEqual(len(resources), 1)
        self.assertEqual(
            resources[0]['AutoScalingGroupName'], 'c7n.asg.failure')

    def test_asg_activity_success_filter(self):
        session = self.replay_flight_data('test_asg_launch_activity_success')
        self.patch(LaunchActivityFilter, 'executor_factory', MainThreadExecutor)
        p = self.load_policy({
            'name': 'success-asg-build',
            'resource': 'asg',
            'filters': [
                {'type': 'launch-activity', 'status': ['Successful']}
            ]}, session_factory=session)
        resources = p.run()
        self.assertEqual(len(resources), 1)
        self.assertEqual(
            resources[0]['AutoScalingGroupName'], 'c7n.asg.success')
=======
    def test_asg_filter_capacity_delta_match(self):
        factory = self.replay_flight_data('test_asg_filter_capacity_delta_match')
        p = self.load_policy({
            'name': 'asg-capacity-delta',
            'resource': 'asg',
            'filters': [
                {'type': 'capacity-delta'},
                {'tag:CustodianUnitTest': 'not-null'}],
            }, session_factory=factory)
        resources = p.run()
        self.assertEqual(len(resources), 1)

    def test_asg_filter_capacity_delta_nomatch(self):
        factory = self.replay_flight_data('test_asg_filter_capacity_delta_nomatch')
        p = self.load_policy({
            'name': 'asg-capacity-delta',
            'resource': 'asg',
            'filters': [
                {'type': 'capacity-delta'},
                {'tag:CustodianUnitTest': 'not-null'}],
            }, session_factory=factory)
        resources = p.run()
        self.assertEqual(len(resources), 0)
>>>>>>> c7a02253
<|MERGE_RESOLUTION|>--- conflicted
+++ resolved
@@ -15,13 +15,7 @@
 
 import boto3
 
-<<<<<<< HEAD
-from common import BaseTest
-from c7n.executor import MainThreadExecutor
-from c7n.resources.asg import LaunchActivityFilter
-=======
 from .common import BaseTest
->>>>>>> c7a02253
 
 
 class LaunchConfigTest(BaseTest):
@@ -469,10 +463,8 @@
         self.assertEqual(len(resources), 1)
         self.assertEqual(resources[0]['AutoScalingGroupName'], 'ContainersFTW')
 
-<<<<<<< HEAD
     def test_asg_activity_filter(self):
         session = self.replay_flight_data('test_asg_launch_activity_filter')
-        self.patch(LaunchActivityFilter, 'executor_factory', MainThreadExecutor)
         p = self.load_policy({
             'name': 'asg-activities',
             'resource': 'asg',
@@ -489,7 +481,6 @@
 
     def test_asg_activity_failed_filter(self):
         session = self.replay_flight_data('test_asg_launch_activity_failure')
-        self.patch(LaunchActivityFilter, 'executor_factory', MainThreadExecutor)
         p = self.load_policy({
             'name': 'failed-asg-build',
             'resource': 'asg',
@@ -503,7 +494,6 @@
 
     def test_asg_activity_success_filter(self):
         session = self.replay_flight_data('test_asg_launch_activity_success')
-        self.patch(LaunchActivityFilter, 'executor_factory', MainThreadExecutor)
         p = self.load_policy({
             'name': 'success-asg-build',
             'resource': 'asg',
@@ -514,7 +504,7 @@
         self.assertEqual(len(resources), 1)
         self.assertEqual(
             resources[0]['AutoScalingGroupName'], 'c7n.asg.success')
-=======
+
     def test_asg_filter_capacity_delta_match(self):
         factory = self.replay_flight_data('test_asg_filter_capacity_delta_match')
         p = self.load_policy({
@@ -537,5 +527,4 @@
                 {'tag:CustodianUnitTest': 'not-null'}],
             }, session_factory=factory)
         resources = p.run()
-        self.assertEqual(len(resources), 0)
->>>>>>> c7a02253
+        self.assertEqual(len(resources), 0)