--- conflicted
+++ resolved
@@ -19,12 +19,6 @@
 from .common import BaseTest
 from botocore.exceptions import ClientError
 from c7n.resources.asg import NotEncryptedFilter
-<<<<<<< HEAD
-import c7n.resources.asg
-=======
-import c7n.resources.asg as asg
->>>>>>> c26d27c8
-
 
 class LaunchConfigTest(BaseTest):
 
@@ -60,13 +54,6 @@
 
 class TestUserData(BaseTest):
 
-<<<<<<< HEAD
-=======
-    def test_permissions(self):
-        ud = asg.UserDataFilter()
-        print(ud.get_permissions())
-
->>>>>>> c26d27c8
     def test_regex_filter(self):
         session_factory = self.replay_flight_data("test_launch_config_userdata")
         policy = self.load_policy(
@@ -83,23 +70,9 @@
             },
             session_factory=session_factory
         )
-
         resources = policy.run()
-<<<<<<< HEAD
-
         self.assertGreater(len(resources), 0)
 
-    def test_validate(self):
-        dataz = {u'type': u'user-data', u'key': u'"c7n:user-data"',
-                 u'value': u'(?smi).*BEGIN RSA PRIVATE KEY',
-                 u'op': u'regex'}
-        ud = c7n.resources.asg.UserDataFilter(dataz).validate()
-        self.assertEqual(type(ud), c7n.resources.asg.UserDataFilter)
-
-=======
-        self.assertGreater(len(resources), 0)
-
->>>>>>> c26d27c8
 
 class AutoScalingTest(BaseTest):
 
