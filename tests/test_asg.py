# Copyright 2016-2017 Capital One Services, LLC
#
# Licensed under the Apache License, Version 2.0 (the "License");
# you may not use this file except in compliance with the License.
# You may obtain a copy of the License at
#
# http://www.apache.org/licenses/LICENSE-2.0
#
# Unless required by applicable law or agreed to in writing, software
# distributed under the License is distributed on an "AS IS" BASIS,
# WITHOUT WARRANTIES OR CONDITIONS OF ANY KIND, either express or implied.
# See the License for the specific language governing permissions and
# limitations under the License.
from __future__ import absolute_import, division, print_function, unicode_literals

import boto3

from .common import BaseTest


class LaunchConfigTest(BaseTest):

    def test_config_unused(self):
        factory = self.replay_flight_data('test_launch_config_unused')
        p = self.load_policy({
            'name': 'unused-cfg',
            'resource': 'launch-config',
            'filters': [{'type': 'unused'}]}, session_factory=factory)
        resources = p.run()
        self.assertEqual(len(resources), 1)
        self.assertEqual(resources[0]['LaunchConfigurationName'],
                         'CloudClusterCopy')

    def test_config_delete(self):
        factory = self.replay_flight_data('test_launch_config_delete')
        p = self.load_policy({
            'name': 'delete-cfg',
            'resource': 'launch-config',
            'filters': [{
                'LaunchConfigurationName': 'CloudClusterCopy'}],
            'actions': ['delete']},
            session_factory=factory)
        resources = p.run()
        self.assertEqual(len(resources), 1)
        self.assertEqual(resources[0]['LaunchConfigurationName'],
                         'CloudClusterCopy')


class AutoScalingTest(BaseTest):

    def get_ec2_tags(self, ec2, instance_id):
        results = ec2.describe_tags(
            Filters=[
                {'Name': 'resource-id',
                 'Values': [instance_id]},
                {'Name': 'resource-type',
                 'Values': ['instance']}])['Tags']
        return {t['Key']: t['Value'] for t in results}

    def test_asg_delete(self):
        factory = self.replay_flight_data('test_asg_delete')
        p = self.load_policy({
            'name': 'asg-delete',
            'resource': 'asg',
            'filters': [
                {'AutoScalingGroupName': 'ContainersFTW'}],
            'actions': [{'type': 'delete', 'force': True}]},
            session_factory=factory)
        resources = p.run()
        self.assertEqual(len(resources), 1)
        self.assertEqual(resources[0]['AutoScalingGroupName'], 'ContainersFTW')

    def test_asg_non_encrypted_filter(self):
        factory = self.replay_flight_data('test_asg_non_encrypted_filter')
        p = self.load_policy({
            'name': 'asg-encrypted-filter',
            'resource': 'asg',
            'filters': [{'type': 'not-encrypted'}]}, session_factory=factory)
        resources = p.run()
        self.assertEqual(len(resources), 1)
        self.assertEqual(
            resources[0]['Unencrypted'], ['Image', 'LaunchConfig'])

    def test_asg_image_age_filter(self):
        factory = self.replay_flight_data('test_asg_image_age_filter')
        p = self.load_policy({
            'name': 'asg-cfg-filter',
            'resource': 'asg',
            'filters': [
                {'type': 'image-age',
                 'days': 90}]}, session_factory=factory)
        resources = p.run()
        self.assertEqual(len(resources), 1)

    def test_asg_config_filter(self):
        factory = self.replay_flight_data('test_asg_config_filter')
        p = self.load_policy({
            'name': 'asg-cfg-filter',
            'resource': 'asg',
            'filters': [
                {'type': 'launch-config',
                 'key': 'ImageId',
                 'value': 'ami-9abea4fb'}]}, session_factory=factory)
        resources = p.run()
        self.assertEqual(len(resources), 1)

    def test_asg_vpc_filter(self):
        factory = self.replay_flight_data('test_asg_vpc_filter')
        p = self.load_policy({
            'name': 'asg-vpc-filter',
            'resource': 'asg',
            'filters': [
                {'type': 'vpc-id',
                 'value': 'vpc-d2d616b5'}]
            }, session_factory=factory)
        resources = p.run()
        self.assertEqual(len(resources), 1)
        self.assertEqual(
            resources[0]['LaunchConfigurationName'], 'foo-bar')

    def test_asg_tag_and_propagate(self):
        factory = self.replay_flight_data('test_asg_tag')
        p = self.load_policy({
            'name': 'asg-tag',
            'resource': 'asg',
            'filters': [
                {'tag:Platform': 'ubuntu'}],
            'actions': [
                {'type': 'tag',
                 'key': 'CustomerId', 'value': 'GetSome',
                 'propagate': True},
                {'type': 'propagate-tags',
                 'trim': True, 'tags': ['CustomerId', 'Platform']}
            ]
            }, session_factory=factory)

        session = factory()
        client = session.client('autoscaling')

        # Put an orphan tag on an instance
        result = client.describe_auto_scaling_groups()[
            'AutoScalingGroups'].pop()
        ec2 = session.client('ec2')
        instance_id = result['Instances'][0]['InstanceId']
        ec2.create_tags(
            Resources=[instance_id],
            Tags=[{'Key': 'Home', 'Value': 'Earth'}])

        # Run the policy
        resources = p.run()
        self.assertEqual(len(resources), 1)

        result = client.describe_auto_scaling_groups(
            AutoScalingGroupNames=[resources[0]['AutoScalingGroupName']])[
                'AutoScalingGroups'].pop()
        tag_map = {t['Key']: (t['Value'], t['PropagateAtLaunch'])
                   for t in result['Tags']}
        self.assertTrue('CustomerId' in tag_map)
        self.assertEqual(tag_map['CustomerId'][0], 'GetSome')
        self.assertEqual(tag_map['CustomerId'][1], True)

        tag_map = self.get_ec2_tags(ec2, instance_id)
        self.assertTrue('CustomerId' in tag_map)
        self.assertFalse('Home' in tag_map)

    def test_asg_remove_tag(self):
        factory = self.replay_flight_data('test_asg_remove_tag')
        p = self.load_policy({
            'name': 'asg-remove-tag',
            'resource': 'asg',
            'filters': [
                {'tag:CustomerId': 'not-null'}],
            'actions': [
                {'type': 'remove-tag',
                 'key': 'CustomerId'}],
            }, session_factory=factory)
        resources = p.run()
        self.assertEqual(len(resources), 1)
        client = factory().client('autoscaling')
        result = client.describe_auto_scaling_groups(
            AutoScalingGroupNames=[resources[0]['AutoScalingGroupName']])[
                'AutoScalingGroups'].pop()
        tag_map = {t['Key']: (t['Value'], t['PropagateAtLaunch'])
                   for t in result['Tags']}
        self.assertFalse('CustomerId' in tag_map)

    def test_asg_mark_for_op(self):
        factory = self.replay_flight_data('test_asg_mark_for_op')
        p = self.load_policy({
            'name': 'asg-mark-for-op',
            'resource': 'asg',
            'filters': [
                {'tag:Platform': 'ubuntu'}],
            'actions': [
                {'type': 'mark-for-op', 'key': 'custodian_action',
                 'op': 'suspend', 'days': 1}
                ],
            }, session_factory=factory)
        resources = p.run()
        self.assertEqual(len(resources), 1)
        client = factory().client('autoscaling')
        result = client.describe_auto_scaling_groups(
            AutoScalingGroupNames=[resources[0]['AutoScalingGroupName']])[
                'AutoScalingGroups'].pop()
        tag_map = {t['Key']: t['Value'] for t in result['Tags']}
        self.assertTrue('custodian_action' in tag_map)
        self.assertTrue('suspend@' in tag_map['custodian_action'])

    def test_asg_rename_tag(self):
        factory = self.replay_flight_data('test_asg_rename')
        p = self.load_policy({
            'name': 'asg-rename-tag',
            'resource': 'asg',
            'filters': [
                {'tag:Platform': 'ubuntu'}],
            'actions': [
                {'type': 'rename-tag', 'source': 'Platform', 'dest': 'Linux'}
                ],
            }, session_factory=factory)

        # Fetch ASG
        session = factory()
        client = session.client('autoscaling')
        result = client.describe_auto_scaling_groups()['AutoScalingGroups'].pop()

        # Fetch instance and make sure it has tags
        ec2 = session.client('ec2')
        instance_id = result['Instances'][0]['InstanceId']

        tag_map = self.get_ec2_tags(ec2, instance_id)
        self.assertTrue('Platform' in tag_map)
        self.assertFalse('Linux' in tag_map)

        # Run the policy
        resources = p.run()
        self.assertEqual(len(resources), 1)

        # Validate the ASG tag changed
        result = client.describe_auto_scaling_groups(
            AutoScalingGroupNames=[resources[0]['AutoScalingGroupName']])[
                'AutoScalingGroups'].pop()
        tag_map = {t['Key']: (t['Value'], t['PropagateAtLaunch'])
                   for t in result['Tags']}
        self.assertFalse('Platform' in tag_map)
        self.assertTrue('Linux' in tag_map)

        tag_map = self.get_ec2_tags(ec2, instance_id)
        self.assertFalse('Platform' in tag_map)
        self.assertTrue('Linux' in tag_map)

    def test_asg_suspend(self):
        factory = self.replay_flight_data('test_asg_suspend')
        p = self.load_policy({
            'name': 'asg-suspend',
            'resource': 'asg',
            'filters': [
                {'tag:Platform': 'not-null'}],
            'actions': ['suspend'],
            }, session_factory=factory)
        resources = p.run()
        self.assertEqual(len(resources), 1)
        client = factory().client('autoscaling')
        result = client.describe_auto_scaling_groups(
            AutoScalingGroupNames=[resources[0]['AutoScalingGroupName']])[
                'AutoScalingGroups'].pop()
        self.assertTrue(result['SuspendedProcesses'])

    def test_asg_suspend_when_no_instances(self):
        factory = self.replay_flight_data('test_asg_suspend_when_no_instances')
        client = factory().client('autoscaling')

        # Ensure we have a non-suspended ASG with no instances
        name = 'zero-instances'
        result = client.describe_auto_scaling_groups(
            AutoScalingGroupNames=[name])['AutoScalingGroups'].pop()
        self.assertEqual(len(result['SuspendedProcesses']), 0)
        self.assertEqual(len(result['Instances']), 0)

        # Run policy and verify suspend occurs
        p = self.load_policy({
            'name': 'asg-suspend',
            'resource': 'asg',
            'filters': [
                {'AutoScalingGroupName': name}],
            'actions': ['suspend'],
            }, session_factory=factory)
        resources = p.run()
        self.assertEqual(len(resources), 1)
        result = client.describe_auto_scaling_groups(
            AutoScalingGroupNames=[name])['AutoScalingGroups'].pop()
        self.assertTrue(result['SuspendedProcesses'])

    def test_asg_resume(self):
        factory = self.replay_flight_data('test_asg_resume')
        p = self.load_policy({
            'name': 'asg-suspend',
            'resource': 'asg',
            'filters': [
                {'tag:Platform': 'not-null'}],
            'actions': [
                {'type': 'resume', 'delay': 0.1}],
            }, session_factory=factory)
        resources = p.run()
        self.assertEqual(len(resources), 1)
        client = factory().client('autoscaling')
        result = client.describe_auto_scaling_groups(
            AutoScalingGroupNames=[resources[0]['AutoScalingGroupName']])[
                'AutoScalingGroups'].pop()
        self.assertFalse(result['SuspendedProcesses'])

<<<<<<< HEAD
    def test_asg_resize_save_to_tag(self):
        factory = self.replay_flight_data('test_asg_resize_save_to_tag')
        p = self.load_policy({
            'name': 'asg-resize',
            'resource': 'asg',
            'filters': [
                {'tag:CustodianUnitTest': 'not-null'}],
            'actions': [
                {'type': 'resize', 'min-size': 0, 'desired-size': 0,
                 'save-options-tag': 'OffHoursPrevious'}],
            }, session_factory=factory)
        resources = p.run()
        self.assertEqual(len(resources), 1)
        client = factory().client('autoscaling')
        result = client.describe_auto_scaling_groups(
            AutoScalingGroupNames=[resources[0]['AutoScalingGroupName']])[
                'AutoScalingGroups'].pop()
        # test that we set ASG size to zero
        self.assertEqual(result['MinSize'], 0)
        self.assertEqual(result['DesiredCapacity'], 0)
        tag_map = {t['Key']: t['Value'] for t in result['Tags']}
        # test that we saved state to a tag
        self.assertTrue('OffHoursPrevious' in tag_map)
        self.assertEqual(tag_map['OffHoursPrevious'],
            'DesiredCapacity=2;MinSize=2;MaxSize=2')

    def test_asg_resize_restore_from_tag(self):
        factory = self.replay_flight_data('test_asg_resize_restore_from_tag')
        p = self.load_policy({
            'name': 'asg-resize',
            'resource': 'asg',
            'filters': [
                {'tag:CustodianUnitTest': 'not-null'},
                {'tag:OffHoursPrevious': 'not-null'}],
            'actions': [
                {'type': 'resize', 'restore-options-tag': 'OffHoursPrevious'}],
            }, session_factory=factory)
        resources = p.run()
        self.assertEqual(len(resources), 1)
        client = factory().client('autoscaling')
        result = client.describe_auto_scaling_groups(
            AutoScalingGroupNames=[resources[0]['AutoScalingGroupName']])[
                'AutoScalingGroups'].pop()
        # test that we set ASG min and desired back from 0 to 2
        self.assertEqual(result['MinSize'], 2)
        self.assertEqual(result['DesiredCapacity'], 2)

    def test_asg_resize_to_current(self):
        factory = self.replay_flight_data('test_asg_resize_to_current')
        # test scenario:
        # - create ASG with min=2, desired=2 running in account A
        # - launch config specifies a test AMI in account B
        # - remove permissions on the AMI for account A
        # - kill one of the 2 running instances, wait until the ASG sees that
        # - leaves min=2, desired=2, running=1 and it's unable to launch more
        p = self.load_policy({
            'name': 'asg-resize',
            'resource': 'asg',
            'filters': [
                {'type': 'capacity-delta'},
                {'tag:CustodianUnitTest': 'not-null'}],
            'actions': [
                {'type': 'resize', 'desired-size': 'current'}],
            }, session_factory=factory)
        resources = p.run()
        self.assertEqual(len(resources), 1)
        client = factory().client('autoscaling')
        result = client.describe_auto_scaling_groups(
            AutoScalingGroupNames=[resources[0]['AutoScalingGroupName']])[
                'AutoScalingGroups'].pop()
        # test that we changed ASG min and desired from 2 to 1
        self.assertEqual(result['MinSize'], 1)
        self.assertEqual(result['DesiredCapacity'], 1)
=======
    def test_asg_third_ami_filter(self):
        factory = self.replay_flight_data('test_asg_invalid_third_ami')
        p = self.load_policy({
            'name': 'asg-invalid-filter-3ami',
            'resource': 'asg',
            'filters': ['invalid']}, session_factory=factory)
        resources = p.run()
        self.assertEqual(len(resources), 0)
>>>>>>> 859449b4

    def test_asg_invalid_filter_good(self):
        factory = self.replay_flight_data('test_asg_invalid_filter_good')
        p = self.load_policy({
            'name': 'asg-invalid-filter',
            'resource': 'asg',
            'filters': ['invalid']
            }, session_factory=factory)
        resources = p.run()
        self.assertEqual(len(resources), 0)

    def test_asg_invalid_filter_bad(self):
        factory = self.replay_flight_data('test_asg_invalid_filter_bad')
        p = self.load_policy({
            'name': 'asg-invalid-filter',
            'resource': 'asg',
            'filters': ['invalid']
            }, session_factory=factory)
        resources = p.run()
        self.assertEqual(len(resources), 1)

        s = set([x[0] for x in resources[0]['Invalid']])
        self.assertTrue('invalid-subnet' in s)
        self.assertTrue('invalid-security-group' in s)

    def test_asg_subnet(self):
        factory = self.replay_flight_data('test_asg_subnet')
        p = self.load_policy({
            'name': 'asg-sub',
            'resource': 'asg',
            'filters': [
                {'type': 'subnet',
                 'match-resource': True,
                 'key': 'tag:NetworkLocation',
                 'value': ''}]},
            session_factory=factory)
        resources = p.run()
        self.assertEqual(len(resources), 1)
        self.assertEqual(
            sorted(resources[0]['c7n:matched-subnets']),
            sorted(['subnet-65dbce1d', 'subnet-b77a4ffd', 'subnet-db9f62b2']))

    def test_asg_security_group_not_matched(self):
        factory = self.replay_flight_data(
            'test_asg_security_group_not_matched')
        p = self.load_policy({
            'name': 'asg-sg',
            'resource': 'asg',
            'filters': [
                {'type': 'security-group',
                 'key': 'tag:NetworkLocation',
                 'op': 'not-equal',
                 'value': ''}],
            }, session_factory=factory)
        resources = p.run()
        self.assertEqual(len(resources), 1)
        self.assertEqual(
            resources[0]['c7n:matched-security-groups'], ['sg-0b3d3377'])

    def test_asg_security_group(self):
        factory = self.replay_flight_data('test_asg_security_group')
        p = self.load_policy({
            'name': 'asg-sg',
            'resource': 'asg',
            'filters': [
                {'type': 'security-group',
                 'key': 'GroupName',
                 'value': 'default'}],
            }, session_factory=factory)
        resources = p.run()
        self.assertEqual(len(resources), 1)
        self.assertEqual(resources[0]['AutoScalingGroupName'], 'ContainersFTW')

    def test_asg_filter_capacity_delta_match(self):
        factory = self.replay_flight_data('test_asg_filter_capacity_delta_match')
        p = self.load_policy({
            'name': 'asg-capacity-delta',
            'resource': 'asg',
            'filters': [
                {'type': 'capacity-delta',
                 'tag:CustodianUnitTest': 'not-null'}],
            }, session_factory=factory)
        resources = p.run()
        self.assertEqual(len(resources), 1)

    def test_asg_filter_capacity_delta_nomatch(self):
        factory = self.replay_flight_data('test_asg_filter_capacity_delta_nomatch')
        p = self.load_policy({
            'name': 'asg-capacity-delta',
            'resource': 'asg',
            'filters': [
                {'type': 'capacity-delta',
                 'tag:CustodianUnitTest': 'not-null'}],
            }, session_factory=factory)
        resources = p.run()
        self.assertEqual(len(resources), 0)<|MERGE_RESOLUTION|>--- conflicted
+++ resolved
@@ -308,7 +308,6 @@
                 'AutoScalingGroups'].pop()
         self.assertFalse(result['SuspendedProcesses'])
 
-<<<<<<< HEAD
     def test_asg_resize_save_to_tag(self):
         factory = self.replay_flight_data('test_asg_resize_save_to_tag')
         p = self.load_policy({
@@ -382,7 +381,7 @@
         # test that we changed ASG min and desired from 2 to 1
         self.assertEqual(result['MinSize'], 1)
         self.assertEqual(result['DesiredCapacity'], 1)
-=======
+
     def test_asg_third_ami_filter(self):
         factory = self.replay_flight_data('test_asg_invalid_third_ami')
         p = self.load_policy({
@@ -391,7 +390,6 @@
             'filters': ['invalid']}, session_factory=factory)
         resources = p.run()
         self.assertEqual(len(resources), 0)
->>>>>>> 859449b4
 
     def test_asg_invalid_filter_good(self):
         factory = self.replay_flight_data('test_asg_invalid_filter_good')
