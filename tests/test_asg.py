# Copyright 2016-2017 Capital One Services, LLC
#
# Licensed under the Apache License, Version 2.0 (the "License");
# you may not use this file except in compliance with the License.
# You may obtain a copy of the License at
#
# http://www.apache.org/licenses/LICENSE-2.0
#
# Unless required by applicable law or agreed to in writing, software
# distributed under the License is distributed on an "AS IS" BASIS,
# WITHOUT WARRANTIES OR CONDITIONS OF ANY KIND, either express or implied.
# See the License for the specific language governing permissions and
# limitations under the License.
from __future__ import absolute_import, division, print_function, unicode_literals

import boto3

from .common import BaseTest
from c7n.resources.asg import LaunchActivityFilter
from c7n.executor import MainThreadExecutor


class LaunchConfigTest(BaseTest):

    def test_config_unused(self):
        factory = self.replay_flight_data('test_launch_config_unused')
        p = self.load_policy({
            'name': 'unused-cfg',
            'resource': 'launch-config',
            'filters': [{'type': 'unused'}]}, session_factory=factory)
        resources = p.run()
        self.assertEqual(len(resources), 1)
        self.assertEqual(resources[0]['LaunchConfigurationName'],
                         'CloudClusterCopy')

    def test_config_delete(self):
        factory = self.replay_flight_data('test_launch_config_delete')
        p = self.load_policy({
            'name': 'delete-cfg',
            'resource': 'launch-config',
            'filters': [{
                'LaunchConfigurationName': 'CloudClusterCopy'}],
            'actions': ['delete']},
            session_factory=factory)
        resources = p.run()
        self.assertEqual(len(resources), 1)
        self.assertEqual(resources[0]['LaunchConfigurationName'],
                         'CloudClusterCopy')


class AutoScalingTest(BaseTest):

    def get_ec2_tags(self, ec2, instance_id):
        results = ec2.describe_tags(
            Filters=[
                {'Name': 'resource-id',
                 'Values': [instance_id]},
                {'Name': 'resource-type',
                 'Values': ['instance']}])['Tags']
        return {t['Key']: t['Value'] for t in results}

    def test_asg_delete(self):
        factory = self.replay_flight_data('test_asg_delete')
        p = self.load_policy({
            'name': 'asg-delete',
            'resource': 'asg',
            'filters': [
                {'AutoScalingGroupName': 'ContainersFTW'}],
            'actions': [{'type': 'delete', 'force': True}]},
            session_factory=factory)
        resources = p.run()
        self.assertEqual(len(resources), 1)
        self.assertEqual(resources[0]['AutoScalingGroupName'], 'ContainersFTW')

    def test_asg_non_encrypted_filter(self):
        factory = self.replay_flight_data('test_asg_non_encrypted_filter')
        p = self.load_policy({
            'name': 'asg-encrypted-filter',
            'resource': 'asg',
            'filters': [{'type': 'not-encrypted'}]}, session_factory=factory)
        resources = p.run()
        self.assertEqual(len(resources), 1)
        self.assertEqual(
            resources[0]['Unencrypted'], ['Image', 'LaunchConfig'])

    def test_asg_image_age_filter(self):
        factory = self.replay_flight_data('test_asg_image_age_filter')
        p = self.load_policy({
            'name': 'asg-cfg-filter',
            'resource': 'asg',
            'filters': [
                {'type': 'image-age',
                 'days': 90}]}, session_factory=factory)
        resources = p.run()
        self.assertEqual(len(resources), 1)

    def test_asg_config_filter(self):
        factory = self.replay_flight_data('test_asg_config_filter')
        p = self.load_policy({
            'name': 'asg-cfg-filter',
            'resource': 'asg',
            'filters': [
                {'type': 'launch-config',
                 'key': 'ImageId',
                 'value': 'ami-9abea4fb'}]}, session_factory=factory)
        resources = p.run()
        self.assertEqual(len(resources), 1)

    def test_asg_vpc_filter(self):
        factory = self.replay_flight_data('test_asg_vpc_filter')
        p = self.load_policy({
            'name': 'asg-vpc-filter',
            'resource': 'asg',
            'filters': [
                {'type': 'vpc-id',
                 'value': 'vpc-d2d616b5'}]
            }, session_factory=factory)
        resources = p.run()
        self.assertEqual(len(resources), 1)
        self.assertEqual(
            resources[0]['LaunchConfigurationName'], 'foo-bar')

    def test_asg_tag_and_propagate(self):
        factory = self.replay_flight_data('test_asg_tag')
        p = self.load_policy({
            'name': 'asg-tag',
            'resource': 'asg',
            'filters': [
                {'tag:Platform': 'ubuntu'}],
            'actions': [
                {'type': 'tag',
                 'key': 'CustomerId', 'value': 'GetSome',
                 'propagate': True},
                {'type': 'propagate-tags',
                 'trim': True, 'tags': ['CustomerId', 'Platform']}
            ]
            }, session_factory=factory)

        session = factory()
        client = session.client('autoscaling')

        # Put an orphan tag on an instance
        result = client.describe_auto_scaling_groups()[
            'AutoScalingGroups'].pop()
        ec2 = session.client('ec2')
        instance_id = result['Instances'][0]['InstanceId']
        ec2.create_tags(
            Resources=[instance_id],
            Tags=[{'Key': 'Home', 'Value': 'Earth'}])

        # Run the policy
        resources = p.run()
        self.assertEqual(len(resources), 1)

        result = client.describe_auto_scaling_groups(
            AutoScalingGroupNames=[resources[0]['AutoScalingGroupName']])[
                'AutoScalingGroups'].pop()
        tag_map = {t['Key']: (t['Value'], t['PropagateAtLaunch'])
                   for t in result['Tags']}
        self.assertTrue('CustomerId' in tag_map)
        self.assertEqual(tag_map['CustomerId'][0], 'GetSome')
        self.assertEqual(tag_map['CustomerId'][1], True)

        tag_map = self.get_ec2_tags(ec2, instance_id)
        self.assertTrue('CustomerId' in tag_map)
        self.assertFalse('Home' in tag_map)

    def test_asg_remove_tag(self):
        factory = self.replay_flight_data('test_asg_remove_tag')
        p = self.load_policy({
            'name': 'asg-remove-tag',
            'resource': 'asg',
            'filters': [
                {'tag:CustomerId': 'not-null'}],
            'actions': [
                {'type': 'remove-tag',
                 'key': 'CustomerId'}],
            }, session_factory=factory)
        resources = p.run()
        self.assertEqual(len(resources), 1)
        client = factory().client('autoscaling')
        result = client.describe_auto_scaling_groups(
            AutoScalingGroupNames=[resources[0]['AutoScalingGroupName']])[
                'AutoScalingGroups'].pop()
        tag_map = {t['Key']: (t['Value'], t['PropagateAtLaunch'])
                   for t in result['Tags']}
        self.assertFalse('CustomerId' in tag_map)

    def test_asg_mark_for_op(self):
        factory = self.replay_flight_data('test_asg_mark_for_op')
        p = self.load_policy({
            'name': 'asg-mark-for-op',
            'resource': 'asg',
            'filters': [
                {'tag:Platform': 'ubuntu'}],
            'actions': [
                {'type': 'mark-for-op', 'key': 'custodian_action',
                 'op': 'suspend', 'days': 1}
                ],
            }, session_factory=factory)
        resources = p.run()
        self.assertEqual(len(resources), 1)
        client = factory().client('autoscaling')
        result = client.describe_auto_scaling_groups(
            AutoScalingGroupNames=[resources[0]['AutoScalingGroupName']])[
                'AutoScalingGroups'].pop()
        tag_map = {t['Key']: t['Value'] for t in result['Tags']}
        self.assertTrue('custodian_action' in tag_map)
        self.assertTrue('suspend@' in tag_map['custodian_action'])

    def test_asg_rename_tag(self):
        factory = self.replay_flight_data('test_asg_rename')
        p = self.load_policy({
            'name': 'asg-rename-tag',
            'resource': 'asg',
            'filters': [
                {'tag:Platform': 'ubuntu'}],
            'actions': [
                {'type': 'rename-tag', 'source': 'Platform', 'dest': 'Linux'}
                ],
            }, session_factory=factory)

        # Fetch ASG
        session = factory()
        client = session.client('autoscaling')
        result = client.describe_auto_scaling_groups()['AutoScalingGroups'].pop()

        # Fetch instance and make sure it has tags
        ec2 = session.client('ec2')
        instance_id = result['Instances'][0]['InstanceId']

        tag_map = self.get_ec2_tags(ec2, instance_id)
        self.assertTrue('Platform' in tag_map)
        self.assertFalse('Linux' in tag_map)

        # Run the policy
        resources = p.run()
        self.assertEqual(len(resources), 1)

        # Validate the ASG tag changed
        result = client.describe_auto_scaling_groups(
            AutoScalingGroupNames=[resources[0]['AutoScalingGroupName']])[
                'AutoScalingGroups'].pop()
        tag_map = {t['Key']: (t['Value'], t['PropagateAtLaunch'])
                   for t in result['Tags']}
        self.assertFalse('Platform' in tag_map)
        self.assertTrue('Linux' in tag_map)

        tag_map = self.get_ec2_tags(ec2, instance_id)
        self.assertFalse('Platform' in tag_map)
        self.assertTrue('Linux' in tag_map)

    def test_asg_suspend(self):
        factory = self.replay_flight_data('test_asg_suspend')
        p = self.load_policy({
            'name': 'asg-suspend',
            'resource': 'asg',
            'filters': [
                {'tag:Platform': 'not-null'}],
            'actions': ['suspend'],
            }, session_factory=factory)
        resources = p.run()
        self.assertEqual(len(resources), 1)
        client = factory().client('autoscaling')
        result = client.describe_auto_scaling_groups(
            AutoScalingGroupNames=[resources[0]['AutoScalingGroupName']])[
                'AutoScalingGroups'].pop()
        self.assertTrue(result['SuspendedProcesses'])

    def test_asg_suspend_when_no_instances(self):
        factory = self.replay_flight_data('test_asg_suspend_when_no_instances')
        client = factory().client('autoscaling')

        # Ensure we have a non-suspended ASG with no instances
        name = 'zero-instances'
        result = client.describe_auto_scaling_groups(
            AutoScalingGroupNames=[name])['AutoScalingGroups'].pop()
        self.assertEqual(len(result['SuspendedProcesses']), 0)
        self.assertEqual(len(result['Instances']), 0)

        # Run policy and verify suspend occurs
        p = self.load_policy({
            'name': 'asg-suspend',
            'resource': 'asg',
            'filters': [
                {'AutoScalingGroupName': name}],
            'actions': ['suspend'],
            }, session_factory=factory)
        resources = p.run()
        self.assertEqual(len(resources), 1)
        result = client.describe_auto_scaling_groups(
            AutoScalingGroupNames=[name])['AutoScalingGroups'].pop()
        self.assertTrue(result['SuspendedProcesses'])

    def test_asg_resume(self):
        factory = self.replay_flight_data('test_asg_resume')
        p = self.load_policy({
            'name': 'asg-suspend',
            'resource': 'asg',
            'filters': [
                {'tag:Platform': 'not-null'}],
            'actions': [
                {'type': 'resume', 'delay': 0.1}],
            }, session_factory=factory)
        resources = p.run()
        self.assertEqual(len(resources), 1)
        client = factory().client('autoscaling')
        result = client.describe_auto_scaling_groups(
            AutoScalingGroupNames=[resources[0]['AutoScalingGroupName']])[
                'AutoScalingGroups'].pop()
        self.assertFalse(result['SuspendedProcesses'])

    def test_asg_resize_save_to_tag(self):
        factory = self.replay_flight_data('test_asg_resize_save_to_tag')
        p = self.load_policy({
            'name': 'asg-resize',
            'resource': 'asg',
            'filters': [
                {'tag:CustodianUnitTest': 'not-null'}],
            'actions': [
                {'type': 'resize', 'min-size': 0, 'desired-size': 0,
                 'save-options-tag': 'OffHoursPrevious'}],
            }, session_factory=factory)
        resources = p.run()
        self.assertEqual(len(resources), 1)
        client = factory().client('autoscaling')
        result = client.describe_auto_scaling_groups(
            AutoScalingGroupNames=[resources[0]['AutoScalingGroupName']])[
                'AutoScalingGroups'].pop()
        # test that we set ASG size to zero
        self.assertEqual(result['MinSize'], 0)
        self.assertEqual(result['DesiredCapacity'], 0)
        tag_map = {t['Key']: t['Value'] for t in result['Tags']}
        # test that we saved state to a tag
        self.assertTrue('OffHoursPrevious' in tag_map)
        self.assertEqual(tag_map['OffHoursPrevious'],
            'DesiredCapacity=2;MinSize=2;MaxSize=2')

    def test_asg_resize_restore_from_tag(self):
        factory = self.replay_flight_data('test_asg_resize_restore_from_tag')
        p = self.load_policy({
            'name': 'asg-resize',
            'resource': 'asg',
            'filters': [
                {'tag:CustodianUnitTest': 'not-null'},
                {'tag:OffHoursPrevious': 'not-null'}],
            'actions': [
                {'type': 'resize', 'restore-options-tag': 'OffHoursPrevious'}],
            }, session_factory=factory)
        resources = p.run()
        self.assertEqual(len(resources), 1)
        client = factory().client('autoscaling')
        result = client.describe_auto_scaling_groups(
            AutoScalingGroupNames=[resources[0]['AutoScalingGroupName']])[
                'AutoScalingGroups'].pop()
        # test that we set ASG min and desired back from 0 to 2
        self.assertEqual(result['MinSize'], 2)
        self.assertEqual(result['DesiredCapacity'], 2)

    def test_asg_resize_to_current(self):
        factory = self.replay_flight_data('test_asg_resize_to_current')
        # test scenario:
        # - create ASG with min=2, desired=2 running in account A
        # - launch config specifies a test AMI in account B
        # - remove permissions on the AMI for account A
        # - kill one of the 2 running instances, wait until the ASG sees that
        # - leaves min=2, desired=2, running=1 and it's unable to launch more
        p = self.load_policy({
            'name': 'asg-resize',
            'resource': 'asg',
            'filters': [
                {'type': 'capacity-delta'},
                {'tag:CustodianUnitTest': 'not-null'}],
            'actions': [
                {'type': 'resize', 'desired-size': 'current'}],
            }, session_factory=factory)
        resources = p.run()
        self.assertEqual(len(resources), 1)
        client = factory().client('autoscaling')
        result = client.describe_auto_scaling_groups(
            AutoScalingGroupNames=[resources[0]['AutoScalingGroupName']])[
                'AutoScalingGroups'].pop()
        # test that we changed ASG min and desired from 2 to 1
        self.assertEqual(result['MinSize'], 1)
        self.assertEqual(result['DesiredCapacity'], 1)

    def test_asg_third_ami_filter(self):
        factory = self.replay_flight_data('test_asg_invalid_third_ami')
        p = self.load_policy({
            'name': 'asg-invalid-filter-3ami',
            'resource': 'asg',
            'filters': ['invalid']}, session_factory=factory)
        resources = p.run()
        self.assertEqual(len(resources), 0)

    def test_asg_invalid_filter_good(self):
        factory = self.replay_flight_data('test_asg_invalid_filter_good')
        p = self.load_policy({
            'name': 'asg-invalid-filter',
            'resource': 'asg',
            'filters': ['invalid']
            }, session_factory=factory)
        resources = p.run()
        self.assertEqual(len(resources), 0)

    def test_asg_invalid_filter_bad(self):
        factory = self.replay_flight_data('test_asg_invalid_filter_bad')
        p = self.load_policy({
            'name': 'asg-invalid-filter',
            'resource': 'asg',
            'filters': ['invalid']
            }, session_factory=factory)
        resources = p.run()
        self.assertEqual(len(resources), 1)

        s = set([x[0] for x in resources[0]['Invalid']])
        self.assertTrue('invalid-subnet' in s)
        self.assertTrue('invalid-security-group' in s)

    def test_asg_subnet(self):
        factory = self.replay_flight_data('test_asg_subnet')
        p = self.load_policy({
            'name': 'asg-sub',
            'resource': 'asg',
            'filters': [
                {'type': 'subnet',
                 'match-resource': True,
                 'key': 'tag:NetworkLocation',
                 'value': ''}]},
            session_factory=factory)
        resources = p.run()
        self.assertEqual(len(resources), 1)
        self.assertEqual(
            sorted(resources[0]['c7n:matched-subnets']),
            sorted(['subnet-65dbce1d', 'subnet-b77a4ffd', 'subnet-db9f62b2']))

    def test_asg_security_group_not_matched(self):
        factory = self.replay_flight_data(
            'test_asg_security_group_not_matched')
        p = self.load_policy({
            'name': 'asg-sg',
            'resource': 'asg',
            'filters': [
                {'type': 'security-group',
                 'key': 'tag:NetworkLocation',
                 'op': 'not-equal',
                 'value': ''}],
            }, session_factory=factory)
        resources = p.run()
        self.assertEqual(len(resources), 1)
        self.assertEqual(
            resources[0]['c7n:matched-security-groups'], ['sg-0b3d3377'])

    def test_asg_security_group(self):
        factory = self.replay_flight_data('test_asg_security_group')
        p = self.load_policy({
            'name': 'asg-sg',
            'resource': 'asg',
            'filters': [
                {'type': 'security-group',
                 'key': 'GroupName',
                 'value': 'default'}],
            }, session_factory=factory)
        resources = p.run()
        self.assertEqual(len(resources), 1)
        self.assertEqual(resources[0]['AutoScalingGroupName'], 'ContainersFTW')

<<<<<<< HEAD
    def test_asg_activity_filter(self):
        self.patch(LaunchActivityFilter, 'executor_factory', MainThreadExecutor)
        session = self.replay_flight_data('test_asg_launch_activity_filter')
        p = self.load_policy({
            'name': 'asg-activities',
            'resource': 'asg',
            'filters': [{
                "or": [
                    {'type': 'launch-activity', 'status': ['Successful']},
                    {'type': 'launch-activity', 'status': ['Failed']}
                ]}]}, session_factory=session)
        resources = p.run()
        self.assertEqual(len(resources), 2)
        self.assertEqual(
            sorted([r['AutoScalingGroupName'] for r in resources]),
            ['c7n-asg-launch-failure', 'c7n-asg-launch-success'])

    def test_asg_activity_failed_filter(self):
        self.patch(LaunchActivityFilter, 'executor_factory', MainThreadExecutor)
        session = self.replay_flight_data('test_asg_launch_activity_failure')
        p = self.load_policy({
            'name': 'failed-asg-build',
            'resource': 'asg',
            'filters': [
                {'type': 'launch-activity', 'status': ['Failed']}
            ]}, session_factory=session)
        resources = p.run()
        self.assertEqual(len(resources), 1)
        self.assertEqual(
            resources[0]['AutoScalingGroupName'], 'c7n.asg.failure')

    def test_asg_activity_success_filter(self):
        self.patch(LaunchActivityFilter, 'executor_factory', MainThreadExecutor)
        session = self.replay_flight_data('test_asg_launch_activity_success')
        p = self.load_policy({
            'name': 'success-asg-build',
            'resource': 'asg',
            'filters': [
                {'type': 'launch-activity', 'status': ['Successful']}
            ]}, session_factory=session)
        resources = p.run()
        self.assertEqual(len(resources), 1)
        self.assertEqual(
            resources[0]['AutoScalingGroupName'], 'c7n.asg.success')
=======
    def test_asg_propagate_tag_filter(self):
        session = self.replay_flight_data('test_asg_propagate_tag_filter')
        policy = self.load_policy({
            'name': 'asg-propagated-tag-filter',
            'resource': 'asg',
            'filters': [{
                'type': 'progagated-tags',
                'keys': ['Tag01', 'Tag02', 'Tag03']}
            ]}, session_factory=session)
        resources = policy.run()
        self.assertEqual(len(resources), 1)
        self.assertEqual(
            resources[0]['AutoScalingGroupName'], 'c7n.asg.ec2.01')

    def test_asg_propagate_tag_missing(self):
        session = self.replay_flight_data('test_asg_propagate_tag_missing')
        policy = self.load_policy({
            'name': 'asg-propagated-tag-filter',
            'resource': 'asg',
            'filters': [{
                'type': 'progagated-tags',
                'match': False,
                'keys': ['Tag01', 'Tag02', 'Tag03']}
            ]}, session_factory=session)
        resources = policy.run()
        self.assertEqual(len(resources), 2)
        self.assertEqual(
            sorted([r['AutoScalingGroupName'] for r in resources]),
            ['c7n.asg.ec2.02', 'c7n.asg.ec2.03'])

    def test_asg_not_propagate_tag_match(self):
        session = self.replay_flight_data('test_asg_not_propagate_match')
        policy = self.load_policy({
            'name': 'asg-propagated-tag-filter',
            'resource': 'asg',
            'filters': [{
                'type': 'progagated-tags',
                'keys': ['Tag01', 'Tag02', 'Tag03'],
                'propagate': False}
            ]}, session_factory=session)
        resources = policy.run()
        self.assertEqual(len(resources), 1)
        self.assertEqual(
            resources[0]['AutoScalingGroupName'], 'c7n-asg-np-match')

    def test_asg_not_propagate_tag_missing(self):
        session = self.replay_flight_data('test_asg_not_propagate_missing')
        policy = self.load_policy({
            'name': 'asg-propagated-tag-filter',
            'resource': 'asg',
            'filters': [{
                'type': 'progagated-tags',
                'keys': ['Tag01', 'Tag02', 'Tag03'],
                'match': False,
                'propagate': False}
            ]}, session_factory=session)
        resources = policy.run()
        self.assertEqual(len(resources), 1)
        self.assertEqual(
            resources[0]['AutoScalingGroupName'], 'c7n-asg-np-missing')
>>>>>>> 167104f3

    def test_asg_filter_capacity_delta_match(self):
        factory = self.replay_flight_data('test_asg_filter_capacity_delta_match')
        p = self.load_policy({
            'name': 'asg-capacity-delta',
            'resource': 'asg',
            'filters': [
                {'type': 'capacity-delta'},
                {'tag:CustodianUnitTest': 'not-null'}],
            }, session_factory=factory)
        resources = p.run()
        self.assertEqual(len(resources), 1)

    def test_asg_filter_capacity_delta_nomatch(self):
        factory = self.replay_flight_data('test_asg_filter_capacity_delta_nomatch')
        p = self.load_policy({
            'name': 'asg-capacity-delta',
            'resource': 'asg',
            'filters': [
                {'type': 'capacity-delta'},
                {'tag:CustodianUnitTest': 'not-null'}],
            }, session_factory=factory)
        resources = p.run()
        self.assertEqual(len(resources), 0)<|MERGE_RESOLUTION|>--- conflicted
+++ resolved
@@ -465,7 +465,6 @@
         self.assertEqual(len(resources), 1)
         self.assertEqual(resources[0]['AutoScalingGroupName'], 'ContainersFTW')
 
-<<<<<<< HEAD
     def test_asg_activity_filter(self):
         self.patch(LaunchActivityFilter, 'executor_factory', MainThreadExecutor)
         session = self.replay_flight_data('test_asg_launch_activity_filter')
@@ -510,7 +509,7 @@
         self.assertEqual(len(resources), 1)
         self.assertEqual(
             resources[0]['AutoScalingGroupName'], 'c7n.asg.success')
-=======
+
     def test_asg_propagate_tag_filter(self):
         session = self.replay_flight_data('test_asg_propagate_tag_filter')
         policy = self.load_policy({
@@ -571,7 +570,6 @@
         self.assertEqual(len(resources), 1)
         self.assertEqual(
             resources[0]['AutoScalingGroupName'], 'c7n-asg-np-missing')
->>>>>>> 167104f3
 
     def test_asg_filter_capacity_delta_match(self):
         factory = self.replay_flight_data('test_asg_filter_capacity_delta_match')
