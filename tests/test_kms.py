# Copyright The Cloud Custodian Authors.
# SPDX-License-Identifier: Apache-2.0
import json
import time
from datetime import datetime, timedelta
from unittest.mock import patch

import boto3
import moto
<<<<<<< HEAD
import pytest
=======
from dateutil.tz import tzutc
>>>>>>> 73e7fbd7

from c7n.resources.aws import shape_validate
from .common import BaseTest, functional

from c7n.config import Config
from c7n.executor import MainThreadExecutor
from c7n.filters.iamaccess import CrossAccountAccessFilter


class KMSTest(BaseTest):

    def test_kms_grant(self):
        session_factory = self.replay_flight_data("test_kms_grants")
        p = self.load_policy(
            {
                "name": "kms-grant-count",
                "resource": "kms",
                "filters": [{"type": "grant-count"}],
            },
            session_factory=session_factory,
        )

        resources = p.run()
        self.assertEqual(len(resources), 0)

    def test_kms_key_alias_augment(self):
        session_factory = self.replay_flight_data("test_kms_key_alias")
        p = self.load_policy(
            {
                "name": "kms-key-alias-filter",
                "resource": "kms-key",
                "filters": [
                    {
                        "type": "value",
                        "key": "AliasNames",
                        "op": "in",
                        "value": "alias/aws/dms",
                        "value_type": "swap"
                    }
                ],
            },
            session_factory=session_factory,
        )

        resources = p.run()
        self.assertEqual(len(resources), 1)

    def test_key_rotation(self):
        session_factory = self.replay_flight_data("test_key_rotation")
        p = self.load_policy(
            {
                "name": "kms-key-rotation",
                "resource": "kms-key",
                "filters": [
                    {
                        "type": "key-rotation-status",
                        "key": "KeyRotationEnabled",
                        "value": True,
                    }
                ],
            },
            session_factory=session_factory,
        )

        resources = p.run()
        self.assertEqual(len(resources), 1)

    def test_set_key_rotation(self):
        session_factory = self.replay_flight_data("test_key_rotation_set")
        p = self.load_policy(
            {
                "name": "enable-key-rotation",
                "resource": "kms-key",
                "filters": [
                    {"tag:Name": "CMK-Rotation-Test"},
                    {
                        "type": "key-rotation-status",
                        "key": "KeyRotationEnabled",
                        "value": False,
                    },
                ],
                "actions": [{"type": "set-rotation", "state": True}],
            },
            session_factory=session_factory,
        )
        resources = p.run()
        self.assertEqual(len(resources), 1)
        client = session_factory(region="us-east-1").client("kms")
        key = client.get_key_rotation_status(KeyId=resources[0]["KeyId"])
        self.assertEqual(key["KeyRotationEnabled"], True)

    def test_key_rotation_exception_unsupportedopp(self):
        region = "us-west-2"
        session_factory = self.replay_flight_data(
            "test_key_rotation_unsupportedopp", region=region
        )

        p = self.load_policy(
            {
                "name": "kms-key-rotation-unsupportedopp",
                "resource": "kms-key",
                "filters": [
                    {
                        "and": [
                            {
                                "type": "key-rotation-status",
                                "key": "KeyRotationEnabled",
                                "op": "ne",
                                "value": True
                            },
                            {
                                "type": "value",
                                "key": "KeyState",
                                "op": "eq",
                                "value": "PendingImport"
                            }
                        ]
                    }
                ],
            },
            session_factory=session_factory,
            config={"region": region}
        )

        # Trying to get the key rotation status of a key in PendingImport state
        # will raise an UnsupportedOperationException, but it should be handled
        # as a warning and not cause the policy to fail.
        resources = p.run()
        self.assertEqual(len(resources), 1)

    def test_kms_config_source(self):
        session_factory = self.replay_flight_data("test_kms_config_source")
        p = self.load_policy(
            {
                "name": "kms-config-source",
                "resource": "kms-key",
                "source": "config",
                "query": [
                    {"clause": "configuration.description = 'For testing the KMS config source'"}
                ],
                "filters": [
                    {"AliasNames[0]": "alias/config-source-testing"},
                    {"tag:ConfigTesting": "present"}
                ],
            },
            session_factory=session_factory,
            config={"region": "us-east-2"}
        )
        resources = p.run()
        self.assertEqual(len(resources), 1)

    def test_kms_access_denied(self):
        session_factory = self.replay_flight_data("test_kms_access_denied")
        p = self.load_policy(
            {
                "name": "survive-access-denied",
                "resource": "kms-key",
                "filters": [
                    {"type": "value",
                     "key": "AliasNames[0]",
                     "op": "glob",
                     "value": "alias/test-kms*"}
                ],
            },
            session_factory=session_factory,
            config={"region": "us-west-1"}
        )
        resources = p.run()
        self.assertEqual(len(resources), 2)

        # Restrictive key policies may prevent us from loading detailed
        # key information, but we should always have an Arn
        self.assertFalse(all('KeyState' in r for r in resources))
        self.assertTrue(all('Arn' in r for r in resources))

    @functional
    def test_kms_remove_matched(self):
        session_factory = self.replay_flight_data("test_kms_remove_matched")

        sts = session_factory().client("sts")
        current_user_arn = sts.get_caller_identity()["Arn"]

        client = session_factory().client("kms")
        key_id = client.create_key()["KeyMetadata"]["KeyId"]
        self.addCleanup(
            client.schedule_key_deletion, KeyId=key_id, PendingWindowInDays=7
        )

        client.put_key_policy(
            KeyId=key_id,
            PolicyName="default",
            Policy=json.dumps(
                {
                    "Version": "2012-10-17",
                    "Statement": [
                        {
                            "Sid": "DefaultRoot",
                            "Effect": "Allow",
                            "Principal": {"AWS": current_user_arn},
                            "Action": "kms:*",
                            "Resource": "*",
                        },
                        {
                            "Sid": "SpecificAllow",
                            "Effect": "Allow",
                            "Principal": {"AWS": current_user_arn},
                            "Action": "kms:*",
                            "Resource": "*",
                        },
                        {
                            "Sid": "Public",
                            "Effect": "Allow",
                            "Principal": "*",
                            "Action": "kms:*",
                            "Resource": "*",
                        },
                    ],
                }
            ),
        )

        self.assertStatementIds(
            client, key_id, "DefaultRoot", "SpecificAllow", "Public"
        )

        p = self.load_policy(
            {
                "name": "kms-rm-matched",
                "resource": "kms-key",
                "filters": [
                    {"KeyId": key_id},
                    {"type": "cross-account", "whitelist": [self.account_id]},
                ],
                "actions": [{"type": "remove-statements", "statement_ids": "matched"}],
            },
            session_factory=session_factory,
        )

        resources = p.run()
        self.assertEqual([r["KeyId"] for r in resources], [key_id])

        if self.recording:
            time.sleep(60)  # takes time before new policy reflected

        self.assertStatementIds(client, key_id, "DefaultRoot", "SpecificAllow")

    def assertStatementIds(self, client, key_id, *expected):
        p = client.get_key_policy(KeyId=key_id, PolicyName="default")["Policy"]
        actual = [s["Sid"] for s in json.loads(p)["Statement"]]
        self.assertEqual(actual, list(expected))

    @functional
    def test_kms_remove_named(self):
        session_factory = self.replay_flight_data("test_kms_remove_named")
        client = session_factory().client("kms")
        key_id = client.create_key()["KeyMetadata"]["KeyId"]
        self.addCleanup(
            client.schedule_key_deletion, KeyId=key_id, PendingWindowInDays=7
        )

        client.put_key_policy(
            KeyId=key_id,
            PolicyName="default",
            Policy=json.dumps(
                {
                    "Version": "2008-10-17",
                    "Statement": [
                        {
                            "Sid": "DefaultRoot",
                            "Effect": "Allow",
                            "Principal": "*",
                            "Action": "kms:*",
                            "Resource": "*",
                        },
                        {
                            "Sid": "RemoveMe",
                            "Effect": "Allow",
                            "Principal": "*",
                            "Action": "kms:*",
                            "Resource": "*",
                        },
                    ],
                }
            ),
        )

        self.assertStatementIds(client, key_id, "DefaultRoot", "RemoveMe")

        p = self.load_policy(
            {
                "name": "kms-rm-named",
                "resource": "kms-key",
                "filters": [{"KeyId": key_id}],
                "actions": [
                    {"type": "remove-statements", "statement_ids": ["RemoveMe"]}
                ],
            },
            session_factory=session_factory,
        )

        resources = p.run()
        self.assertEqual(len(resources), 1)

        if self.recording:
            time.sleep(60)  # takes time before new policy reflected

        self.assertStatementIds(client, key_id, "DefaultRoot")


class KMSTagging(BaseTest):

    @functional
    def test_kms_key_tag(self):
        session_factory = self.replay_flight_data("test_kms_key_tag")
        client = session_factory().client("kms")
        key_id = client.create_key()["KeyMetadata"]["KeyId"]
        self.addCleanup(
            client.schedule_key_deletion, KeyId=key_id, PendingWindowInDays=7
        )
        policy = self.load_policy(
            {
                "name": "kms-key-tag",
                "resource": "kms-key",
                "filters": [{"KeyId": key_id}],
                "actions": [
                    {"type": "tag", "key": "RequisiteKey", "value": "Required"}
                ],
            },
            session_factory=session_factory,
        )
        resources = policy.run()
        self.assertEqual(len(resources), 1)
        tags = client.list_resource_tags(KeyId=key_id)["Tags"]
        self.assertEqual(tags[0]["TagKey"], "RequisiteKey")

    @functional
    def test_kms_key_remove_tag(self):
        session_factory = self.replay_flight_data("test_kms_key_remove_tag")
        client = session_factory().client("kms")
        key_id = client.create_key(
            Tags=[{"TagKey": "ExpiredTag", "TagValue": "Invalid"}]
        )[
            "KeyMetadata"
        ][
            "KeyId"
        ]
        self.addCleanup(
            client.schedule_key_deletion, KeyId=key_id, PendingWindowInDays=7
        )

        policy = self.load_policy(
            {
                "name": "kms-key-remove-tag",
                "resource": "kms-key",
                "filters": [{"KeyState": "Enabled"}, {"tag:ExpiredTag": "Invalid"}],
                "actions": [{"type": "remove-tag", "tags": ["ExpiredTag"]}],
            },
            session_factory=session_factory,
        )

        resources = policy.run()
        self.assertEqual(len(resources), 1)
        self.assertEqual(resources[0]["KeyId"], key_id)
        tags = client.list_resource_tags(KeyId=key_id)["Tags"]
        self.assertEqual(len(tags), 0)

    def test_kms_key_related(self):
        session_factory = self.replay_flight_data("test_kms_key_related")
        key_alias = "alias/aws/sqs"
        p = self.load_policy(
            {
                "name": "sqs-kms-key-related",
                "resource": "sqs",
                "source": "config",
                "query": [
                    {"clause": "resourceName like 'test-kms%'"}
                ],
                "filters": [
                    {
                        "type": "kms-key",
                        "key": "c7n:AliasName",
                        "value": key_alias,
                        "op": "eq"
                    }
                ]
            },
            session_factory=session_factory,
        )
        resources = p.run()
        client = session_factory().client("kms")
        self.assertEqual(len(resources), 2)
        target_key = client.describe_key(KeyId=key_alias)
        self.assertTrue(all(
            res['KmsMasterKeyId'] in (key_alias, target_key['KeyMetadata']['Arn'])
            for res in resources
        ))

        # Whether a resource specifies a key by ID or alias, it should resolve
        # to the same ID for related resource lookups.
        related_ids = p.resource_manager.filters[0].get_related_ids(resources)
        self.assertEqual(set(related_ids), {target_key['KeyMetadata']['KeyId']})

    def test_kms_key_related_cache_lookup(self):
        """Validate that the kms-key filter can perform alias lookups
        against cached keys.

        See https://github.com/cloud-custodian/cloud-custodian/issues/8504
        """
        session_factory = self.replay_flight_data("test_kms_key_related_cache_lookup")
        key_alias = "alias/kms-cache-check"
        p = self.load_policy(
            {
                "name": "load-keys-into-cache",
                "resource": "aws.kms-key",
            },
            cache=True,
            config=Config.empty(
                cache='memory',
                cache_period=10,
                output_dir=self.get_temp_dir(),
            ),
            session_factory=session_factory,
        )
        resources = p.run()
        self.assertGreater(len(resources), 0)

        p = self.load_policy(
            {
                "name": "sqs-kms-key-related-from-cache",
                "resource": "aws.sqs",
                "filters": [
                    {
                        "type": "kms-key",
                        "key": "c7n:AliasName",
                        "value": key_alias,
                        "op": "eq"
                    }
                ]
            },
            cache=True,
            config=Config.empty(
                cache='memory',
                cache_period=10,
                output_dir=self.get_temp_dir(),
            ),
            session_factory=session_factory,
        )
        with patch('c7n.resources.sqs.SQS.executor_factory', MainThreadExecutor):
            resources = p.run()
        self.assertEqual(len(resources), 1)

    def test_kms_post_finding(self):
        factory = self.replay_flight_data('test_kms_post_finding')
        p = self.load_policy({
            'name': 'kms',
            'resource': 'aws.kms',
            'actions': [
                {'type': 'post-finding',
                 'types': [
                     'Software and Configuration Checks/OrgStandard/abc-123']}]},
            session_factory=factory, config={'region': 'us-west-2'})

        resources = p.resource_manager.get_resources([
            'arn:aws:kms:us-west-2:644160558196:alias/c7n-test'])
        rfinding = p.resource_manager.actions[0].format_resource(
            resources[0])
        self.maxDiff = None
        self.assertEqual(
            rfinding,
            {'Details': {'AwsKmsKey': {
                'KeyId': '44d25a5c-7efa-44ed-8436-b9511ea921b3',
                'KeyManager': 'CUSTOMER',
                'KeyState': 'Enabled',
                'CreationDate': 1493967398.394,
                'Origin': 'AWS_KMS'}},
             'Id': 'arn:aws:kms:us-west-2:644160558196:alias/44d25a5c-7efa-44ed-8436-b9511ea921b3',
             'Partition': 'aws',
             'Region': 'us-west-2',
             'Type': 'AwsKmsKey'})

        shape_validate(
            rfinding['Details']['AwsKmsKey'], 'AwsKmsKeyDetails', 'securityhub')


class KMSCrossAccount(BaseTest):

    def test_kms_cross_account(self):
        self.patch(CrossAccountAccessFilter, "executor_factory", MainThreadExecutor)
        session_factory = self.replay_flight_data("test_cross_account_kms")
        client = session_factory().client("kms")

        policy = {
            "Id": "Lulu",
            "Version": "2012-10-17",
            "Statement": [
                {
                    "Sid": "Enable IAM User Permissions",
                    "Effect": "Allow",
                    "Principal": {"AWS": "arn:aws:iam::644160558196:root"},
                    "Action": "kms:*",
                    "Resource": "*",
                },
                {
                    "Sid": "Enable Cross Account",
                    "Effect": "Allow",
                    "Principal": "*",
                    "Action": "kms:Encrypt",
                    "Resource": "*",
                },
            ],
        }

        key_info = client.create_key(
            Policy=json.dumps(policy), Description="test-cross-account-1"
        )[
            "KeyMetadata"
        ]

        # disable and schedule deletion
        self.addCleanup(
            client.schedule_key_deletion, KeyId=key_info["KeyId"], PendingWindowInDays=7
        )
        self.addCleanup(client.disable_key, KeyId=key_info["KeyId"])

        p = self.load_policy(
            {
                "name": "kms-cross",
                "resource": "kms-key",
                "filters": [{"KeyState": "Enabled"}, "cross-account"],
            },
            session_factory=session_factory,
            config={"region": "us-east-1"}
        )

        resources = p.run()
        self.assertEqual(len(resources), 1)
        self.assertEqual(resources[0]["KeyId"], key_info["KeyId"])

    def test_kms_cross_account_condition_keys_1(self):
        self.patch(CrossAccountAccessFilter, "executor_factory", MainThreadExecutor)
        session_factory = self.replay_flight_data(
            "test_cross_account_kms_condition_keys_1", region="af-south-1")
        client = session_factory().client("kms")

        policy = {
            "Id": "Lulu",
            "Version": "2012-10-17",
            "Statement": [
                {
                    "Sid": "Enable IAM User Permissions",
                    "Effect": "Allow",
                    "Principal": {"AWS": "arn:aws:iam::644160558196:root"},
                    "Action": "kms:*",
                    "Resource": "*",
                },
                {
                    "Sid": "Good condition key",
                    "Effect": "Allow",
                    "Principal": {
                        "AWS": "*"
                    },
                    "Action": "kms:CreateGrant",
                    "Resource": "*",
                    "Condition": {
                        "StringEquals": {
                            "kms:CallerAccount": "644160558196"
                        }
                    }
                },
            ],
        }

        key_info = client.create_key(
            Policy=json.dumps(policy), Description="test-cross-account-2"
        )[
            "KeyMetadata"
        ]

        # disable and schedule deletion
        self.addCleanup(
            client.schedule_key_deletion, KeyId=key_info["KeyId"], PendingWindowInDays=7
        )
        self.addCleanup(client.disable_key, KeyId=key_info["KeyId"])

        p = self.load_policy(
            {
                "name": "kms-cross",
                "resource": "kms-key",
                "filters": [{"KeyState": "Enabled"}, "cross-account"],
            },
            session_factory=session_factory,
            config={"region": "af-south-1"}
        )

        resources = p.run()
        self.assertEqual(len(resources), 0)

    def test_kms_cross_account_condition_keys_2(self):
        self.patch(CrossAccountAccessFilter, "executor_factory", MainThreadExecutor)
        session_factory = self.replay_flight_data(
            "test_cross_account_kms_condition_keys_2", region="af-south-1")
        client = session_factory().client("kms")

        policy = {
            "Id": "Lulu",
            "Version": "2012-10-17",
            "Statement": [
                {
                    "Sid": "Enable IAM User Permissions",
                    "Effect": "Allow",
                    "Principal": {"AWS": "arn:aws:iam::644160558196:root"},
                    "Action": "kms:*",
                    "Resource": "*",
                },
                {
                    "Sid": "Good condition key",
                    "Effect": "Allow",
                    "Principal": {
                        "AWS": "644160558196"
                    },
                    "Action": "kms:Encrypt",
                    "Resource": "*",
                    "Condition": {
                        "StringEquals": {
                            "kms:ViaService": "s3.af-south-1.amazonaws.com",
                        },
                        "ForAllValues:StringEquals": {
                            "kms:GrantOperations": [
                                "Encrypt",
                                "ReEncryptTo"
                            ]
                        }

                    }
                },
            ],
        }

        key_info = client.create_key(
            Policy=json.dumps(policy), Description="test-cross-account-3"
        )[
            "KeyMetadata"
        ]

        # disable and schedule deletion
        self.addCleanup(
            client.schedule_key_deletion, KeyId=key_info["KeyId"], PendingWindowInDays=7
        )
        self.addCleanup(client.disable_key, KeyId=key_info["KeyId"])

        p = self.load_policy(
            {
                "name": "kms-cross",
                "resource": "kms-key",
                "filters": [{"KeyState": "Enabled"}, "cross-account"],
            },
            session_factory=session_factory,
            config={"region": "af-south-1"}
        )

        resources = p.run()
        self.assertEqual(len(resources), 0)

    def test_kms_cross_account_condition_keys_3(self):
        self.patch(CrossAccountAccessFilter, "executor_factory", MainThreadExecutor)
        session_factory = self.replay_flight_data(
            "test_cross_account_kms_condition_keys_3", region="af-south-1")
        client = session_factory().client("kms")

        policy = {
            "Id": "Lulu",
            "Version": "2012-10-17",
            "Statement": [
                {
                    "Sid": "Enable IAM User Permissions",
                    "Effect": "Allow",
                    "Principal": {"AWS": "arn:aws:iam::644160558196:root"},
                    "Action": "kms:*",
                    "Resource": "*",
                },
                {
                    "Sid": "Bad condition key",
                    "Effect": "Allow",
                    "Principal": {
                        "AWS": "*"
                    },
                    "Action": "kms:Encrypt",
                    "Resource": "*",
                    "Condition": {
                        "StringEquals": {
                            "kms:ViaService": "s3.af-south-1.amazonaws.com",
                            "kms:CallerAccount": "*",
                        },
                        "ForAllValues:StringEquals": {
                            "kms:GrantOperations": [
                                "Encrypt"
                            ]
                        }
                    }
                },
            ],
        }

        key_info = client.create_key(
            Policy=json.dumps(policy), Description="test-cross-account-4"
        )[
            "KeyMetadata"
        ]

        # disable and schedule deletion
        self.addCleanup(
            client.schedule_key_deletion, KeyId=key_info["KeyId"], PendingWindowInDays=7
        )
        self.addCleanup(client.disable_key, KeyId=key_info["KeyId"])

        p = self.load_policy(
            {
                "name": "kms-cross",
                "resource": "kms-key",
                "filters": [{"KeyState": "Enabled"}, "cross-account"],
            },
            session_factory=session_factory,
            config={"region": "af-south-1"}
        )

        resources = p.run()
        self.assertEqual(len(resources), 1)
        self.assertEqual(resources[0]["KeyId"], key_info["KeyId"])


class KMSMotoTests(BaseTest):
    @pytest.fixture(autouse=True)
    def use_utc_timezone(self, monkeypatch):
        monkeypatch.setenv("TZ", "UTC")
        time.tzset()

    @moto.mock_aws
    def test_schedule_deletion(self):
        kms = boto3.client("kms", region_name="us-east-1")
        kms.create_key(Description="test-key")

        seven_days_away = datetime.now(UTC) + timedelta(days=7)

        p = self.load_policy(
            {
                "name": "delete-keys",
                "resource": "kms-key",
                "actions": [{"type": "schedule-deletion", "days": 7}],
            }
        )
        resources = p.run()
        assert len(resources) == 1
        key_id = resources[0]["KeyId"]

        key_meta = kms.describe_key(KeyId=key_id)["KeyMetadata"]
        assert key_meta["KeyState"] == "PendingDeletion"

<<<<<<< HEAD
        deletion_date = key_meta["DeletionDate"].astimezone(UTC)
=======
        # Why macOS is your timing off? Subtracting a minute to account for
        # whatever is messing that up.
        seven_days_away = datetime.now(tzutc()) + timedelta(days=7) - timedelta(minutes=1)
        deletion_date = key_meta["DeletionDate"]
        # It looks like moto's logic for scheduling key deletion causes the UTC
        # offset to be applied twice, since it goes through a series of steps that:
        #
        # - Gets the local "now" as a naive datetime
        # - Converts it to a unix timestamp
        # - Later converts it _from_ a unix timestamp as if it were already UTC
        # - Converts it to local time
        #
        # Part of the story:
        # https://github.com/getmoto/moto/blob/880ddc5cd9664e48ab352753678d63a7e58c34cc/moto/kms/models.py#L504-L507
        deletion_date = (deletion_date - deletion_date.utcoffset()).astimezone(tzutc())
>>>>>>> 73e7fbd7
        assert deletion_date > seven_days_away
        assert deletion_date < (seven_days_away + timedelta(days=1))

    @moto.mock_aws
    def test_schedule_deletion_default_days(self):
        kms = boto3.client("kms", region_name="us-east-1")
        kms.create_key(Description="test-key")

        thirty_days_away = datetime.now(UTC) + timedelta(days=30)

        p = self.load_policy(
            {
                "name": "delete-keys",
                "resource": "kms-key",
                "actions": [{"type": "schedule-deletion"}],
            }
        )
        resources = p.run()
        assert len(resources) == 1
        key_id = resources[0]["KeyId"]

        key_meta = kms.describe_key(KeyId=key_id)["KeyMetadata"]
        assert key_meta["KeyState"] == "PendingDeletion"

<<<<<<< HEAD
        deletion_date = key_meta["DeletionDate"].astimezone(UTC)
=======
        # Why macOS is your timing off? Subtracting a minute to account for
        # whatever is messing that up.
        thirty_days_away = datetime.now(tzutc()) + timedelta(days=30) - timedelta(minutes=1)
        deletion_date = key_meta["DeletionDate"]
        # It looks like moto's logic for scheduling key deletion causes the UTC
        # offset to be applied twice, since it goes through a series of steps that:
        #
        # - Gets the local "now" as a naive datetime
        # - Converts it to a unix timestamp
        # - Later converts it _from_ a unix timestamp as if it were already UTC
        # - Converts it to local time
        #
        # Part of the story:
        # https://github.com/getmoto/moto/blob/880ddc5cd9664e48ab352753678d63a7e58c34cc/moto/kms/models.py#L504-L507
        deletion_date = (deletion_date - deletion_date.utcoffset()).astimezone(tzutc())
>>>>>>> 73e7fbd7
        assert deletion_date > thirty_days_away
        assert deletion_date < (thirty_days_away + timedelta(days=1))<|MERGE_RESOLUTION|>--- conflicted
+++ resolved
@@ -7,11 +7,8 @@
 
 import boto3
 import moto
-<<<<<<< HEAD
 import pytest
-=======
 from dateutil.tz import tzutc
->>>>>>> 73e7fbd7
 
 from c7n.resources.aws import shape_validate
 from .common import BaseTest, functional
@@ -753,7 +750,7 @@
         kms = boto3.client("kms", region_name="us-east-1")
         kms.create_key(Description="test-key")
 
-        seven_days_away = datetime.now(UTC) + timedelta(days=7)
+        seven_days_away = datetime.now(tzutc()) + timedelta(days=7)
 
         p = self.load_policy(
             {
@@ -769,25 +766,7 @@
         key_meta = kms.describe_key(KeyId=key_id)["KeyMetadata"]
         assert key_meta["KeyState"] == "PendingDeletion"
 
-<<<<<<< HEAD
-        deletion_date = key_meta["DeletionDate"].astimezone(UTC)
-=======
-        # Why macOS is your timing off? Subtracting a minute to account for
-        # whatever is messing that up.
-        seven_days_away = datetime.now(tzutc()) + timedelta(days=7) - timedelta(minutes=1)
-        deletion_date = key_meta["DeletionDate"]
-        # It looks like moto's logic for scheduling key deletion causes the UTC
-        # offset to be applied twice, since it goes through a series of steps that:
-        #
-        # - Gets the local "now" as a naive datetime
-        # - Converts it to a unix timestamp
-        # - Later converts it _from_ a unix timestamp as if it were already UTC
-        # - Converts it to local time
-        #
-        # Part of the story:
-        # https://github.com/getmoto/moto/blob/880ddc5cd9664e48ab352753678d63a7e58c34cc/moto/kms/models.py#L504-L507
-        deletion_date = (deletion_date - deletion_date.utcoffset()).astimezone(tzutc())
->>>>>>> 73e7fbd7
+        deletion_date = key_meta["DeletionDate"].astimezone(tzutc())
         assert deletion_date > seven_days_away
         assert deletion_date < (seven_days_away + timedelta(days=1))
 
@@ -796,7 +775,7 @@
         kms = boto3.client("kms", region_name="us-east-1")
         kms.create_key(Description="test-key")
 
-        thirty_days_away = datetime.now(UTC) + timedelta(days=30)
+        thirty_days_away = datetime.now(tzutc()) + timedelta(days=30)
 
         p = self.load_policy(
             {
@@ -812,24 +791,6 @@
         key_meta = kms.describe_key(KeyId=key_id)["KeyMetadata"]
         assert key_meta["KeyState"] == "PendingDeletion"
 
-<<<<<<< HEAD
-        deletion_date = key_meta["DeletionDate"].astimezone(UTC)
-=======
-        # Why macOS is your timing off? Subtracting a minute to account for
-        # whatever is messing that up.
-        thirty_days_away = datetime.now(tzutc()) + timedelta(days=30) - timedelta(minutes=1)
-        deletion_date = key_meta["DeletionDate"]
-        # It looks like moto's logic for scheduling key deletion causes the UTC
-        # offset to be applied twice, since it goes through a series of steps that:
-        #
-        # - Gets the local "now" as a naive datetime
-        # - Converts it to a unix timestamp
-        # - Later converts it _from_ a unix timestamp as if it were already UTC
-        # - Converts it to local time
-        #
-        # Part of the story:
-        # https://github.com/getmoto/moto/blob/880ddc5cd9664e48ab352753678d63a7e58c34cc/moto/kms/models.py#L504-L507
-        deletion_date = (deletion_date - deletion_date.utcoffset()).astimezone(tzutc())
->>>>>>> 73e7fbd7
+        deletion_date = key_meta["DeletionDate"].astimezone(tzutc())
         assert deletion_date > thirty_days_away
         assert deletion_date < (thirty_days_away + timedelta(days=1))