--- conflicted
+++ resolved
@@ -348,7 +348,6 @@
         )
         resources = p.run()
         self.assertEqual(len(resources), 1)
-<<<<<<< HEAD
         client = session_factory(region='us-east-1').client('dax')
         clusters = client.describe_clusters()['Clusters']
         self.assertEqual(clusters[0]['Status'], 'deleting')
@@ -396,9 +395,4 @@
         self.assertDictEqual(sgs[0], {"Status": "adding",
                                       "SecurityGroupIdentifier": "sg-72916c3b"})
         self.assertDictEqual(sgs[1], {"Status": "removing",
-                                      "SecurityGroupIdentifier": "sg-4b9ada34"})
-=======
-        client = session_factory(region="us-east-1").client("dax")
-        clusters = client.describe_clusters()["Clusters"]
-        self.assertEqual(clusters[0]["Status"], "deleting")
->>>>>>> 388738f9
+                                      "SecurityGroupIdentifier": "sg-4b9ada34"})