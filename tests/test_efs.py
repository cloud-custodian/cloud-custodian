--- conflicted
+++ resolved
@@ -240,29 +240,7 @@
         resources = p.run()
         self.assertEqual(len(resources), 1)
         self.assertEqual(resources[0]["Name"], "efs-without-secure-transport")
-
-<<<<<<< HEAD
-    def test_efs_consecutive_aws_backups_count_filter(self):
-        session_factory = self.replay_flight_data("test_efs_consecutive_aws_backups_count_filter")
-        p = self.load_policy(
-            {
-                "name": "efs_consecutive_aws_backups_count_filter",
-                "resource": "efs",
-                "filters": [
-                    {
-                        "type": "consecutive-aws-backups",
-                        "count": 2,
-                        "period": "days",
-                        "status": "COMPLETED"
-                    }
-                ]
-            },
-            session_factory=session_factory,
-        )
-        with mock_datetime_now(parser.parse("2022-09-09T00:00:00+00:00"), c7n.filters.backup):
-            resources = p.run()
-        self.assertEqual(len(resources), 1)
-=======
+        
     def test_efs_has_statement(self):
         factory = self.replay_flight_data("test_efs_has_statement")
         p = self.load_policy(
@@ -308,4 +286,24 @@
         )
         resources = p.run()
         self.assertEqual(len(resources), 0)
->>>>>>> c52daf8b
+
+    def test_efs_consecutive_aws_backups_count_filter(self):
+        session_factory = self.replay_flight_data("test_efs_consecutive_aws_backups_count_filter")
+        p = self.load_policy(
+            {
+                "name": "efs_consecutive_aws_backups_count_filter",
+                "resource": "efs",
+                "filters": [
+                    {
+                        "type": "consecutive-aws-backups",
+                        "count": 2,
+                        "period": "days",
+                        "status": "COMPLETED"
+                    }
+                ]
+            },
+            session_factory=session_factory,
+        )
+        with mock_datetime_now(parser.parse("2022-09-09T00:00:00+00:00"), c7n.filters.backup):
+            resources = p.run()
+        self.assertEqual(len(resources), 1)