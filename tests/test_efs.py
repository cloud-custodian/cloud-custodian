--- conflicted
+++ resolved
@@ -12,11 +12,9 @@
 # See the License for the specific language governing permissions and
 # limitations under the License.
 from __future__ import absolute_import, division, print_function, unicode_literals
-<<<<<<< HEAD
+
 from c7n.exceptions import PolicyValidationError
-=======
 
->>>>>>> e07adf1a
 from .common import BaseTest, functional
 
 import uuid
