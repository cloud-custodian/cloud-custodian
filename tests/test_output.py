# Copyright 2015-2018 Capital One Services, LLC
#
# Licensed under the Apache License, Version 2.0 (the "License");
# you may not use this file except in compliance with the License.
# You may obtain a copy of the License at
#
# http://www.apache.org/licenses/LICENSE-2.0
#
# Unless required by applicable law or agreed to in writing, software
# distributed under the License is distributed on an "AS IS" BASIS,
# WITHOUT WARRANTIES OR CONDITIONS OF ANY KIND, either express or implied.
# See the License for the specific language governing permissions and
# limitations under the License.
from __future__ import absolute_import, division, print_function, unicode_literals

import datetime
import gzip
import logging
import mock
import shutil
import os

from dateutil.parser import parse as date_parse

from c7n.ctx import ExecutionContext
<<<<<<< HEAD
from c7n.output import DirectoryOutput, LogFile
from c7n.resources.aws import S3Output
from c7n.testing import mock_datetime_now, TestUtils
=======
from c7n.output import S3Output, DirectoryOutput, MetricsOutput
>>>>>>> f31fffbb

from .common import Bag, BaseTest, TestConfig as Config


class MetricsTest(BaseTest):

    def test_boolean_config_compatibility(self):
        self.assertEqual(MetricsOutput.select(True), MetricsOutput)


class DirOutputTest(BaseTest):

    def get_dir_output(self, location):
        work_dir = self.change_cwd()
        return work_dir, DirectoryOutput(
            ExecutionContext(
                None,
                Bag(name="xyz", provider_name="ostack"),
                Config.empty(output_dir=location)),
            {'url': location},
        )

    def test_dir_output(self):
        work_dir, output = self.get_dir_output("file://myoutput")
        self.assertEqual(os.listdir(work_dir), ["myoutput"])
        self.assertTrue(os.path.isdir(os.path.join(work_dir, "myoutput")))


class S3OutputTest(TestUtils):

    def test_path_join(self):

        self.assertEqual(S3Output.join("s3://xyz/", "/bar/"), "s3://xyz/bar")

        self.assertEqual(S3Output.join("s3://xyz/", "/bar/", "foo"), "s3://xyz/bar/foo")

        self.assertEqual(S3Output.join("s3://xyz/xyz/", "/bar/"), "s3://xyz/xyz/bar")

    def get_s3_output(self):
        output_dir = "s3://cloud-custodian/policies"
        output = S3Output(
            ExecutionContext(
                None,
                Bag(name="xyz", provider_name="ostack"),
                Config.empty(output_dir=output_dir)),
            {'url': output_dir})

        self.addCleanup(shutil.rmtree, output.root_dir)

        return output

    def test_s3_output(self):
        output = self.get_s3_output()
        self.assertEquals(output.type, "s3")

        # Make sure __repr__ is defined
        name = str(output)
        self.assertIn("bucket:cloud-custodian", name)

    def test_join_leave_log(self):
        temp_dir = self.get_temp_dir()
        output = LogFile(Bag(log_dir=temp_dir), {})
        output.join_log()

        l = logging.getLogger("custodian.s3") # NOQA

        # recent versions of nose mess with the logging manager
        v = l.manager.disable
        l.manager.disable = 0

        l.info("hello world")
        output.leave_log()
        logging.getLogger("c7n.s3").info("byebye")

        # Reset logging.manager back to nose configured value
        l.manager.disable = v

        with open(os.path.join(temp_dir, "custodian-run.log")) as fh:
            content = fh.read().strip()
            self.assertTrue(content.endswith("hello world"))

    def test_compress(self):
        output = self.get_s3_output()

        with open(os.path.join(output.root_dir, "foo.txt"), "w") as fh:
            fh.write("abc")

        os.mkdir(os.path.join(output.root_dir, "bucket"))
        with open(os.path.join(output.root_dir, "bucket", "here.log"), "w") as fh:
            fh.write("abc")

        output.compress()
        for root, dirs, files in os.walk(output.root_dir):
            for f in files:
                self.assertTrue(f.endswith(".gz"))

                with gzip.open(os.path.join(root, f)) as fh:
                    self.assertEqual(fh.read(), b"abc")

    def test_upload(self):

        with mock_datetime_now(date_parse('2018/09/01 13:00'), datetime):
            output = self.get_s3_output()
            self.assertEqual(output.key_prefix, "/policies/xyz/2018/09/01/13")

        with open(os.path.join(output.root_dir, "foo.txt"), "w") as fh:
            fh.write("abc")

        output.transfer = mock.MagicMock()
        output.transfer.upload_file = m = mock.MagicMock()

        output.upload()

        m.assert_called_with(
            fh.name,
            "cloud-custodian",
            "%s/foo.txt" % output.key_prefix.lstrip('/'),
            extra_args={"ACL": "bucket-owner-full-control", "ServerSideEncryption": "AES256"},
        )

    def test_sans_prefix(self):
        output = self.get_s3_output()

        with open(os.path.join(output.root_dir, "foo.txt"), "w") as fh:
            fh.write("abc")

        output.transfer = mock.MagicMock()
        output.transfer.upload_file = m = mock.MagicMock()

        output.upload()

        m.assert_called_with(
            fh.name,
            "cloud-custodian",
            "%s/foo.txt" % output.key_prefix.lstrip('/'),
            extra_args={"ACL": "bucket-owner-full-control", "ServerSideEncryption": "AES256"},
        )<|MERGE_RESOLUTION|>--- conflicted
+++ resolved
@@ -23,13 +23,9 @@
 from dateutil.parser import parse as date_parse
 
 from c7n.ctx import ExecutionContext
-<<<<<<< HEAD
-from c7n.output import DirectoryOutput, LogFile
-from c7n.resources.aws import S3Output
+from c7n.output import DirectoryOutput, LogFile, metrics_outputs
+from c7n.resources.aws import S3Output, MetricsOutput
 from c7n.testing import mock_datetime_now, TestUtils
-=======
-from c7n.output import S3Output, DirectoryOutput, MetricsOutput
->>>>>>> f31fffbb
 
 from .common import Bag, BaseTest, TestConfig as Config
 
@@ -37,7 +33,8 @@
 class MetricsTest(BaseTest):
 
     def test_boolean_config_compatibility(self):
-        self.assertEqual(MetricsOutput.select(True), MetricsOutput)
+        self.assertTrue(
+            isinstance(metrics_outputs.select(True, {}), MetricsOutput))
 
 
 class DirOutputTest(BaseTest):
