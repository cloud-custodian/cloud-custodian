--- conflicted
+++ resolved
@@ -527,7 +527,6 @@
         self.assertEqual(len(tags), 0)
 
 
-<<<<<<< HEAD
 class TestSagemakerHyperParameterTuningJob(BaseTest):
 
     def test_sagemaker_hyperparameter_tuning_job_query(self):
@@ -537,7 +536,70 @@
                 "name": "query-hyperparameter-tuning-jobs",
                 "resource": "sagemaker-hyperparameter-tuning-job",
                 "query": [{"StatusEquals": "Failed"}],
-=======
+            },
+            session_factory=session_factory,
+        )
+        resources = p.run()
+        self.assertEqual(len(resources), 1)
+
+    def test_stop_hyperparameter_tuning_job(self):
+        session_factory = self.replay_flight_data("test_sagemaker_hyperparameter_tuning_job_stop")
+        client = session_factory(region="us-east-1").client("sagemaker")
+        p = self.load_policy(
+            {
+                "name": "stop-hyperparameter-tuning-job",
+                "resource": "sagemaker-hyperparameter-tuning-job",
+                "filters": [
+                    {
+                        "type": "value",
+                        "key": "HyperParameterTuningJobName",
+                        "value": "test",
+                        "op": "contains",
+                    }
+                ],
+                "actions": [{"type": "stop"}],
+            },
+            session_factory=session_factory,
+        )
+        resources = p.run()
+        self.assertEqual(len(resources), 1)
+        job = client.describe_hyper_parameter_tuning_job(
+            HyperParameterTuningJobName=resources[0]["HyperParameterTuningJobName"]
+        )
+        self.assertEqual(job["HyperParameterTuningJobStatus"], "Stopping")
+
+    def test_tag_hyperparameter_tuning_job(self):
+        session_factory = self.replay_flight_data("test_sagemaker_hyperparameter_tuning_job_tag")
+        p = self.load_policy(
+            {
+                "name": "tag-hyperparameter-tuning-job",
+                "resource": "sagemaker-hyperparameter-tuning-job",
+                "filters": [{"tag:JobTag": "absent"}],
+                "actions": [{"type": "tag", "key": "JobTag", "value": "JobTagValue"}],
+            },
+            session_factory=session_factory,
+        )
+        resources = p.run()
+        self.assertEqual(len(resources), 1)
+        client = session_factory(region="us-east-1").client("sagemaker")
+        tags = client.list_tags(ResourceArn=resources[0]["HyperParameterTuningJobArn"])["Tags"]
+        self.assertEqual([tags[0]["Key"], tags[0]["Value"]], ["JobTag", "JobTagValue"])
+
+        p = self.load_policy(
+            {
+                "name": "remove-hyperparameter-tuning-job-tag",
+                "resource": "sagemaker-hyperparameter-tuning-job",
+                "filters": [{"tag:JobTag": "JobTagValue"}],
+                "actions": [{"type": "remove-tag", "tags": ["JobTag"]}],
+            },
+            session_factory=session_factory,
+        )
+        resources = p.run()
+        self.assertEqual(len(resources), 1)
+        tags = client.list_tags(ResourceArn=resources[0]["HyperParameterTuningJobArn"])["Tags"]
+        self.assertEqual(len(tags), 0)
+
+
 class TestSageMakerAutoMLJob(BaseTest):
 
     def test_sagemaker_automl_job_query(self):
@@ -547,27 +609,12 @@
                 "name": "query-auto-ml-jobs",
                 "resource": "sagemaker-auto-ml-job",
                 "query": [{"StatusEquals": "Completed"}],
->>>>>>> 31843a4c
-            },
-            session_factory=session_factory,
-        )
-        resources = p.run()
-        self.assertEqual(len(resources), 1)
-
-<<<<<<< HEAD
-    def test_stop_hyperparameter_tuning_job(self):
-        session_factory = self.replay_flight_data("test_sagemaker_hyperparameter_tuning_job_stop")
-        client = session_factory(region="us-east-1").client("sagemaker")
-        p = self.load_policy(
-            {
-                "name": "stop-hyperparameter-tuning-job",
-                "resource": "sagemaker-hyperparameter-tuning-job",
-                "filters": [
-                    {
-                        "type": "value",
-                        "key": "HyperParameterTuningJobName",
-                        "value": "test",
-=======
+            },
+            session_factory=session_factory,
+        )
+        resources = p.run()
+        self.assertEqual(len(resources), 1)
+
     def test_stop_sagemaker_auto_ml_job(self):
         session_factory = self.replay_flight_data("test_sagemaker_auto_ml_job_stop")
         client = session_factory(region="us-east-1").client("sagemaker")
@@ -580,7 +627,6 @@
                         "type": "value",
                         "key": "AutoMLJobName",
                         "value": "Canvas",
->>>>>>> 31843a4c
                         "op": "contains",
                     }
                 ],
@@ -590,19 +636,6 @@
         )
         resources = p.run()
         self.assertEqual(len(resources), 1)
-<<<<<<< HEAD
-        job = client.describe_hyper_parameter_tuning_job(
-            HyperParameterTuningJobName=resources[0]["HyperParameterTuningJobName"]
-        )
-        self.assertEqual(job["HyperParameterTuningJobStatus"], "Stopping")
-
-    def test_tag_hyperparameter_tuning_job(self):
-        session_factory = self.replay_flight_data("test_sagemaker_hyperparameter_tuning_job_tag")
-        p = self.load_policy(
-            {
-                "name": "tag-hyperparameter-tuning-job",
-                "resource": "sagemaker-hyperparameter-tuning-job",
-=======
         job = client.describe_auto_ml_job_v2(AutoMLJobName=resources[0]["AutoMLJobName"])
         self.assertEqual(job["AutoMLJobStatus"], "Stopping")
 
@@ -612,7 +645,6 @@
             {
                 "name": "tag-auto-ml-job",
                 "resource": "sagemaker-auto-ml-job",
->>>>>>> 31843a4c
                 "filters": [{"tag:JobTag": "absent"}],
                 "actions": [{"type": "tag", "key": "JobTag", "value": "JobTagValue"}],
             },
@@ -621,22 +653,13 @@
         resources = p.run()
         self.assertEqual(len(resources), 1)
         client = session_factory(region="us-east-1").client("sagemaker")
-<<<<<<< HEAD
-        tags = client.list_tags(ResourceArn=resources[0]["HyperParameterTuningJobArn"])["Tags"]
-=======
         tags = client.list_tags(ResourceArn=resources[0]["AutoMLJobArn"])["Tags"]
->>>>>>> 31843a4c
         self.assertEqual([tags[0]["Key"], tags[0]["Value"]], ["JobTag", "JobTagValue"])
 
         p = self.load_policy(
             {
-<<<<<<< HEAD
-                "name": "remove-hyperparameter-tuning-job-tag",
-                "resource": "sagemaker-hyperparameter-tuning-job",
-=======
                 "name": "remove-auto-ml-job-tag",
                 "resource": "sagemaker-auto-ml-job",
->>>>>>> 31843a4c
                 "filters": [{"tag:JobTag": "JobTagValue"}],
                 "actions": [{"type": "remove-tag", "tags": ["JobTag"]}],
             },
@@ -644,13 +667,8 @@
         )
         resources = p.run()
         self.assertEqual(len(resources), 1)
-<<<<<<< HEAD
-        tags = client.list_tags(ResourceArn=resources[0]["HyperParameterTuningJobArn"])["Tags"]
-        self.assertEqual(len(tags), 0)
-=======
         tags = client.list_tags(ResourceArn=resources[0]["AutoMLJobArn"])["Tags"]
         assert "JobTag" not in [tag["Key"] for tag in tags]
->>>>>>> 31843a4c
 
 
 class TestSagemakerEndpoint(BaseTest):
