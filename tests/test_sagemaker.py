# Copyright The Cloud Custodian Authors.
# SPDX-License-Identifier: Apache-2.0
from .common import BaseTest

import botocore.exceptions as b_exc


class TestNotebookInstance(BaseTest):

    def test_list_notebook_instances(self):
        session_factory = self.replay_flight_data("test_sagemaker_notebook_instances")
        p = self.load_policy(
            {
                "name": "list-sagemaker-notebooks",
                "resource": "sagemaker-notebook",
                "filters": [
                    {"type": "value", "key": "SubnetId", "value": "subnet-efbcccb7"}
                ],
            },
            session_factory=session_factory,
        )
        resources = p.run()
        self.assertEqual(len(resources), 1)

    def test_tag_notebook_instances(self):
        session_factory = self.replay_flight_data(
            "test_sagemaker_tag_notebook_instances"
        )
        p = self.load_policy(
            {
                "name": "tag-sagemaker-notebooks",
                "resource": "sagemaker-notebook",
                "filters": [{"tag:Category": "absent"}],
                "actions": [{"type": "tag", "key": "Category", "value": "TestValue"}],
            },
            session_factory=session_factory,
        )
        resources = p.run()
        self.assertEqual(len(resources), 1)

        client = session_factory().client("sagemaker")
        tags = client.list_tags(ResourceArn=resources[0]["NotebookInstanceArn"])["Tags"]
        self.assertEqual(tags[0]["Value"], "TestValue")

    def test_remove_tag_notebook_instance(self):
        session_factory = self.replay_flight_data(
            "test_sagemaker_remove_tag_notebook_instances"
        )
        p = self.load_policy(
            {
                "name": "untag-sagemaker-notebooks",
                "resource": "sagemaker-notebook",
                "filters": [{"tag:Category": "TestValue"}],
                "actions": [{"type": "remove-tag", "tags": ["Category"]}],
            },
            session_factory=session_factory,
        )
        resources = p.run()
        self.assertEqual(len(resources), 1)

        client = session_factory().client("sagemaker")
        tags = client.list_tags(ResourceArn=resources[0]["NotebookInstanceArn"])["Tags"]
        self.assertEqual(len(tags), 0)

    def test_mark_for_op_notebook_instance(self):
        session_factory = self.replay_flight_data(
            "test_sagemaker_mark_for_op_notebook_instance"
        )
        p = self.load_policy(
            {
                "name": "sagemaker-notebooks-untagged-delete",
                "resource": "sagemaker-notebook",
                "filters": [
                    {"tag:Category": "absent"},
                    {"tag:custodian_cleanup": "absent"},
                    {"NotebookInstanceStatus": "InService"},
                ],
                "actions": [
                    {
                        "type": "mark-for-op",
                        "tag": "custodian_cleanup",
                        "op": "stop",
                        "days": 1,
                    }
                ],
            },
            session_factory=session_factory,
        )
        resources = p.run()
        self.assertEqual(len(resources), 1)
        client = session_factory().client("sagemaker")
        tags = client.list_tags(ResourceArn=resources[0]["NotebookInstanceArn"])["Tags"]
        self.assertTrue(tags[0]["Key"], "custodian_cleanup")

    def test_marked_for_op_notebook_instance(self):
        session_factory = self.replay_flight_data(
            "test_sagemaker_marked_for_op_notebook_instance"
        )
        p = self.load_policy(
            {
                "name": "sagemaker-notebooks-untagged-delete",
                "resource": "sagemaker-notebook",
                "filters": [
                    {
                        "type": "marked-for-op",
                        "tag": "custodian_cleanup",
                        "op": "stop",
                        "skew": 1,
                    }
                ],
            },
            session_factory=session_factory,
        )
        resources = p.run()
        self.assertEqual(len(resources), 1)

    def test_start_notebook_instance(self):
        session_factory = self.replay_flight_data(
            "test_sagemaker_start_notebook_instance"
        )
        p = self.load_policy(
            {
                "name": "start-sagemaker-notebook",
                "resource": "sagemaker-notebook",
                "actions": [{"type": "start"}],
            },
            session_factory=session_factory,
        )
        resources = p.run()
        self.assertEqual(len(resources), 1)

        client = session_factory().client("sagemaker")
        notebook = client.describe_notebook_instance(
            NotebookInstanceName=resources[0]["NotebookInstanceName"]
        )
        self.assertTrue(notebook["NotebookInstanceStatus"], "Pending")

    def test_stop_notebook_instance(self):
        session_factory = self.replay_flight_data(
            "test_sagemaker_stop_notebook_instance"
        )
        p = self.load_policy(
            {
                "name": "stop-invalid-sagemaker-notebook",
                "resource": "sagemaker-notebook",
                "filters": [{"tag:Category": "absent"}],
                "actions": [{"type": "stop"}],
            },
            session_factory=session_factory,
        )
        resources = p.run()
        self.assertEqual(len(resources), 1)

        client = session_factory().client("sagemaker")
        notebook = client.describe_notebook_instance(
            NotebookInstanceName=resources[0]["NotebookInstanceName"]
        )
        self.assertTrue(notebook["NotebookInstanceStatus"], "Stopping")

    def test_delete_notebook_instance(self):
        session_factory = self.replay_flight_data(
            "test_sagemaker_delete_notebook_instance"
        )
        p = self.load_policy(
            {
                "name": "delete-unencrypted-sagemaker-notebook",
                "resource": "sagemaker-notebook",
                "filters": [{"KmsKeyId": "empty"}],
                "actions": [{"type": "delete"}],
            },
            session_factory=session_factory,
        )
        resources = p.run()
        self.assertEqual(len(resources), 1)

        client = session_factory().client("sagemaker")
        notebook = client.describe_notebook_instance(
            NotebookInstanceName=resources[0]["NotebookInstanceName"]
        )
        self.assertTrue(notebook["NotebookInstanceStatus"], "Deleting")

    def test_notebook_subnet(self):
        nb = "c7n-test-nb"
        session_factory = self.replay_flight_data(
            "test_sagemaker_notebook_subnet_filter"
        )
        p = self.load_policy(
            {
                "name": "sagemaker-notebook",
                "resource": "sagemaker-notebook",
                "filters": [{"type": "subnet", "key": "tag:Name", "value": "Pluto"}],
            },
            session_factory=session_factory,
        )
        resources = p.run()
        self.assertEqual(len(resources), 1)
        self.assertEqual(resources[0]["NotebookInstanceName"], nb)

    def test_notebook_security_group(self):
        nb = "c7n-test-nb"
        session_factory = self.replay_flight_data(
            "test_sagemaker_notebook_security_group_filter"
        )
        p = self.load_policy(
            {
                "name": "sagemaker-notebook",
                "resource": "sagemaker-notebook",
                "filters": [
                    {"type": "security-group", "key": "GroupName", "value": "SGW-SG"}
                ],
            },
            session_factory=session_factory,
        )
        resources = p.run()
        self.assertEqual(len(resources), 1)
        self.assertEqual(resources[0]["NotebookInstanceName"], nb)

    def test_sagemaker_notebook_kms_alias(self):
        session_factory = self.replay_flight_data("test_sagemaker_notebook_kms_key_filter")
        kms = session_factory().client('kms')
        p = self.load_policy(
            {
                "name": "sagemaker-kms-alias",
                "resource": "aws.sagemaker-notebook",
                "filters": [
                    {
                        'NotebookInstanceName': "test-kms"
                    },
                    {
                        "type": "kms-key",
                        "key": "c7n:AliasName",
                        "value": "alias/skunk/trails",
                    }
                ]
            },
            session_factory=session_factory,
        )
        resources = p.run()
        self.assertEqual(len(resources), 1)
        aliases = kms.list_aliases(KeyId=resources[0]['KmsKeyId'])
        self.assertEqual(aliases['Aliases'][0]['AliasName'], 'alias/skunk/trails')


class TestModelInstance(BaseTest):

    def test_list_model(self):
        session_factory = self.replay_flight_data("test_sagemaker_model")
        p = self.load_policy(
            {"name": "list-sagemaker-model", "resource": "sagemaker-model"},
            session_factory=session_factory,
        )
        resources = p.run()
        self.assertGreaterEqual(len(resources), 1)

    def test_filter_model(self):
        session_factory = self.replay_flight_data("test_sagemaker_model_filter")
        p = self.load_policy(
            {
                "name": "query-model",
                "resource": "sagemaker-model",
                "filters": [{"ExecutionRoleArn": "present"}],
            },
            session_factory=session_factory,
        )
        resources = p.run()
        self.assertEqual(len(resources), 1)

    def test_delete_model(self):
        session_factory = self.replay_flight_data("test_sagemaker_delete_model")
        p = self.load_policy(
            {
                "name": "delete-invalid-sagemaker-model",
                "resource": "sagemaker-model",
                "filters": [{"tag:DeleteMe": "present"}],
                "actions": [{"type": "delete"}],
            },
            session_factory=session_factory,
        )
        resources = p.run()
        self.assertEqual(len(resources), 1)

        client = session_factory().client("sagemaker")
        try:
            client.describe_model(ModelName=resources[0]["ModelName"])
        except b_exc.ClientError as e:
            if e.response["Error"]["Code"] != "ValidationException":
                self.fail("Bad Error:" + e.response["Error"]["Code"])
            else:
                self.assertEqual(e.response["Error"]["Code"], "ValidationException")
        else:
            self.fail("Resource still exists")

    def test_tag_model(self):
        session_factory = self.replay_flight_data("test_sagemaker_tag_model")
        p = self.load_policy(
            {
                "name": "tag-sagemaker-model",
                "resource": "sagemaker-model",
                "filters": [{"tag:Category": "absent"}],
                "actions": [{"type": "tag", "key": "Category", "value": "TestValue"}],
            },
            session_factory=session_factory,
        )
        resources = p.run()
        self.assertEqual(len(resources), 1)

        client = session_factory().client("sagemaker")
        tags = client.list_tags(ResourceArn=resources[0]["ModelArn"])["Tags"]
        self.assertEqual(tags[0]["Value"], "TestValue")

    def test_remove_tag_model(self):
        session_factory = self.replay_flight_data("test_sagemaker_remove_tag_model")
        p = self.load_policy(
            {
                "name": "untag-sagemaker-model",
                "resource": "sagemaker-model",
                "filters": [{"tag:Category": "TestValue"}],
                "actions": [{"type": "remove-tag", "tags": ["Category"]}],
            },
            session_factory=session_factory,
        )
        resources = p.run()
        self.assertEqual(len(resources), 1)

        client = session_factory().client("sagemaker")
        tags = client.list_tags(ResourceArn=resources[0]["ModelArn"])["Tags"]
        self.assertEqual(len(tags), 0)

    def test_model_mark_for_op(self):
        session_factory = self.replay_flight_data("test_model_mark_for_op")
        p = self.load_policy(
            {
                "name": "mark-failed-model-delete",
                "resource": "sagemaker-model",
                "filters": [{"tag:OpMe": "present"}],
                "actions": [
                    {
                        "type": "mark-for-op",
                        "tag": "custodian_cleanup",
                        "op": "delete",
                        "days": 1,
                    }
                ],
            },
            session_factory=session_factory,
        )
        resources = p.run()
        self.assertEqual(len(resources), 1)
        client = session_factory(region="us-east-1").client("sagemaker")
        tags = client.list_tags(ResourceArn=resources[0]["ModelArn"])["Tags"]
        self.assertTrue(tags[0], "custodian_cleanup")

    def test_model_marked_for_op(self):
        session_factory = self.replay_flight_data("test_model_marked_for_op")
        p = self.load_policy(
            {
                "name": "marked-failed-endpoints-delete",
                "resource": "sagemaker-model",
                "filters": [
                    {
                        "type": "marked-for-op",
                        "tag": "custodian_cleanup",
                        "op": "delete",
                        "skew": 1,
                    }
                ],
            },
            session_factory=session_factory,
        )
        resources = p.run()
        self.assertEqual(len(resources), 1)


class TestSagemakerJob(BaseTest):

    def test_sagemaker_training_job_query(self):
        session_factory = self.replay_flight_data("test_sagemaker_training_job_query")
        p = self.load_policy(
            {
                "name": "query-training-jobs",
                "resource": "sagemaker-job",
                "query": [{"StatusEquals": "Failed"}],
            },
            session_factory=session_factory,
        )
        resources = p.run()
        self.assertEqual(len(resources), 1)

    def test_stop_job(self):
        session_factory = self.replay_flight_data("test_sagemaker_training_job_stop")
        client = session_factory(region="us-east-1").client("sagemaker")
        p = self.load_policy(
            {
                "name": "stop-training-job",
                "resource": "sagemaker-job",
                "filters": [
                    {
                        "type": "value",
                        "key": "InputDataConfig[].ChannelName",
                        "value": "train",
                        "op": "contains",
                    }
                ],
                "actions": [{"type": "stop"}],
            },
            session_factory=session_factory,
        )
        resources = p.run()
        self.assertEqual(len(resources), 1)
        job = client.describe_training_job(
            TrainingJobName=resources[0]["TrainingJobName"]
        )
        self.assertEqual(job["TrainingJobStatus"], "Stopping")

    def test_tag_job(self):
        session_factory = self.replay_flight_data("test_sagemaker_training_job_tag")
        p = self.load_policy(
            {
                "name": "tag-training-job",
                "resource": "sagemaker-job",
                "filters": [{"tag:JobTag": "absent"}],
                "actions": [{"type": "tag", "key": "JobTag", "value": "JobTagValue"}],
            },
            session_factory=session_factory,
        )
        resources = p.run()
        self.assertEqual(len(resources), 1)
        client = session_factory(region="us-east-1").client("sagemaker")
        tags = client.list_tags(ResourceArn=resources[0]["TrainingJobArn"])["Tags"]
        self.assertEqual([tags[0]["Key"], tags[0]["Value"]], ["JobTag", "JobTagValue"])

    def test_untag_job(self):
        session_factory = self.replay_flight_data(
            "test_sagemaker_training_job_remove_tag"
        )
        p = self.load_policy(
            {
                "name": "remove-training-job-tag",
                "resource": "sagemaker-job",
                "filters": [{"tag:JobTag": "JobTagValue"}],
                "actions": [{"type": "remove-tag", "tags": ["JobTag"]}],
            },
            session_factory=session_factory,
        )
        resources = p.run()
        self.assertEqual(len(resources), 1)
        client = session_factory(region="us-east-1").client("sagemaker")
        tags = client.list_tags(ResourceArn=resources[0]["TrainingJobArn"])["Tags"]
        self.assertEqual(len(tags), 0)


class TestSagemakerTransformJob(BaseTest):

    def test_sagemaker_transform_job_query(self):
        session_factory = self.replay_flight_data("test_sagemaker_transform_job_query")
        p = self.load_policy(
            {
                "name": "query-transform-jobs",
                "resource": "sagemaker-transform-job",
                "query": [{"StatusEquals": "Completed"}],
            },
            session_factory=session_factory,
        )
        resources = p.run()
        self.assertEqual(len(resources), 1)

    def test_stop_transform_job(self):
        session_factory = self.replay_flight_data("test_sagemaker_transform_job_stop")
        client = session_factory(region="us-east-1").client("sagemaker")
        p = self.load_policy(
            {
                "name": "stop-transform-job",
                "resource": "sagemaker-transform-job",
                "filters": [
                    {
                        "type": "value",
                        "key": "ModelName",
                        "value": "kmeans",
                        "op": "contains",
                    }
                ],
                "actions": [{"type": "stop"}],
            },
            session_factory=session_factory,
        )
        resources = p.run()
        self.assertEqual(len(resources), 1)
        job = client.describe_transform_job(
            TransformJobName=resources[0]["TransformJobName"]
        )
        self.assertEqual(job["TransformJobStatus"], "Stopping")

    def test_tag_transform_job(self):
        session_factory = self.replay_flight_data("test_sagemaker_transform_job_tag")
        p = self.load_policy(
            {
                "name": "tag-transform-job",
                "resource": "sagemaker-transform-job",
                "filters": [{"tag:JobTag": "absent"}],
                "actions": [{"type": "tag", "key": "JobTag", "value": "JobTagValue"}],
            },
            session_factory=session_factory,
        )
        resources = p.run()
        self.assertEqual(len(resources), 1)
        client = session_factory(region="us-east-1").client("sagemaker")
        tags = client.list_tags(ResourceArn=resources[0]["TransformJobArn"])["Tags"]
        self.assertEqual([tags[0]["Key"], tags[0]["Value"]], ["JobTag", "JobTagValue"])

    def test_untag_transform_job(self):
        session_factory = self.replay_flight_data(
            "test_sagemaker_transform_job_remove_tag"
        )
        p = self.load_policy(
            {
                "name": "remove-transform-job-tag",
                "resource": "sagemaker-transform-job",
                "filters": [{"tag:JobTag": "JobTagValue"}],
                "actions": [{"type": "remove-tag", "tags": ["JobTag"]}],
            },
            session_factory=session_factory,
        )
        resources = p.run()
        self.assertEqual(len(resources), 1)
        client = session_factory(region="us-east-1").client("sagemaker")
        tags = client.list_tags(ResourceArn=resources[0]["TransformJobArn"])["Tags"]
        self.assertEqual(len(tags), 0)


class TestSagemakerHyperParameterTuningJob(BaseTest):

    def test_sagemaker_hyperparameter_tuning_job_query(self):
        session_factory = self.replay_flight_data("test_sagemaker_hyperparameter_tuning_job_query")
        p = self.load_policy(
            {
                "name": "query-hyperparameter-tuning-jobs",
                "resource": "sagemaker-hyperparameter-tuning-job",
                "query": [{"StatusEquals": "Failed"}],
            },
            session_factory=session_factory,
        )
        resources = p.run()
        self.assertEqual(len(resources), 1)

    def test_stop_hyperparameter_tuning_job(self):
        session_factory = self.replay_flight_data("test_sagemaker_hyperparameter_tuning_job_stop")
        client = session_factory(region="us-east-1").client("sagemaker")
        p = self.load_policy(
            {
                "name": "stop-hyperparameter-tuning-job",
                "resource": "sagemaker-hyperparameter-tuning-job",
                "filters": [
                    {
                        "type": "value",
                        "key": "HyperParameterTuningJobName",
                        "value": "test",
                        "op": "contains",
                    }
                ],
                "actions": [{"type": "stop"}],
            },
            session_factory=session_factory,
        )
        resources = p.run()
        self.assertEqual(len(resources), 1)
        job = client.describe_hyper_parameter_tuning_job(
            HyperParameterTuningJobName=resources[0]["HyperParameterTuningJobName"]
        )
        self.assertEqual(job["HyperParameterTuningJobStatus"], "Stopping")

    def test_tag_hyperparameter_tuning_job(self):
        session_factory = self.replay_flight_data("test_sagemaker_hyperparameter_tuning_job_tag")
        p = self.load_policy(
            {
                "name": "tag-hyperparameter-tuning-job",
                "resource": "sagemaker-hyperparameter-tuning-job",
                "filters": [{"tag:JobTag": "absent"}],
                "actions": [{"type": "tag", "key": "JobTag", "value": "JobTagValue"}],
            },
            session_factory=session_factory,
        )
        resources = p.run()
        self.assertEqual(len(resources), 1)
        client = session_factory(region="us-east-1").client("sagemaker")
        tags = client.list_tags(ResourceArn=resources[0]["HyperParameterTuningJobArn"])["Tags"]
        self.assertEqual([tags[0]["Key"], tags[0]["Value"]], ["JobTag", "JobTagValue"])

        p = self.load_policy(
            {
                "name": "remove-hyperparameter-tuning-job-tag",
                "resource": "sagemaker-hyperparameter-tuning-job",
                "filters": [{"tag:JobTag": "JobTagValue"}],
                "actions": [{"type": "remove-tag", "tags": ["JobTag"]}],
            },
            session_factory=session_factory,
        )
        resources = p.run()
        self.assertEqual(len(resources), 1)
        tags = client.list_tags(ResourceArn=resources[0]["HyperParameterTuningJobArn"])["Tags"]
        self.assertEqual(len(tags), 0)


class TestSageMakerAutoMLJob(BaseTest):

    def test_sagemaker_automl_job_query(self):
        session_factory = self.replay_flight_data("test_sagemaker_auto_ml_job_query")
        p = self.load_policy(
            {
                "name": "query-auto-ml-jobs",
                "resource": "sagemaker-auto-ml-job",
                "query": [{"StatusEquals": "Completed"}],
            },
            session_factory=session_factory,
        )
        resources = p.run()
        self.assertEqual(len(resources), 1)

    def test_stop_sagemaker_auto_ml_job(self):
        session_factory = self.replay_flight_data("test_sagemaker_auto_ml_job_stop")
        client = session_factory(region="us-east-1").client("sagemaker")
        p = self.load_policy(
            {
                "name": "stop-auto-ml-job",
                "resource": "sagemaker-auto-ml-job",
                "filters": [
                    {
                        "type": "value",
                        "key": "AutoMLJobName",
                        "value": "Canvas",
                        "op": "contains",
                    }
                ],
                "actions": [{"type": "stop"}],
            },
            session_factory=session_factory,
        )
        resources = p.run()
        self.assertEqual(len(resources), 1)
        job = client.describe_auto_ml_job_v2(AutoMLJobName=resources[0]["AutoMLJobName"])
        self.assertEqual(job["AutoMLJobStatus"], "Stopping")

    def test_tag_sagemaker_auto_ml_job(self):
        session_factory = self.replay_flight_data("test_sagemaker_auto_ml_job_tag")
        p = self.load_policy(
            {
                "name": "tag-auto-ml-job",
                "resource": "sagemaker-auto-ml-job",
                "filters": [{"tag:JobTag": "absent"}],
                "actions": [{"type": "tag", "key": "JobTag", "value": "JobTagValue"}],
            },
            session_factory=session_factory,
        )
        resources = p.run()
        self.assertEqual(len(resources), 1)
        client = session_factory(region="us-east-1").client("sagemaker")
        tags = client.list_tags(ResourceArn=resources[0]["AutoMLJobArn"])["Tags"]
        self.assertEqual([tags[0]["Key"], tags[0]["Value"]], ["JobTag", "JobTagValue"])

        p = self.load_policy(
            {
                "name": "remove-auto-ml-job-tag",
                "resource": "sagemaker-auto-ml-job",
                "filters": [{"tag:JobTag": "JobTagValue"}],
                "actions": [{"type": "remove-tag", "tags": ["JobTag"]}],
            },
            session_factory=session_factory,
        )
        resources = p.run()
        self.assertEqual(len(resources), 1)
        tags = client.list_tags(ResourceArn=resources[0]["AutoMLJobArn"])["Tags"]
        assert "JobTag" not in [tag["Key"] for tag in tags]


<<<<<<< HEAD
class TestSageMakerModelBiasJobDefinition(BaseTest):

    def test_sagemaker_model_bias_job_query(self):
        session_factory = self.replay_flight_data("test_sagemaker_model_bias_job_definition_query")
        p = self.load_policy(
            {
                "name": "query-model-bias-job-definition",
                "resource": "sagemaker-model-bias-job-definition",
=======
class TestSagemakerCompilationJob(BaseTest):

    def test_sagemaker_compilation_job_query(self):
        session_factory = self.replay_flight_data("test_sagemaker_compilation_job_query")
        p = self.load_policy(
            {
                "name": "query-compilation-jobs",
                "resource": "sagemaker-compilation-job",
                "query": [{"StatusEquals": "FAILED"}],
>>>>>>> 5fbf126a
            },
            session_factory=session_factory,
        )
        resources = p.run()
        self.assertEqual(len(resources), 1)

<<<<<<< HEAD
    def test_delete_sagemaker_model_bias_job_definition(self):
        session_factory = self.replay_flight_data("test_sagemaker_model_bias_job_definition_delete")
        client = session_factory(region="us-east-1").client("sagemaker")
        p = self.load_policy(
            {
                "name": "delete-model-bias-job-definition",
                "resource": "sagemaker-model-bias-job-definition",
                "filters": [
                    {
                        "type": "value",
                        "key": "MonitoringJobDefinitionName",
                        "value": "test",
                        "op": "contains",
                    }
                ],
                "actions": [{"type": "delete"}],
=======
    def test_tag_sagemaker_compilation_job(self):
        session_factory = self.replay_flight_data("test_sagemaker_compilation_job_tag")
        p = self.load_policy(
            {
                "name": "tag-compilation-job",
                "resource": "sagemaker-compilation-job",
                "filters": [{"tag:JobTag": "absent"}],
                "actions": [{"type": "tag", "key": "JobTag", "value": "JobTagValue"}],
            },
            session_factory=session_factory,
        )
        resources = p.run()
        self.assertEqual(len(resources), 1)
        client = session_factory(region="us-east-1").client("sagemaker")
        tags = client.list_tags(ResourceArn=resources[0]["CompilationJobArn"])["Tags"]
        self.assertEqual([tags[0]["Key"], tags[0]["Value"]], ["JobTag", "JobTagValue"])

        p = self.load_policy(
            {
                "name": "remove-compilation-job-tag",
                "resource": "sagemaker-compilation-job",
                "filters": [{"tag:JobTag": "JobTagValue"}],
                "actions": [{"type": "remove-tag", "tags": ["JobTag"]}],
            },
            session_factory=session_factory,
        )
        resources = p.run()
        self.assertEqual(len(resources), 1)
        tags = client.list_tags(ResourceArn=resources[0]["CompilationJobArn"])["Tags"]
        assert "JobTag" not in [tag["Key"] for tag in tags]

    def test_stop_sagemaker_compilation_job(self):
        session_factory = self.replay_flight_data("test_sagemaker_compilation_job_stop")
        client = session_factory(region="us-east-1").client("sagemaker")
        p = self.load_policy(
            {
                "name": "stop-compilation-job",
                "resource": "sagemaker-compilation-job",
                "filters": [
                    {
                        "type": "value",
                        "key": "CompilationJobName",
                        "value": "c7n",
                        "op": "contains",
                    }
                ],
                "actions": [{"type": "stop"}],
            },
            session_factory=session_factory,
        )
        resources = p.run()
        self.assertEqual(len(resources), 1)
        job = client.describe_compilation_job(
            CompilationJobName=resources[0]["CompilationJobName"]
        )
        self.assertEqual(job["CompilationJobStatus"], "STOPPING")


class TestSagemakerProcessingJob(BaseTest):

    def test_sagemaker_processing_job_query(self):
        session_factory = self.replay_flight_data("test_sagemaker_processing_job_query")
        p = self.load_policy(
            {
                "name": "query-processing-jobs",
                "resource": "sagemaker-processing-job",
                "query": [{"StatusEquals": "Failed"}],
>>>>>>> 5fbf126a
            },
            session_factory=session_factory,
        )
        resources = p.run()
        self.assertEqual(len(resources), 1)
<<<<<<< HEAD
        jobs = client.list_model_bias_job_definitions().get("JobDefinitionSummaries")
        self.assertEqual(len(jobs), 0)

    def test_tag_data_sagemaker_model_bias_job_definition(self):
        session_factory = self.replay_flight_data("test_sagemaker_model_bias_job_definition_tag")
        p = self.load_policy(
            {
                "name": "tag-model-bias-job-definition",
                "resource": "sagemaker-model-bias-job-definition",
                "filters": [{"tag:Owner": "absent"}],
                "actions": [{"type": "tag", "key": "Owner", "value": "c7n"}],
=======

    def test_tag_sagemaker_processing_job(self):
        session_factory = self.replay_flight_data("test_sagemaker_processing_job_tag")
        p = self.load_policy(
            {
                "name": "tag-processing-job",
                "resource": "sagemaker-processing-job",
                "filters": [{"tag:JobTag": "absent"}],
                "actions": [{"type": "tag", "key": "JobTag", "value": "JobTagValue"}],
>>>>>>> 5fbf126a
            },
            session_factory=session_factory,
        )
        resources = p.run()
        self.assertEqual(len(resources), 1)
        client = session_factory(region="us-east-1").client("sagemaker")
<<<<<<< HEAD
        tags = client.list_tags(ResourceArn=resources[0]["JobDefinitionArn"])["Tags"]
        self.assertEqual(tags[1]['Key'], 'Owner')
        self.assertEqual(tags[1]['Value'], 'c7n')

        p = self.load_policy(
            {
                "name": "remove-model-bias-job-definition-tag",
                "resource": "sagemaker-model-bias-job-definition",
                "filters": [{"tag:Owner": "c7n"}],
                "actions": [{"type": "remove-tag", "tags": ["Owner"]}],
=======
        tags = client.list_tags(ResourceArn=resources[0]["ProcessingJobArn"])["Tags"]
        self.assertEqual([tags[0]["Key"], tags[0]["Value"]], ["JobTag", "JobTagValue"])

        p = self.load_policy(
            {
                "name": "remove-processing-job-tag",
                "resource": "sagemaker-processing-job",
                "filters": [{"tag:JobTag": "JobTagValue"}],
                "actions": [{"type": "remove-tag", "tags": ["JobTag"]}],
            },
            session_factory=session_factory,
        )
        resources = p.run()
        self.assertEqual(len(resources), 1)
        tags = client.list_tags(ResourceArn=resources[0]["ProcessingJobArn"])["Tags"]
        assert "JobTag" not in [tag["Key"] for tag in tags]

    def test_stop_sagemaker_processing_job(self):
        session_factory = self.replay_flight_data("test_sagemaker_processing_job_stop")
        client = session_factory(region="us-east-1").client("sagemaker")
        p = self.load_policy(
            {
                "name": "stop-processing-job",
                "resource": "sagemaker-processing-job",
                "filters": [
                    {
                        "type": "value",
                        "key": "ProcessingJobName",
                        "value": "c7n",
                        "op": "contains",
                    }
                ],
                "actions": [{"type": "stop"}],
>>>>>>> 5fbf126a
            },
            session_factory=session_factory,
        )
        resources = p.run()
        self.assertEqual(len(resources), 1)
<<<<<<< HEAD
        tags = client.list_tags(ResourceArn=resources[0]["JobDefinitionArn"])["Tags"]
        self.assertEqual(len(tags), 1)
=======
        job = client.describe_processing_job(
            ProcessingJobName=resources[0]["ProcessingJobName"]
        )
        self.assertEqual(job["ProcessingJobStatus"], "Stopping")
>>>>>>> 5fbf126a


class TestSagemakerEndpoint(BaseTest):

    def test_sagemaker_endpoints(self):
        session_factory = self.replay_flight_data("test_sagemaker_endpoints")
        p = self.load_policy(
            {"name": "list-endpoints", "resource": "sagemaker-endpoint"},
            session_factory=session_factory,
        )
        resources = p.run()
        self.assertEqual(len(resources), 1)

    def test_sagemaker_endpoint_delete(self):
        session_factory = self.replay_flight_data("test_sagemaker_endpoint_delete")
        client = session_factory(region="us-east-1").client("sagemaker")
        p = self.load_policy(
            {
                "name": "delete-endpoint-by-config",
                "resource": "sagemaker-endpoint",
                "filters": [{"EndpointConfigName": "kmeans-2018-01-18-19-25-36-887"}],
                "actions": [{"type": "delete"}],
            },
            session_factory=session_factory,
        )
        resources = p.run()
        self.assertEqual(len(resources), 1)
        status = client.describe_endpoint(EndpointName=resources[0]["EndpointName"])[
            "EndpointStatus"
        ]
        self.assertEqual(status, "Deleting")

    def test_sagemaker_endpoint_tag(self):
        session_factory = self.replay_flight_data("test_sagemaker_endpoint_tag")
        p = self.load_policy(
            {
                "name": "endpoint-tag-missing",
                "resource": "sagemaker-endpoint",
                "filters": [{"tag:required-tag": "absent"}],
                "actions": [
                    {"type": "tag", "key": "required-tag", "value": "required-value"}
                ],
            },
            session_factory=session_factory,
        )
        resources = p.run()
        self.assertEqual(len(resources), 1)
        client = session_factory(region="us-east-1").client("sagemaker")
        tags = client.list_tags(ResourceArn=resources[0]["EndpointArn"])["Tags"]
        self.assertTrue(tags[0]["Key"], "required-tag")
        self.assertTrue(tags[0]["Key"], "required-value")

    def test_sagemaker_endpoint_remove_tag(self):
        session_factory = self.replay_flight_data("test_sagemaker_endpoint_remove_tag")
        p = self.load_policy(
            {
                "name": "endpoint-required-tag-obsolete",
                "resource": "sagemaker-endpoint",
                "filters": [{"tag:expired-tag": "present"}],
                "actions": [{"type": "remove-tag", "tags": ["expired-tag"]}],
            },
            session_factory=session_factory,
        )
        resources = p.run()
        self.assertEqual(len(resources), 1)
        client = session_factory(region="us-east-1").client("sagemaker")
        tags = client.list_tags(ResourceArn=resources[0]["EndpointArn"])["Tags"]
        self.assertEqual(len(tags), 0)

    def test_sagemaker_endpoint_mark_for_op(self):
        session_factory = self.replay_flight_data("test_sagemaker_endpoint_mark_for_op")
        p = self.load_policy(
            {
                "name": "mark-failed-endpoints-delete",
                "resource": "sagemaker-endpoint",
                "filters": [{"EndpointStatus": "Failed"}],
                "actions": [
                    {
                        "type": "mark-for-op",
                        "tag": "custodian_cleanup",
                        "op": "delete",
                        "days": 1,
                    }
                ],
            },
            session_factory=session_factory,
        )
        resources = p.run()
        self.assertEqual(len(resources), 1)
        client = session_factory(region="us-east-1").client("sagemaker")
        tags = client.list_tags(ResourceArn=resources[0]["EndpointArn"])["Tags"]
        self.assertTrue(tags[0], "custodian_cleanup")

    def test_sagemaker_endpoint_marked_for_op(self):
        session_factory = self.replay_flight_data(
            "test_sagemaker_endpoint_marked_for_op"
        )
        p = self.load_policy(
            {
                "name": "marked-failed-endpoints-delete",
                "resource": "sagemaker-endpoint",
                "filters": [
                    {
                        "type": "marked-for-op",
                        "tag": "custodian_cleanup",
                        "op": "delete",
                        "skew": 1,
                    }
                ],
            },
            session_factory=session_factory,
        )
        resources = p.run()
        self.assertEqual(len(resources), 1)


class TestSagemakerEndpointConfig(BaseTest):

    def test_sagemaker_endpoint_config(self):
        session_factory = self.replay_flight_data("test_sagemaker_endpoint_config")
        p = self.load_policy(
            {"name": "list-endpoint-configs", "resource": "sagemaker-endpoint-config"},
            session_factory=session_factory,
        )
        resources = p.run()
        self.assertEqual(len(resources), 1)

    def test_sagemaker_endpoint_config_delete(self):
        session_factory = self.replay_flight_data(
            "test_sagemaker_endpoint_config_delete"
        )
        client = session_factory(region="us-east-1").client("sagemaker")
        p = self.load_policy(
            {
                "name": "delete-endpoint-config",
                "resource": "sagemaker-endpoint-config",
                "filters": [
                    {
                        "type": "value",
                        "key": "ProductionVariants[].InstanceType",
                        "value": "ml.m4.xlarge",
                        "op": "contains",
                    }
                ],
                "actions": [{"type": "delete"}],
            },
            session_factory=session_factory,
        )
        resources = p.run()
        self.assertEqual(len(resources), 1)
        configs = client.list_endpoint_configs()["EndpointConfigs"]
        self.assertEqual(len(configs), 0)

    def test_sagemaker_endpoint_config_tag(self):
        session_factory = self.replay_flight_data("test_sagemaker_endpoint_config_tag")
        p = self.load_policy(
            {
                "name": "endpoint-config-tag-missing",
                "resource": "sagemaker-endpoint-config",
                "filters": [{"tag:required-tag": "absent"}],
                "actions": [
                    {"type": "tag", "key": "required-tag", "value": "required-value"}
                ],
            },
            session_factory=session_factory,
        )
        resources = p.run()
        self.assertEqual(len(resources), 1)
        client = session_factory(region="us-east-1").client("sagemaker")
        tags = client.list_tags(ResourceArn=resources[0]["EndpointConfigArn"])["Tags"]
        self.assertEqual(
            [tags[0]["Key"], tags[0]["Value"]], ["required-tag", "required-value"]
        )

    def test_sagemaker_endpoint_config_remove_tag(self):
        session_factory = self.replay_flight_data(
            "test_sagemaker_endpoint_config_remove_tag"
        )
        p = self.load_policy(
            {
                "name": "endpoint-config-required-tag-obsolete",
                "resource": "sagemaker-endpoint-config",
                "filters": [{"tag:expired-tag": "present"}],
                "actions": [{"type": "remove-tag", "tags": ["expired-tag"]}],
            },
            session_factory=session_factory,
        )
        resources = p.run()
        self.assertEqual(len(resources), 1)
        client = session_factory(region="us-east-1").client("sagemaker")
        tags = client.list_tags(ResourceArn=resources[0]["EndpointConfigArn"])["Tags"]
        self.assertEqual(len(tags), 0)

    def test_sagemaker_endpoint_config_mark_for_op(self):
        session_factory = self.replay_flight_data(
            "test_sagemaker_endpoint_config_mark_for_op"
        )
        p = self.load_policy(
            {
                "name": "mark-endpoint-config-mark-for-op-delete",
                "resource": "sagemaker-endpoint-config",
                "filters": [
                    {
                        "type": "value",
                        "key": "ProductionVariants[].InstanceType",
                        "value": "ml.m4.xlarge",
                        "op": "contains",
                    }
                ],
                "actions": [
                    {
                        "type": "mark-for-op",
                        "tag": "custodian_cleanup",
                        "op": "delete",
                        "days": 1,
                    }
                ],
            },
            session_factory=session_factory,
        )
        resources = p.run()
        self.assertEqual(len(resources), 1)
        client = session_factory(region="us-east-1").client("sagemaker")
        tags = client.list_tags(ResourceArn=resources[0]["EndpointConfigArn"])["Tags"]
        self.assertTrue(tags[0], "custodian_cleanup")

    def test_sagemaker_endpoint_config_marked_for_op(self):
        session_factory = self.replay_flight_data(
            "test_sagemaker_endpoint_config_marked_for_op"
        )
        p = self.load_policy(
            {
                "name": "marked-failed-endpoint-config-delete",
                "resource": "sagemaker-endpoint-config",
                "filters": [
                    {
                        "type": "marked-for-op",
                        "tag": "custodian_cleanup",
                        "op": "delete",
                        "skew": 1,
                    }
                ],
            },
            session_factory=session_factory,
        )
        resources = p.run()
        self.assertEqual(len(resources), 1)

    def test_sagemaker_endpoint_config_kms_alias(self):
        session_factory = self.replay_flight_data("test_sagemaker_endpoint_config_kms_key_filter")
        kms = session_factory().client('kms')
        p = self.load_policy(
            {
                "name": "sagemaker-kms-alias",
                "resource": "aws.sagemaker-endpoint-config",
                "filters": [
                    {
                        "EndpointConfigName": "kms-test"
                    },
                    {
                        "type": "kms-key",
                        "key": "c7n:AliasName",
                        "value": "alias/skunk/trails",
                    }
                ]
            },
            session_factory=session_factory,
        )
        resources = p.run()
        self.assertEqual(len(resources), 1)
        aliases = kms.list_aliases(KeyId=resources[0]['KmsKeyId'])
        self.assertEqual(aliases['Aliases'][0]['AliasName'], 'alias/skunk/trails')


class TestSagemakerDomain(BaseTest):

    def test_tag_sagemaker_domain(self):
        session_factory = self.replay_flight_data("test_tag_sagemaker_domain")
        p = self.load_policy(
            {
                "name": "tag-sagemaker-domain",
                "resource": "sagemaker-domain",
                "filters": [{"tag:owner": "absent"}],
                "actions": [{"type": "tag", "key": "owner", "value": "policy"}],
            },
            session_factory=session_factory,
        )
        resources = p.run()
        self.assertEqual(len(resources), 1)
        client = session_factory().client("sagemaker")
        tags = client.list_tags(ResourceArn=resources[0]["DomainArn"])["Tags"]
        self.assertEqual(tags[0]['Key'], 'owner')
        self.assertEqual(tags[0]['Value'], 'policy')

        p = self.load_policy(
            {
                "name": "untag-sagemaker-domain",
                "resource": "sagemaker-domain",
                "filters": [{"tag:owner": "policy"}],
                "actions": [{"type": "remove-tag", "tags": ["owner"]}],
            },
            session_factory=session_factory,
        )
        resources = p.run()
        self.assertEqual(len(resources), 1)
        client = session_factory().client("sagemaker")
        tags = client.list_tags(ResourceArn=resources[0]["DomainArn"])["Tags"]
        self.assertEqual(len(tags), 0)

    def test_sagemaker_domain_kms_alias(self):
        session_factory = self.replay_flight_data("test_sagemaker_domain_kms_key_filter")
        kms = session_factory().client('kms')
        p = self.load_policy(
            {
                "name": "sagemaker-domain-kms-alias",
                "resource": "aws.sagemaker-domain",
                "filters": [
                    {
                        "type": "kms-key",
                        "key": "c7n:AliasName",
                        "value": "alias/sagemaker",
                    }
                ]
            },
            session_factory=session_factory,
        )
        resources = p.run()
        self.assertEqual(len(resources), 1)
        aliases = kms.list_aliases(KeyId=resources[0]['KmsKeyId'])
        self.assertEqual(aliases['Aliases'][0]['AliasName'], 'alias/sagemaker')


class TestCluster(BaseTest):

    def test_tag_cluster(self):
        session_factory = self.replay_flight_data("test_sagemaker_tag_cluster")
        p = self.load_policy(
            {
                "name": "tag-sagemaker-cluster",
                "resource": "sagemaker-cluster",
                "filters": [{"tag:Owner": "absent"}],
                "actions": [{"type": "tag", "key": "Owner", "value": "c7n"}],
            },
            session_factory=session_factory,
        )
        resources = p.run()
        self.assertEqual(len(resources), 1)

        client = session_factory().client("sagemaker")
        tags = client.list_tags(ResourceArn=resources[0]["ClusterArn"])["Tags"]
        self.assertEqual(tags[0]['Key'], 'Owner')
        self.assertEqual(tags[0]['Value'], 'c7n')

        p = self.load_policy(
            {
                "name": "untag-sagemaker-cluster",
                "resource": "sagemaker-cluster",
                "filters": [{"tag:Owner": "c7n"}],
                "actions": [{"type": "remove-tag", "tags": ["Owner"]}],
            },
            session_factory=session_factory,
        )
        resources = p.run()
        self.assertEqual(len(resources), 1)
        tags = client.list_tags(ResourceArn=resources[0]["ClusterArn"])["Tags"]
        self.assertEqual(len(tags), 0)

    def test_delete_cluster(self):
        session_factory = self.replay_flight_data("test_sagemaker_delete_cluster")
        p = self.load_policy(
            {
                "name": "delete-sagemaker-cluster",
                "resource": "sagemaker-cluster",
                "filters": [{"ClusterName": "test-c7n-cluster"}],
                "actions": [{"type": "delete"}],
            },
            session_factory=session_factory,
        )
        resources = p.run()
        self.assertEqual(len(resources), 1)

        client = session_factory().client("sagemaker")
        notebook = client.describe_cluster(
            ClusterName=resources[0]["ClusterName"]
        )
        self.assertTrue(notebook["ClusterStatus"], "Deleting")

    def test_cluster_subnet(self):
        c = "c7n-test-cluster"
        session_factory = self.replay_flight_data("test_sagemaker_cluster_subnet_filter")
        p = self.load_policy(
            {
                "name": "sagemaker-cluster",
                "resource": "sagemaker-cluster",
                "filters": [{"type": "subnet", "key": "tag:Name", "value": "PrivateSubnetA"}],
            },
            session_factory=session_factory,
        )
        resources = p.run()
        self.assertEqual(len(resources), 1)
        self.assertEqual(resources[0]["ClusterName"], c)

    def test_cluster_security_group(self):
        c = "c7n-test-cluster"
        session_factory = self.replay_flight_data(
            "test_sagemaker_cluster_security_group_filter"
        )
        p = self.load_policy(
            {
                "name": "sagemaker-cluster",
                "resource": "sagemaker-cluster",
                "filters": [
                    {"type": "security-group", "key": "GroupName", "value": "default"}
                ],
            },
            session_factory=session_factory,
        )
        resources = p.run()
        self.assertEqual(len(resources), 1)
        self.assertEqual(resources[0]["ClusterName"], c)


class TestDataQualityJobDefinition(BaseTest):

    def test_sagemaker_data_quality_job_definition_delete(self):
        session_factory = self.replay_flight_data(
            "test_sagemaker_data_quality_job_definition_delete"
        )
        client = session_factory(region="us-east-1").client("sagemaker")
        p = self.load_policy(
            {
                "name": "delete-data-quality-job-definition",
                "resource": "sagemaker-data-quality-job-definition",
                "filters": [{"JobDefinitionName": "c7n-test"}],
                "actions": [{"type": "delete"}],
            },
            session_factory=session_factory,
        )
        resources = p.run()
        self.assertEqual(len(resources), 1)
        job_defs = client.list_data_quality_job_definitions().get("JobDefinitionSummaries")
        self.assertEqual(job_defs, [])

    def test_tag_data_quality_job_definition(self):
        session_factory = self.replay_flight_data("test_sagemaker_data_quality_job_definition_tag")
        p = self.load_policy(
            {
                "name": "tag-data-quality-job-definition",
                "resource": "sagemaker-data-quality-job-definition",
                "filters": [{"tag:Owner": "absent"}],
                "actions": [{"type": "tag", "key": "Owner", "value": "c7n"}],
            },
            session_factory=session_factory,
        )
        resources = p.run()
        self.assertEqual(len(resources), 1)
        client = session_factory(region="us-east-1").client("sagemaker")
        tags = client.list_tags(ResourceArn=resources[0]["JobDefinitionArn"])["Tags"]
        self.assertEqual(tags[0]['Key'], 'Owner')
        self.assertEqual(tags[0]['Value'], 'c7n')

        p = self.load_policy(
            {
                "name": "remove-data-quality-job-definition-tag",
                "resource": "sagemaker-data-quality-job-definition",
                "filters": [{"tag:Owner": "c7n"}],
                "actions": [{"type": "remove-tag", "tags": ["Owner"]}],
            },
            session_factory=session_factory,
        )
        resources = p.run()
        self.assertEqual(len(resources), 1)
        tags = client.list_tags(ResourceArn=resources[0]["JobDefinitionArn"])["Tags"]
        self.assertEqual(len(tags), 0)


class TestModelExplainabilityJobDefinition(BaseTest):

    def test_sagemaker_model_explainability_job_definition_delete(self):
        session_factory = self.replay_flight_data(
            "test_sagemaker_model_explainability_job_definition_delete"
        )
        client = session_factory(region="us-east-1").client("sagemaker")
        p = self.load_policy(
            {
                "name": "delete-model-explainability-job-definition",
                "resource": "sagemaker-model-explainability-job-definition",
                "filters": [{"JobDefinitionName": "c7n-test"}],
                "actions": [{"type": "delete"}],
            },
            session_factory=session_factory,
        )
        resources = p.run()
        self.assertEqual(len(resources), 1)
        job_defs = client.list_model_explainability_job_definitions().get("JobDefinitionSummaries")
        self.assertEqual(job_defs, [])

    def test_tag_model_explainability_job_definition(self):
        session_factory = self.replay_flight_data(
            "test_sagemaker_model_explainability_job_definition_tag"
        )
        p = self.load_policy(
            {
                "name": "tag-model-explainability-job-definition",
                "resource": "sagemaker-model-explainability-job-definition",
                "filters": [{"tag:Owner": "absent"}],
                "actions": [{"type": "tag", "key": "Owner", "value": "c7n"}],
            },
            session_factory=session_factory,
        )
        resources = p.run()
        self.assertEqual(len(resources), 1)
        client = session_factory(region="us-east-1").client("sagemaker")
        tags = client.list_tags(ResourceArn=resources[0]["JobDefinitionArn"])["Tags"]
        self.assertEqual(tags[0]['Key'], 'Owner')
        self.assertEqual(tags[0]['Value'], 'c7n')

        p = self.load_policy(
            {
                "name": "remove-model-explainability-job-definition-tag",
                "resource": "sagemaker-model-explainability-job-definition",
                "filters": [{"tag:Owner": "c7n"}],
                "actions": [{"type": "remove-tag", "tags": ["Owner"]}],
            },
            session_factory=session_factory,
        )
        resources = p.run()
        self.assertEqual(len(resources), 1)
        tags = client.list_tags(ResourceArn=resources[0]["JobDefinitionArn"])["Tags"]
        self.assertEqual(len(tags), 0)


class TestModelQualityJobDefinition(BaseTest):

    def test_sagemaker_model_quality_job_definition_delete(self):
        session_factory = self.replay_flight_data(
            "test_sagemaker_model_quality_job_definition_delete"
        )
        client = session_factory(region="us-east-1").client("sagemaker")
        p = self.load_policy(
            {
                "name": "delete-model-quality-job-definition",
                "resource": "sagemaker-model-quality-job-definition",
                "filters": [{"JobDefinitionName": "c7n-test"}],
                "actions": [{"type": "delete"}],
            },
            session_factory=session_factory,
        )
        resources = p.run()
        self.assertEqual(len(resources), 1)
        job_defs = client.list_model_quality_job_definitions().get("JobDefinitionSummaries")
        self.assertEqual(job_defs, [])

    def test_tag_model_quality_job_definition(self):
        session_factory = self.replay_flight_data(
            "test_sagemaker_model_quality_job_definition_tag"
        )
        p = self.load_policy(
            {
                "name": "tag-model-quality-job-definition",
                "resource": "sagemaker-model-quality-job-definition",
                "filters": [{"tag:Owner": "absent"}],
                "actions": [{"type": "tag", "key": "Owner", "value": "c7n"}],
            },
            session_factory=session_factory,
        )
        resources = p.run()
        self.assertEqual(len(resources), 1)
        client = session_factory(region="us-east-1").client("sagemaker")
        tags = client.list_tags(ResourceArn=resources[0]["JobDefinitionArn"])["Tags"]
        self.assertEqual(tags[0]['Key'], 'Owner')
        self.assertEqual(tags[0]['Value'], 'c7n')

        p = self.load_policy(
            {
                "name": "remove-model-quality-job-definition-tag",
                "resource": "sagemaker-model-quality-job-definition",
                "filters": [{"tag:Owner": "c7n"}],
                "actions": [{"type": "remove-tag", "tags": ["Owner"]}],
            },
            session_factory=session_factory,
        )
        resources = p.run()
        self.assertEqual(len(resources), 1)
        tags = client.list_tags(ResourceArn=resources[0]["JobDefinitionArn"])["Tags"]
        self.assertEqual(len(tags), 0)<|MERGE_RESOLUTION|>--- conflicted
+++ resolved
@@ -671,16 +671,6 @@
         assert "JobTag" not in [tag["Key"] for tag in tags]
 
 
-<<<<<<< HEAD
-class TestSageMakerModelBiasJobDefinition(BaseTest):
-
-    def test_sagemaker_model_bias_job_query(self):
-        session_factory = self.replay_flight_data("test_sagemaker_model_bias_job_definition_query")
-        p = self.load_policy(
-            {
-                "name": "query-model-bias-job-definition",
-                "resource": "sagemaker-model-bias-job-definition",
-=======
 class TestSagemakerCompilationJob(BaseTest):
 
     def test_sagemaker_compilation_job_query(self):
@@ -690,31 +680,12 @@
                 "name": "query-compilation-jobs",
                 "resource": "sagemaker-compilation-job",
                 "query": [{"StatusEquals": "FAILED"}],
->>>>>>> 5fbf126a
-            },
-            session_factory=session_factory,
-        )
-        resources = p.run()
-        self.assertEqual(len(resources), 1)
-
-<<<<<<< HEAD
-    def test_delete_sagemaker_model_bias_job_definition(self):
-        session_factory = self.replay_flight_data("test_sagemaker_model_bias_job_definition_delete")
-        client = session_factory(region="us-east-1").client("sagemaker")
-        p = self.load_policy(
-            {
-                "name": "delete-model-bias-job-definition",
-                "resource": "sagemaker-model-bias-job-definition",
-                "filters": [
-                    {
-                        "type": "value",
-                        "key": "MonitoringJobDefinitionName",
-                        "value": "test",
-                        "op": "contains",
-                    }
-                ],
-                "actions": [{"type": "delete"}],
-=======
+            },
+            session_factory=session_factory,
+        )
+        resources = p.run()
+        self.assertEqual(len(resources), 1)
+
     def test_tag_sagemaker_compilation_job(self):
         session_factory = self.replay_flight_data("test_sagemaker_compilation_job_tag")
         p = self.load_policy(
@@ -782,25 +753,11 @@
                 "name": "query-processing-jobs",
                 "resource": "sagemaker-processing-job",
                 "query": [{"StatusEquals": "Failed"}],
->>>>>>> 5fbf126a
-            },
-            session_factory=session_factory,
-        )
-        resources = p.run()
-        self.assertEqual(len(resources), 1)
-<<<<<<< HEAD
-        jobs = client.list_model_bias_job_definitions().get("JobDefinitionSummaries")
-        self.assertEqual(len(jobs), 0)
-
-    def test_tag_data_sagemaker_model_bias_job_definition(self):
-        session_factory = self.replay_flight_data("test_sagemaker_model_bias_job_definition_tag")
-        p = self.load_policy(
-            {
-                "name": "tag-model-bias-job-definition",
-                "resource": "sagemaker-model-bias-job-definition",
-                "filters": [{"tag:Owner": "absent"}],
-                "actions": [{"type": "tag", "key": "Owner", "value": "c7n"}],
-=======
+            },
+            session_factory=session_factory,
+        )
+        resources = p.run()
+        self.assertEqual(len(resources), 1)
 
     def test_tag_sagemaker_processing_job(self):
         session_factory = self.replay_flight_data("test_sagemaker_processing_job_tag")
@@ -810,25 +767,12 @@
                 "resource": "sagemaker-processing-job",
                 "filters": [{"tag:JobTag": "absent"}],
                 "actions": [{"type": "tag", "key": "JobTag", "value": "JobTagValue"}],
->>>>>>> 5fbf126a
-            },
-            session_factory=session_factory,
-        )
-        resources = p.run()
-        self.assertEqual(len(resources), 1)
-        client = session_factory(region="us-east-1").client("sagemaker")
-<<<<<<< HEAD
-        tags = client.list_tags(ResourceArn=resources[0]["JobDefinitionArn"])["Tags"]
-        self.assertEqual(tags[1]['Key'], 'Owner')
-        self.assertEqual(tags[1]['Value'], 'c7n')
-
-        p = self.load_policy(
-            {
-                "name": "remove-model-bias-job-definition-tag",
-                "resource": "sagemaker-model-bias-job-definition",
-                "filters": [{"tag:Owner": "c7n"}],
-                "actions": [{"type": "remove-tag", "tags": ["Owner"]}],
-=======
+            },
+            session_factory=session_factory,
+        )
+        resources = p.run()
+        self.assertEqual(len(resources), 1)
+        client = session_factory(region="us-east-1").client("sagemaker")
         tags = client.list_tags(ResourceArn=resources[0]["ProcessingJobArn"])["Tags"]
         self.assertEqual([tags[0]["Key"], tags[0]["Value"]], ["JobTag", "JobTagValue"])
 
@@ -862,21 +806,15 @@
                     }
                 ],
                 "actions": [{"type": "stop"}],
->>>>>>> 5fbf126a
-            },
-            session_factory=session_factory,
-        )
-        resources = p.run()
-        self.assertEqual(len(resources), 1)
-<<<<<<< HEAD
-        tags = client.list_tags(ResourceArn=resources[0]["JobDefinitionArn"])["Tags"]
-        self.assertEqual(len(tags), 1)
-=======
+            },
+            session_factory=session_factory,
+        )
+        resources = p.run()
+        self.assertEqual(len(resources), 1)
         job = client.describe_processing_job(
             ProcessingJobName=resources[0]["ProcessingJobName"]
         )
         self.assertEqual(job["ProcessingJobStatus"], "Stopping")
->>>>>>> 5fbf126a
 
 
 class TestSagemakerEndpoint(BaseTest):
