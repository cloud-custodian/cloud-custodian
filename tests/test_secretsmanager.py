--- conflicted
+++ resolved
@@ -1,7 +1,7 @@
 # Copyright The Cloud Custodian Authors.
 # SPDX-License-Identifier: Apache-2.0
+import json
 from .common import BaseTest
-import json
 from c7n.exceptions import PolicyValidationError
 
 
@@ -111,7 +111,36 @@
         new_tags = client.describe_secret(SecretId="c7n-test-key").get("Tags")
         self.assertTrue("tag@" in new_tags[0].get("Value"))
 
-<<<<<<< HEAD
+    def test_secrets_manager_delete(self):
+        session_factory = self.replay_flight_data('test_secrets_manager_delete')
+        client = session_factory(region="us-east-1").client("secretsmanager")
+        p = self.load_policy(
+            {
+                'name': 'secrets-manager-unencrypted-delete',
+                'resource': 'secrets-manager',
+                'filters': [
+                    {
+                        'type': 'value',
+                        'key': 'Name',
+                        'value': 'test'
+                    }
+                ],
+                'actions': [
+                    {
+                        'type': 'delete',
+                        'recovery_window': 7
+                    }
+                ]
+            },
+            session_factory=session_factory
+        )
+        resources = p.run()
+        self.assertEqual(len(resources), 1)
+        self.assertEqual(resources[0]['Name'], 'test')
+        self.assertEqual(len(resources[0].get('ReplicationStatus')), 2)
+        secret_for_del = client.describe_secret(SecretId=resources[0]['ARN'])
+        self.assertTrue('DeletedDate' in secret_for_del)
+
     def test_secrets_manager_set_key(self):
         session_factory = self.replay_flight_data('test_secrets_manager_set_encryption_key')
         client = session_factory().client('secretsmanager')
@@ -121,41 +150,13 @@
                 'resource': 'aws.secrets-manager',
                 'filters': [{'Name': 'ewerwrwe'}],
                 'actions': [{'type': 'set-encryption', 'key': 'alias/qewrqwer'}]
-=======
-    def test_secrets_manager_delete(self):
-        session_factory = self.replay_flight_data('test_secrets_manager_delete')
-        client = session_factory(region="us-east-1").client("secretsmanager")
-        p = self.load_policy(
-            {
-                'name': 'secrets-manager-unencrypted-delete',
-                'resource': 'secrets-manager',
-                'filters': [
-                    {
-                        'type': 'value',
-                        'key': 'Name',
-                        'value': 'test'
-                    }
-                ],
-                'actions': [
-                    {
-                        'type': 'delete',
-                        'recovery_window': 7
-                    }
-                ]
->>>>>>> 069512fc
             },
             session_factory=session_factory
         )
         resources = p.run()
         self.assertEqual(len(resources), 1)
-<<<<<<< HEAD
         response = client.describe_secret(SecretId=resources[0]['Name'])
         self.assertEqual(response['KmsKeyId'], 'alias/qewrqwer')
-=======
-        self.assertEqual(resources[0]['Name'], 'test')
-        self.assertEqual(len(resources[0].get('ReplicationStatus')), 2)
-        secret_for_del = client.describe_secret(SecretId=resources[0]['ARN'])
-        self.assertTrue('DeletedDate' in secret_for_del)
 
     def test_secretsmanager_remove_matched(self):
         session_factory = self.replay_flight_data("test_secretsmanager_remove_matched")
@@ -243,5 +244,4 @@
                 "resource": "secrets-manager",
                 "actions": [{"type": "remove-statements", "statement_ids": "matched"}],
             }
-        )
->>>>>>> 069512fc
+        )