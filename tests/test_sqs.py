# Copyright 2017 Capital One Services, LLC
#
# Licensed under the Apache License, Version 2.0 (the "License");
# you may not use this file except in compliance with the License.
# You may obtain a copy of the License at
#
# http://www.apache.org/licenses/LICENSE-2.0
#
# Unless required by applicable law or agreed to in writing, software
# distributed under the License is distributed on an "AS IS" BASIS,
# WITHOUT WARRANTIES OR CONDITIONS OF ANY KIND, either express or implied.
# See the License for the specific language governing permissions and
# limitations under the License.
from .common import BaseTest, functional
from botocore.exceptions import ClientError

import json
import time

from c7n.resources.aws import shape_validate


class TestSqs:

    @functional
    def test_sqs_delete(self, test):
        session_factory = test.replay_flight_data("test_sqs_delete")
        client = session_factory().client("sqs")
        client.create_queue(QueueName="test-sqs")
        queue_url = client.get_queue_url(QueueName="test-sqs")["QueueUrl"]

        p = test.load_policy(
            {
                "name": "sqs-delete",
                "resource": "sqs",
                "filters": [{"QueueUrl": queue_url}],
                "actions": [{"type": "delete"}],
            },
            session_factory=session_factory,
        )
        resources = p.run()
        test.assertEqual(len(resources), 1)
        test.assertRaises(ClientError, client.purge_queue, QueueUrl=queue_url)
        if test.recording:
            time.sleep(60)

    @functional
    def test_sqs_set_encryption(self, test):
        session_factory = test.replay_flight_data("test_sqs_set_encryption")

        client_sqs = session_factory().client("sqs")
        client_sqs.create_queue(QueueName="sqs-test")
        queue_url = client_sqs.get_queue_url(QueueName="sqs-test")["QueueUrl"]

        def cleanup():
            client_sqs.delete_queue(QueueUrl=queue_url)
            if test.recording:
                time.sleep(60)

        test.addCleanup(cleanup)

        client_kms = session_factory().client("kms")
        key_id = client_kms.create_key(Description="West SQS encryption key")[
            "KeyMetadata"
        ][
            "KeyId"
        ]
        test.addCleanup(client_kms.disable_key, KeyId=key_id)

        alias_name = "alias/new-key-test-sqs"
        test.addCleanup(client_kms.delete_alias, AliasName=alias_name)
        client_kms.create_alias(AliasName=alias_name, TargetKeyId=key_id)

        if test.recording:
            time.sleep(30)

        p = test.load_policy(
            {
                "name": "sqs-delete",
                "resource": "sqs",
                "filters": [{"QueueUrl": queue_url}],
                "actions": [{"type": "set-encryption", "key": "new-key-test-sqs"}],
            },
            session_factory=session_factory,
        )
        p.run()

        check_master_key = client_sqs.get_queue_attributes(
            QueueUrl=queue_url, AttributeNames=["All"]
        )[
            "Attributes"
        ][
            "KmsMasterKeyId"
        ]
        test.assertEqual(check_master_key, key_id)


class QueueTests(BaseTest):

    @functional
    def test_sqs_remove_matched(self):
        session_factory = self.replay_flight_data("test_sqs_remove_matched")
        client = session_factory().client("sqs")
        name = "test-sqs-remove-matched-1"
        queue_url = client.create_queue(QueueName=name)["QueueUrl"]

        def cleanup():
            client.delete_queue(QueueUrl=queue_url)
            if self.recording:
                time.sleep(60)

        self.addCleanup(cleanup)

        client.set_queue_attributes(
            QueueUrl=queue_url,
            Attributes={
                "Policy": json.dumps(
                    {
                        "Version": "2012-10-17",
                        "Statement": [
                            {
                                "Sid": "SpecificAllow",
                                "Effect": "Allow",
                                "Principal": {"AWS": "arn:aws:iam::644160558196:root"},
                                "Action": ["sqs:Subscribe"],
                            },
                            {
                                "Sid": "Public",
                                "Effect": "Allow",
                                "Principal": "*",
                                "Action": ["sqs:GetqueueAttributes"],
                            },
                        ],
                    }
                )
            },
        )
        if self.recording:
            time.sleep(30)

        p = self.load_policy(
            {
                "name": "sqs-rm-matched",
                "resource": "sqs",
                "filters": [
                    {"QueueUrl": queue_url},
                    {"type": "cross-account", "whitelist": ["123456789012"]},
                ],
                "actions": [{"type": "remove-statements", "statement_ids": "matched"}],
            },
            session_factory=session_factory,
        )
        resources = p.run()
        if self.recording:
            time.sleep(30)

        self.assertEqual([r["QueueUrl"] for r in resources], [queue_url])

        data = json.loads(
            client.get_queue_attributes(
                QueueUrl=resources[0]["QueueUrl"], AttributeNames=["Policy"]
            )[
                "Attributes"
            ][
                "Policy"
            ]
        )
        self.assertEqual(
            [s["Sid"] for s in data.get("Statement", ())], ["SpecificAllow"]
        )

    @functional
    def test_sqs_remove_named(self):
        session_factory = self.replay_flight_data("test_sqs_remove_named")
        client = session_factory().client("sqs")
        name = "test-sqs-remove-named"
        queue_url = client.create_queue(QueueName=name)["QueueUrl"]

        def cleanup():
            client.delete_queue(QueueUrl=queue_url)
            if self.recording:
                time.sleep(60)

        self.addCleanup(cleanup)

        client.set_queue_attributes(
            QueueUrl=queue_url,
            Attributes={
                "Policy": json.dumps(
                    {
                        "Version": "2012-10-17",
                        "Statement": [
                            {
                                "Sid": "SpecificAllow",
                                "Effect": "Allow",
                                "Principal": {"AWS": "arn:aws:iam::644160558196:root"},
                                "Action": ["sqs:Subscribe"],
                            },
                            {
                                "Sid": "RemoveMe",
                                "Effect": "Allow",
                                "Principal": "*",
                                "Action": ["sqs:GetqueueAttributes"],
                            },
                        ],
                    }
                )
            },
        )
        if self.recording:
            time.sleep(30)

        p = self.load_policy(
            {
                "name": "sqs-rm-named",
                "resource": "sqs",
                "filters": [{"QueueUrl": queue_url}],
                "actions": [
                    {"type": "remove-statements", "statement_ids": ["RemoveMe"]}
                ],
            },
            session_factory=session_factory,
        )

        resources = p.run()
        if self.recording:
            time.sleep(30)
        self.assertEqual(len(resources), 1)

        data = json.loads(
            client.get_queue_attributes(
                QueueUrl=resources[0]["QueueUrl"], AttributeNames=["Policy"]
            )[
                "Attributes"
            ][
                "Policy"
            ]
        )
        self.assertTrue("RemoveMe" not in [s["Sid"] for s in data.get("Statement", ())])

    def test_sqs_remove_all(self):
        factory = self.replay_flight_data("test_sqs_remove_named_all")
        queue_url = "https://queue.amazonaws.com/644160558196/test-sqs-remove-named"
        p = self.load_policy(
            {
                "name": "sqs-rm-all",
                "resource": "sqs",
                "filters": [{"QueueUrl": queue_url}],
                "actions": [
                    {"type": "remove-statements", "statement_ids": ["RemoveMe"]}
                ],
            },
            session_factory=factory,
        )
        resources = p.run()
        self.assertEqual(len(resources), 1)
        client = factory().client("sqs")
        d2 = client.get_queue_attributes(
            QueueUrl=queue_url, AttributeNames=["All"])["Attributes"]
        self.assertNotIn("Policy", d2)

    @functional
    def test_sqs_modify_policy_add_statements(self):
        session_factory = self.replay_flight_data("test_sqs_modify_policy_add_statements")
        client = session_factory().client("sqs")
        name = "test_sqs_modify_policy_add_statements"
        queue_url = client.create_queue(QueueName=name)["QueueUrl"]

        def cleanup():
            client.delete_queue(QueueUrl=queue_url)
            if self.recording:
                time.sleep(60)

        self.addCleanup(cleanup)

        client.set_queue_attributes(
            QueueUrl=queue_url,
            Attributes={
                "Policy": json.dumps(
                    {
                        "Version": "2012-10-17",
                        "Statement": [
                            {
                                "Sid": "SpecificAllow",
                                "Effect": "Allow",
                                "Principal": {"AWS": "arn:aws:iam::644160558196:root"},
                                "Action": ["sqs:Subscribe"],
                            },
                        ],
                    }
                ),
            },
        )

        if self.recording:
            time.sleep(30)

        p = self.load_policy(
            {
                "name": "sqs-set-permissions-add-statements-policy",
                "resource": "sqs",
                "filters": [{"QueueUrl": queue_url}],
                "actions": [
                    {
                        "type": "modify-policy",
                        "add-statements": [
                            {
                                "Sid": "AddMe",
                                "Effect": "Allow",
                                "Principal": "*",
                                "Action": ["sqs:GetQueueAttributes"],
                                "Resource": queue_url
                            }
                        ],
                        "remove-statements": [],
                    }
                ],
            },
            session_factory=session_factory,
        )

        resources = p.run()
        if self.recording:
            time.sleep(30)

        self.assertEqual(len(resources), 1)

        data = json.loads(
            client.get_queue_attributes(
                QueueUrl=resources[0]["QueueUrl"], AttributeNames=["Policy"]
            )["Attributes"]["Policy"]
        )

        self.assertTrue("AddMe" in [s["Sid"] for s in data.get("Statement", ())])

    @functional
    def test_sqs_modify_policy_add_remove_statements(self):
        session_factory = self.replay_flight_data("test_sqs_modify_policy_add_remove_statements")
        client = session_factory().client("sqs")
        name = "test_sqs_modify_policy_add_remove_statements"
        queue_url = client.create_queue(QueueName=name)["QueueUrl"]

        def cleanup():
            client.delete_queue(QueueUrl=queue_url)
            if self.recording:
                time.sleep(60)

        self.addCleanup(cleanup)

        client.set_queue_attributes(
            QueueUrl=queue_url,
            Attributes={
                "Policy": json.dumps(
                    {
                        "Version": "2012-10-17",
                        "Statement": [
                            {
                                "Sid": "SpecificAllow",
                                "Effect": "Allow",
                                "Principal": {"AWS": "arn:aws:iam::123456789123:root"},
                                "Action": ["sqs:Subscribe"],
                            },
                            {
                                "Sid": "RemoveMe",
                                "Effect": "Allow",
                                "Principal": "*",
                                "Action": ["sqs:GetQueueAttributes"],
                            }
                        ],
                    }
                ),
            },
        )

        if self.recording:
            time.sleep(30)

        p = self.load_policy(
            {
                "name": "sqs_modify_policy_add_remove_statements",
                "resource": "sqs",
                "filters": [{"QueueUrl": queue_url}],
                "actions": [
                    {
                        "type": "modify-policy",
                        "add-statements": [
                            {
                                "Sid": "AddMe",
                                "Effect": "Allow",
                                "Principal": "*",
                                "Action": ["sqs:GetQueueAttributes"],
                                "Resource": queue_url
                            }
                        ],
                        "remove-statements": ["RemoveMe"],
                    }
                ],
            },
            session_factory=session_factory,
        )

        resources = p.run()
        if self.recording:
            time.sleep(30)

        self.assertEqual(len(resources), 1)

        data = json.loads(
            client.get_queue_attributes(
                QueueUrl=resources[0]["QueueUrl"], AttributeNames=["Policy"]
            )["Attributes"]["Policy"]
        )

        statement_ids = {s["Sid"] for s in data.get("Statement", ())}
        self.assertTrue("AddMe" in statement_ids)
        self.assertTrue("RemoveMe" not in statement_ids)
        self.assertTrue("SpecificAllow" in statement_ids)

    @functional
    def test_sqs_mark_for_op(self):
        session_factory = self.replay_flight_data("test_sqs_mark_for_op")
        client = session_factory().client("sqs")
        name = "test-sqs"
        queue_url = client.create_queue(QueueName=name)["QueueUrl"]
        self.addCleanup(client.delete_queue, QueueUrl=queue_url)

        if self.recording:
            time.sleep(15)

        p = self.load_policy(
            {
                "name": "sqs-mark-for-op",
                "resource": "sqs",
                "filters": [{"QueueUrl": queue_url}],
                "actions": [
                    {
                        "type": "mark-for-op",
                        "tag": "tag-for-op",
                        "op": "delete",
                        "days": 1,
                    }
                ],
            },
            session_factory=session_factory,
        )

        resources = p.run()
        self.assertEqual(len(resources), 1)
        tags_after_run = client.list_queue_tags(QueueUrl=queue_url).get("Tags", {})
        self.assertTrue("tag-for-op" in tags_after_run)

    @functional
    def test_sqs_tag(self):
        session_factory = self.replay_flight_data("test_sqs_tags")
        client = session_factory().client("sqs")
        name = "test-sqs-5"
        queue_url = client.create_queue(QueueName=name)["QueueUrl"]
        self.addCleanup(client.delete_queue, QueueUrl=queue_url)

        if self.recording:
            time.sleep(15)

        p = self.load_policy(
            {
                "name": "sqs-mark-for-op",
                "resource": "sqs",
                "filters": [{"QueueUrl": queue_url}],
                "actions": [
                    {
                        "type": "tag",
                        "key": "tag-this-queue",
                        "value": "This queue has been tagged",
                    }
                ],
            },
            session_factory=session_factory,
        )

        resources = p.run()
        self.assertEqual(len(resources), 1)
        tags_after_run = client.list_queue_tags(QueueUrl=queue_url).get("Tags", {})
        self.assertTrue("tag-this-queue" in tags_after_run)

    @functional
    def test_sqs_remove_tag(self):
        session_factory = self.replay_flight_data("test_sqs_remove_tag")
        client = session_factory().client("sqs")
        name = "test-sqs-4"
        queue_url = client.create_queue(QueueName=name)["QueueUrl"]
        client.tag_queue(
            QueueUrl=queue_url, Tags={"remove-this-tag": "tag to be removed"}
        )
        self.addCleanup(client.delete_queue, QueueUrl=queue_url)

        if self.recording:
            time.sleep(15)

        p = self.load_policy(
            {
                "name": "sqs-mark-for-op",
                "resource": "sqs",
                "filters": [
                    {"QueueUrl": queue_url}, {"tag:remove-this-tag": "present"}
                ],
                "actions": [{"type": "remove-tag", "tags": ["remove-this-tag"]}],
            },
            session_factory=session_factory,
        )

        resources = p.run()
        self.assertEqual(len(resources), 1)
        tags_after_run = client.list_queue_tags(QueueUrl=queue_url).get("Tags", {})
        self.assertTrue("remove-this-tag" not in tags_after_run)

    @functional
    def test_sqs_marked_for_op(self):
        session_factory = self.replay_flight_data("test_sqs_marked_for_op")
        client = session_factory().client("sqs")
        name = "test-sqs"
        queue_url = client.create_queue(QueueName=name)["QueueUrl"]
        client.tag_queue(
            QueueUrl=queue_url,
            Tags={"tag-for-op": "Resource does not meet policy: delete@2017/11/01"},
        )
        self.addCleanup(client.delete_queue, QueueUrl=queue_url)

        if self.recording:
            time.sleep(30)

        p = self.load_policy(
            {
                "name": "sqs-marked-for-op",
                "resource": "sqs",
                "filters": [
                    {"type": "marked-for-op", "tag": "tag-for-op", "op": "delete"}
                ],
            },
            session_factory=session_factory,
        )

        resources = p.run()
        self.assertEqual(len(resources), 1)

    def test_sqs_set_retention(self):
        session = self.replay_flight_data("test_sqs_set_retention")
        client = session(region="us-east-1").client("sqs")
        p = self.load_policy(
            {
                "name": "sqs-reduce-long-retentions",
                "resource": "sqs",
                "filters": [
                    {
                        "type": "value",
                        "value_type": "integer",
                        "key": "MessageRetentionPeriod",
                        "value": 345600,
                        "op": "ge",
                    }
                ],
                "actions": [{"type": "set-retention-period", "period": 86400}],
            },
            session_factory=session,
        )
        resources = p.run()
        self.assertEqual(len(resources), 1)

        retention = client.get_queue_attributes(
            QueueUrl=resources[0]["QueueUrl"], AttributeNames=["MessageRetentionPeriod"]
        )[
            "Attributes"
        ]
        self.assertEqual(int(retention["MessageRetentionPeriod"]), 86400)

    def test_sqs_get_resources(self):
        factory = self.replay_flight_data("test_sqs_get_resources")
        p = self.load_policy(
            {"name": "sqs-reduce", "resource": "sqs"}, session_factory=factory
        )
        url1 = "https://us-east-2.queue.amazonaws.com/644160558196/BrickHouse"
        url2 = "https://sqs.us-east-2.amazonaws.com/644160558196/BrickHouse"
        resources = p.resource_manager.get_resources([url1])
        self.assertEqual(resources[0]["QueueUrl"], url1)
        resources = p.resource_manager.get_resources([url2])
        self.assertEqual(resources[0]["QueueUrl"], url1)

    @functional
    def test_sqs_kms_alias(self):
        session_factory = self.replay_flight_data("test_sqs_kms_key_filter")

        p = self.load_policy(
            {
                "name": "sqs-kms-alias",
                "resource": "sqs",
                "filters": [
                    {
                        "or": [
                            {
                                "type": "value",
                                "key": "KmsMasterKeyId",
                                "value": "^(alias/aws/)",
                                "op": "regex"
                            },
                            {
                                "type": "kms-key",
                                "key": "c7n:AliasName",
                                "value": "^(alias/aws/)",
                                "op": "regex"
                            }
                        ]
                    }
                ]
            },
            session_factory=session_factory,
        )
        resources = p.run()
        self.assertEqual(2, len(resources))
        for r in resources:
            self.assertTrue(r['KmsMasterKeyId'] in [
                u'alias/aws/sqs',
                u'arn:aws:kms:us-east-1:644160558196:key/8785aeb9-a616-4e2b-bbd3-df3cde76bcc5'
            ])
            self.assertTrue(r['QueueArn'] in [
                u'arn:aws:sqs:us-east-1:644160558196:sqs-test-alias',
                u'arn:aws:sqs:us-east-1:644160558196:sqs-test-id'
            ])

<<<<<<< HEAD
    def test_sqs_has_statements(self):
        session = self.replay_flight_data("test_sqs_has_statements")
        p = self.load_policy(
            {
                "name": "sqs-has_statements",
                "resource": "aws.sqs",
                "filters": [
                    {"QueueArn": "arn:aws:sqs:us-east-1:644160558196:test"},
                    {
                        "not": [
                            {
                                "type": "has-statement",
                                "statements": [
                                    {
                                        "Effect": "Deny",
                                        "Principal": "*",
                                        "Action": "sqs:*",
                                        "Condition": {
                                            "StringNotEquals": {
                                                "aws:PrincipalOrgID": "o-4amkskbcf1"
                                            }
                                        }
                                    }
                                ]
                            }
                        ]
                    }
                ]
            },
            session_factory=session,
        )
        resources = p.run()
        self.assertEqual(len(resources), 1)
        assert(
            "\"Effect\":\"Deny\",\"Principal\":\"*\",\"Action\":\"SQS:*\""
            not in resources[0]["Policy"]
        )
        assert(
            "\"Condition\":{\"StringNotEquals\":{\"aws:PrincipalOrgID\":\"o-4amkskbcf1\"}}"
            not in resources[0]["Policy"]
        )

    def test_sqs_has_required_statements(self):
        session = self.replay_flight_data("test_sqs_has_required_statements")
        p = self.load_policy(
            {
                "name": "sqs-has_statements",
                "resource": "aws.sqs",
                "filters": [
                    {"QueueArn": "arn:aws:sqs:us-east-1:644160558196:test"},
                    {
                        "type": "has-statement",
                        "statement_ids": [
                            "ApprovedDeleteStatement"
                        ]
                    }
                ]
            },
            session_factory=session,
        )
        resources = p.run()
        self.assertEqual(len(resources), 1)
        assert(
            "\"Sid\":\"ApprovedDeleteStatement\"" in resources[0]["Policy"]
=======
    def test_sqs_post_finding(self):
        factory = self.replay_flight_data('test_sqs_post_finding')
        p = self.load_policy({
            'name': 'sqs',
            'resource': 'aws.sqs',
            'actions': [
                {'type': 'post-finding',
                 'types': [
                     'Software and Configuration Checks/OrgStandard/abc-123']}]},
            session_factory=factory, config={'region': 'us-west-2'})
        queues = p.resource_manager.get_resources([
            'test_sqs_modify_policy_add_remove_statements'])
        post_finding = p.resource_manager.actions[0]
        rfinding = post_finding.format_resource(queues[0])

        assert rfinding == {'Details': {
            'AwsSqsQueue': {
                'KmsDataKeyReusePeriodSeconds': 300,
                'KmsMasterKeyId': 'alias/aws/sqs',
                'QueueName': 'test_sqs_modify_policy_add_remove_statements'}},
            'Id': 'arn:aws:sqs:us-west-2:644160558196:test_sqs_modify_policy_add_remove_statements',
            'Partition': 'aws',
            'Region': 'us-west-2',
            'Type': 'AwsSqsQueue'}
        shape_validate(
            rfinding['Details']['AwsSqsQueue'],
            'AwsSqsQueueDetails',
            'securityhub',
>>>>>>> 0ed263b2
        )<|MERGE_RESOLUTION|>--- conflicted
+++ resolved
@@ -624,7 +624,6 @@
                 u'arn:aws:sqs:us-east-1:644160558196:sqs-test-id'
             ])
 
-<<<<<<< HEAD
     def test_sqs_has_statements(self):
         session = self.replay_flight_data("test_sqs_has_statements")
         p = self.load_policy(
@@ -689,7 +688,7 @@
         self.assertEqual(len(resources), 1)
         assert(
             "\"Sid\":\"ApprovedDeleteStatement\"" in resources[0]["Policy"]
-=======
+
     def test_sqs_post_finding(self):
         factory = self.replay_flight_data('test_sqs_post_finding')
         p = self.load_policy({
@@ -718,5 +717,4 @@
             rfinding['Details']['AwsSqsQueue'],
             'AwsSqsQueueDetails',
             'securityhub',
->>>>>>> 0ed263b2
         )