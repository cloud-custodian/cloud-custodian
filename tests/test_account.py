# Copyright The Cloud Custodian Authors.
# SPDX-License-Identifier: Apache-2.0
from .common import BaseTest
from c7n.provider import clouds
from c7n.exceptions import PolicyValidationError
from c7n.executor import MainThreadExecutor
from c7n.utils import local_session
from c7n.resources import account
from c7n.testing import mock_datetime_now

import datetime
from dateutil import parser, tz
import json
import mock
import time

from .common import functional

TRAIL = "nosetest"


class AccountTests(BaseTest):

    def test_macie(self):
        factory = self.replay_flight_data(
            'test_account_check_macie')
        p = self.load_policy({
            'name': 'macie-check',
            'resource': 'aws.account',
            'filters': [{
                'or': [
                    {'type': 'check-macie',
                     'value': 'absent',
                     'key': 'master.accountId'},
                    {'type': 'check-macie',
                     'key': 'status',
                     'value': 'ENABLED'}]}]
        }, session_factory=factory)
        resources = p.run()
        self.assertEqual(len(resources), 1)
        assert resources[0]['c7n:macie'] == {
            'createdAt': datetime.datetime(
                2020, 12, 3, 16, 22, 14, 821000, tzinfo=tz.tzutc()),
            'findingPublishingFrequency': 'FIFTEEN_MINUTES',
            'master': {},
            'serviceRole': ('arn:aws:iam::{}:role/aws-service-role/'
                            'macie.amazonaws.com/'
                            'AWSServiceRoleForAmazonMacie').format(
                                p.options.account_id),
            'status': 'ENABLED',
            'updatedAt': datetime.datetime(
                2020, 12, 3, 16, 22, 14, 821000, tzinfo=tz.tzutc()),
        }

    def test_macie_disabled(self):
        factory = self.replay_flight_data(
            'test_account_check_macie_disabled')
        p = self.load_policy({
            'name': 'macie-check-disabled',
            'resource': 'aws.account',
            'filters': [{
                'not': [
                    {'type': 'check-macie',
                     'key': 'status',
                     'value': 'ENABLED'}]}]
        }, session_factory=factory)
        resources = p.run()
        self.assertEqual(len(resources), 1)

    def test_missing(self):
        session_factory = self.replay_flight_data(
            'test_account_missing_resource_ec2')
        p = self.load_policy({
            'name': 'missing-resource',
            'resource': 'aws.account',
            'filters': [{
                'type': 'missing',
                'policy': {
                    'resource': 'aws.ec2'}
            }]}, session_factory=session_factory)
        resources = p.run()
        self.assertEqual(len(resources), 1)
        self.assertEqual(sorted(list(resources[0].keys())),
                         sorted(['account_id', 'account_name']))

    def test_missing_multi_region(self):
        # missing filter needs some special handling as it embeds
        # a resource policy inside an account. We treat the account
        # as a global resource, while the resources are typically regional
        # specific. By default missing fires if any region executed against
        # is missing the regional resource.
        cfg = dict(regions=["eu-west-1", "us-west-2"])

        session_factory = self.replay_flight_data('test_account_missing_region_resource')

        class SessionFactory:

            def __init__(self, options):
                self.region = options.region

            def __call__(self, region=None, assume=None):
                return session_factory(region=self.region)

        self.patch(clouds['aws'], 'get_session_factory',
                   lambda x, *args: SessionFactory(*args))

        p = self.load_policy({
            'name': 'missing-lambda',
            'resource': 'aws.account',
            'filters': [{
                'type': 'missing',
                'policy': {
                    'resource': 'aws.lambda'}
            }]},
            session_factory=session_factory, config=cfg)
        resources = p.run()
        self.assertEqual(len(resources), 1)

    def test_enable_encryption_by_default(self):
        factory = self.replay_flight_data('test_account_ebs_encrypt')
        p = self.load_policy({
            'name': 'account',
            'resource': 'account',
            'filters': [{
                'type': 'default-ebs-encryption',
                'state': False}],
            'actions': [{
                'type': 'set-ebs-encryption',
                'state': True,
                'key': 'alias/aws/ebs'}]},
            session_factory=factory)
        resources = p.run()
        self.assertEqual(len(resources), 1)
        client = local_session(factory).client('ec2')
        self.assertTrue(
            client.get_ebs_encryption_by_default().get(
                'EbsEncryptionByDefault'))

    def test_disable_encryption_by_default(self):
        factory = self.replay_flight_data('test_account_disable_ebs_encrypt')
        p = self.load_policy({
            'name': 'account',
            'resource': 'account',
            'filters': [{
                'type': 'default-ebs-encryption',
                'key': 'alias/aws/ebs',
                'state': True}],
            'actions': [{
                'type': 'set-ebs-encryption',
                'state': False}]},
            session_factory=factory)
        resources = p.run()
        self.assertEqual(len(resources), 1)
        client = local_session(factory).client('ec2')
        self.assertFalse(
            client.get_ebs_encryption_by_default().get(
                'EbsEncryptionByDefault'))

    def test_guard_duty_filter(self):
        factory = self.replay_flight_data('test_account_guard_duty_filter')
        p = self.load_policy({
            'name': 'account',
            'resource': 'account',
            'filters': [{
                'type': 'guard-duty',
                'Detector.Status': 'ENABLED'}]},
            session_factory=factory)
        resources = p.run()
        self.assertEqual(len(resources), 1)
        self.assertTrue('c7n:guard-duty' in resources[0])

    def test_root_mfa_enabled(self):
        session_factory = self.replay_flight_data("test_account_root_mfa")
        p = self.load_policy(
            {
                "name": "root-mfa",
                "resource": "account",
                "filters": [
                    {"type": "iam-summary", "key": "AccountMFAEnabled", "value": False}
                ],
            },
            session_factory=session_factory,
        )
        resources = p.run()
        self.assertEqual(len(resources), 0)

    def test_root_api_keys(self):
        session_factory = self.replay_flight_data("test_account_root_api_keys")
        p = self.load_policy(
            {
                "name": "root-api",
                "resource": "account",
                "filters": [{"type": "iam-summary"}],
            },
            session_factory=session_factory,
        )
        resources = p.run()
        self.assertEqual(len(resources), 0)

    def test_s3_public_block_filter_missing(self):
        session_factory = self.replay_flight_data('test_account_filter_s3_public_block_missing')
        p = self.load_policy({
            'name': 'account-s3-public-block',
            'resource': 'account',
            'filters': [{
                'type': 's3-public-block',
                'key': 'BlockPublicPolicy',
                'value': 'empty'}]},
            config={'account_id': '644160558196'},
            session_factory=session_factory)
        resources = p.run()
        self.assertEqual(len(resources), 1)
        self.assertEqual(resources[0]['c7n:s3-public-block'], {})

    def test_s3_set_public_block_action(self):
        session_factory = self.replay_flight_data('test_account_action_s3_public_block')
        p = self.load_policy({
            'name': 'account-s3-public-block',
            'resource': 'account',
            'filters': [{
                'type': 's3-public-block',
                'key': 'BlockPublicPolicy',
                'value': False}],
            'actions': [{
                'type': 'set-s3-public-block',
                'BlockPublicPolicy': True}]},
            config={'account_id': '644160558196'},
            session_factory=session_factory)
        resources = p.run()
        self.assertEqual(len(resources), 1)

        if self.recording:
            time.sleep(2)

        client = session_factory().client('s3control')
        block = client.get_public_access_block(
            AccountId='644160558196')['PublicAccessBlockConfiguration']
        self.assertEqual(
            block,
            {'BlockPublicAcls': True,
             'BlockPublicPolicy': True,
             'IgnorePublicAcls': False,
             'RestrictPublicBuckets': False})

    def test_cloudtrail_enabled(self):
        session_factory = self.replay_flight_data("test_account_trail")
        p = self.load_policy(
            {
                "name": "trail-enabled",
                "resource": "account",
                "filters": [
                    {
                        "type": "check-cloudtrail",
                        "multi-region": True,
                        "kms": True,
                        "file-digest": True,
                        "global-events": True,
                    }
                ],
            },
            session_factory=session_factory,
        )
        resources = p.run()
        self.assertEqual(len(resources), 0)

    def test_cloudtrail_current_region_global(self):
        session_factory = self.replay_flight_data("test_account_trail")
        p = self.load_policy(
            {
                "name": "trail-global",
                "resource": "account",
                "filters": [{"type": "check-cloudtrail", "current-region": True}],
            },
            session_factory=session_factory,
        )
        resources = p.run()
        self.assertEqual(len(resources), 0)

    def test_cloudtrail_current_region_specific_same(self):
        session_factory = self.replay_flight_data("test_account_trail_same_region")
        p = self.load_policy(
            {
                "name": "trail-same-region",
                "resource": "account",
                "filters": [{"type": "check-cloudtrail", "current-region": True}],
            },
            session_factory=session_factory,
        )
        resources = p.run()
        self.assertEqual(len(resources), 0)

    def test_cloudtrail_current_region_specific_different(self):
        session_factory = self.replay_flight_data("test_account_trail_different_region")
        p = self.load_policy(
            {
                "name": "trail-different-region",
                "resource": "account",
                "filters": [{"type": "check-cloudtrail", "current-region": True}],
            },
            session_factory=session_factory,
        )
        resources = p.run()
        self.assertEqual(len(resources), 1)

    def test_cloudtrail_running(self):
        session_factory = self.replay_flight_data("test_cloudtrail_enable")
        p = self.load_policy(
            {
                "name": "trail-running",
                "resource": "account",
                "filters": [{"type": "check-cloudtrail", "running": True}],
            },
            session_factory=session_factory,
        )
        resources = p.run()
        self.assertEqual(len(resources), 0)

    def test_cloudtrail_notifies_disabled(self):
        session_factory = self.replay_flight_data("test_account_trail")
        p = self.load_policy(
            {
                "name": "trail-notifies-disabled",
                "resource": "account",
                "filters": [{"type": "check-cloudtrail", "notifies": True}],
            },
            session_factory=session_factory,
        )
        resources = p.run()
        self.assertEqual(len(resources), 1)

    def test_cloudtrail_notifies_enabled(self):
        session_factory = self.replay_flight_data("test_cloudtrail_enable")
        p = self.load_policy(
            {
                "name": "trail-notifies-disabled",
                "resource": "account",
                "filters": [{"type": "check-cloudtrail", "notifies": True}],
            },
            session_factory=session_factory,
        )
        # Skip first DescribeTrail/GetTrailStatus call
        client = local_session(session_factory).client("cloudtrail")
        t = client.describe_trails()["trailList"][0]
        client.get_trail_status(Name=t["TrailARN"])
        resources = p.run()
        self.assertEqual(len(resources), 0)

    def test_config_enabled(self):
        session_factory = self.replay_flight_data("test_account_config")
        p = self.load_policy(
            {
                "name": "config-enabled",
                "resource": "account",
                "filters": [
                    {"type": "check-config", "all-resources": True, "running": True}
                ],
            },
            session_factory=session_factory,
        )
        resources = p.run()
        self.assertEqual(len(resources), 0)

    def test_config_enabled_global(self):
        session_factory = self.replay_flight_data("test_account_config_global")
        p = self.load_policy(
            {
                "name": "config-enabled",
                "resource": "account",
                "filters": [{"type": "check-config", "global-resources": True}],
            },
            session_factory=session_factory,
        )
        resources = p.run()
        self.assertEqual(len(resources), 1)

    def test_credential_report(self):
        session_factory = self.replay_flight_data("test_account_credential_report")
        p = self.load_policy(
            {
                "name": "credential-details",
                "resource": "account",
                "filters": [{"type": "credential", "key": "mfa_active", "value": True}],
            },
            session_factory=session_factory,
        )
        with mock_datetime_now(parser.parse("2017-02-23T00:40:00+00:00"), datetime):
            resources = p.run()
        self.assertEqual(len(resources), 1)

    def test_service_limit_poll_status(self):

        client = mock.MagicMock()
        client.describe_trusted_advisor_check_result.side_effect = [
            {'result': {'status': 'not_available'}},
            {'result': True}]
        client.describe_trusted_advisor_check_refresh_statuses.return_value = {
            'statuses': [{'status': 'success'}]}

        def time_sleep(interval):
            return

        self.patch(account.time, 'sleep', time_sleep)
        self.assertEqual(
            account.ServiceLimit.get_check_result(client, 'bogusid'),
            True)

    def test_service_limit_specific_check(self):
        session_factory = self.replay_flight_data("test_account_service_limit")
        p = self.load_policy(
            {
                "name": "service-limit",
                "resource": "account",
                "filters": [
                    {
                        "type": "service-limit",
                        "names": ["RDS DB Instances"],
                        "threshold": 1.0,
                    }
                ],
            },
            session_factory=session_factory,
        )
        # use this to prevent attempts at refreshing check
        with mock_datetime_now(parser.parse("2017-02-23T00:40:00+00:00"), datetime):
            resources = p.run()
        self.assertEqual(len(resources), 1)
        self.assertEqual(
            {l["service"] for l in resources[0]["c7n:ServiceLimitsExceeded"]},
            {"RDS"},
        )
        self.assertEqual(
            {l["region"] for l in resources[0]["c7n:ServiceLimitsExceeded"]},
            {"us-east-1"},
        )
        self.assertEqual(
            {l["check"] for l in resources[0]["c7n:ServiceLimitsExceeded"]},
            {"DB instances"},
        )
        self.assertEqual(len(resources[0]["c7n:ServiceLimitsExceeded"]), 1)

    def test_service_limit_specific_service(self):
        session_factory = self.replay_flight_data("test_account_service_limit_specific_service")
        p = self.load_policy(
            {
                "name": "service-limit",
                "resource": "account",
                "region": "us-east-1",
                "filters": [
                    {"type": "service-limit", "services": ["IAM"], "threshold": 0.1}
                ],
            },
            session_factory=session_factory,
        )
        # use this to prevent attempts at refreshing check
        with mock_datetime_now(parser.parse("2017-02-23T00:40:00+00:00"), datetime):
            resources = p.run()
        self.assertEqual(len(resources), 1)
        self.assertEqual(
            {l["service"] for l in resources[0]["c7n:ServiceLimitsExceeded"]},
            {"IAM"},
        )
        self.assertEqual(len(resources[0]["c7n:ServiceLimitsExceeded"]), 2)

    def test_service_limit_global_service(self):
        policy = {
            "name": "service-limit",
            "resource": "account",
            "filters": [{"type": "service-limit", "services": ["IAM"]}],
        }
        self.assertRaises(PolicyValidationError, self.load_policy, policy)

    def test_service_limit_no_threshold(self):
        # only warns when the default threshold goes to warning or above
        session_factory = self.replay_flight_data("test_account_service_limit")
        p = self.load_policy(
            {
                "name": "service-limit",
                "resource": "account",
                "filters": [{"type": "service-limit"}],
            },
            session_factory=session_factory,
        )
        # use this to prevent attempts at refreshing check
        with mock_datetime_now(parser.parse("2017-02-23T00:40:00+00:00"), datetime):
            resources = p.run()
        self.assertEqual(len(resources), 0)

    def test_account_virtual_mfa(self):
        # only warns when the default threshold goes to warning or above
        session_factory = self.replay_flight_data("test_account_virtual_mfa")
        p1 = self.load_policy(
            {
                "name": "account-virtual-mfa",
                "resource": "account",
                "filters": [{"type": "has-virtual-mfa"}],
            },
            session_factory=session_factory,
        )
        resources = p1.run()
        self.assertEqual(len(resources), 1)

        p2 = self.load_policy(
            {
                "name": "account-virtual-mfa",
                "resource": "account",
                "filters": [{"type": "has-virtual-mfa", "value": True}],
            },
            session_factory=session_factory,
        )
        resources = p2.run()
        self.assertEqual(len(resources), 1)

        p3 = self.load_policy(
            {
                "name": "account-virtual-mfa",
                "resource": "account",
                "filters": [{"type": "has-virtual-mfa", "value": False}],
            },
            session_factory=session_factory,
        )
        resources = p3.run()
        self.assertEqual(len(resources), 0)

    def test_missing_password_policy(self):
        session_factory = self.replay_flight_data(
            "test_account_missing_password_policy"
        )
        p = self.load_policy(
            {
                "name": "missing-password-policy",
                "resource": "account",
                "filters": [
                    {
                        "type": "password-policy",
                        "key": "PasswordPolicyConfigured",
                        "value": False,
                    }
                ],
            },
            session_factory=session_factory,
        )
        resources = p.run()
        self.assertEqual(len(resources), 1)

        assert resources[0]['c7n:password_policy']['PasswordPolicyConfigured'] is False

    def test_account_password_policy_update(self):
        factory = self.replay_flight_data("test_account_password_policy_update")
        p = self.load_policy(
            {
                "name": "set-password-policy",
                "resource": "account",
                "filters": [
                    {
                        "or": [
                            {
                                "not": [
                                    {
                                        "type": "password-policy",
                                        "key": "MinimumPasswordLength",
                                        "value": 12,
                                        "op": "ge"
                                    },
                                    {
                                        "type": "password-policy",
                                        "key": "RequireSymbols",
                                        "value": True
                                    },
                                    {
                                        "type": "password-policy",
                                        "key": "RequireNumbers",
                                        "value": True
                                    }
                                ]
                            }
                        ]
                    }
                ],
                "actions": [
                    {
                        "type": "set-password-policy",
                        "policy": {
                            "MinimumPasswordLength": 12,
                            "RequireSymbols": True,
                            "RequireNumbers": True
                        }
                    }
                ]
            },
            session_factory=factory,
        )

        resources = p.run()
        self.assertEqual(len(resources), 1)
        client = local_session(factory).client('iam')
        policy = client.get_account_password_policy().get('PasswordPolicy')
        self.assertEqual(
            [
                policy['MinimumPasswordLength'],
                policy['RequireSymbols'],
                policy['RequireNumbers'],
            ],
            [
                12,
                True,
                True,
            ]
        )

    def test_account_password_policy_update_first_time(self):
        factory = self.replay_flight_data("test_account_password_policy_update_first_time")
        p = self.load_policy(
            {
                "name": "set-password-policy",
                "resource": "account",
                "filters": [
                    {
                        "type": "password-policy",
                        "key": "PasswordPolicyConfigured",
                        "value": False,
                    }
                ],
                "actions": [
                    {
                        "type": "set-password-policy",
                        "policy": {
                            "MinimumPasswordLength": 12
                        }
                    }
                ]
            },
            session_factory=factory,
        )
        resources = p.run()
        self.assertEqual(len(resources), 1)
        client = local_session(factory).client('iam')
        policy = client.get_account_password_policy().get('PasswordPolicy')
        assert policy['MinimumPasswordLength'] == 12
        # assert defaults being set
        self.assertEqual(
            [
                policy['RequireSymbols'],
                policy['RequireNumbers'],
                policy['RequireUppercaseCharacters'],
                policy['RequireLowercaseCharacters'],
                policy['AllowUsersToChangePassword']
            ],
            [
                False,
                False,
                False,
                False,
                False,
            ]
        )

    def test_create_trail(self):
        factory = self.replay_flight_data("test_cloudtrail_create")
        p = self.load_policy(
            {
                "name": "trail-test",
                "resource": "account",
                "actions": [
                    {
                        "type": "enable-cloudtrail",
                        "trail": TRAIL,
                        "bucket": "%s-bucket" % TRAIL,
                    }
                ],
            },
            session_factory=factory,
        )
        p.run()
        client = local_session(factory).client("cloudtrail")
        resp = client.describe_trails(trailNameList=[TRAIL])
        trails = resp["trailList"]
        arn = trails[0]["TrailARN"]
        status = client.get_trail_status(Name=arn)
        self.assertTrue(status["IsLogging"])

    def test_create_trail_bucket_exists_in_west(self):
        config = dict(region="us-west-1")
        factory = self.replay_flight_data(
            "test_cloudtrail_create_bucket_exists_in_west"
        )
        p = self.load_policy(
            {
                "name": "trail-test",
                "resource": "account",
                "region": "us-west-1",
                "actions": [
                    {
                        "type": "enable-cloudtrail",
                        "trail": TRAIL,
                        "bucket": "%s-bucket" % TRAIL,
                        "bucket-region": "us-west-1",
                    }
                ],
            },
            session_factory=factory,
            config=config,
        )
        p.run()
        client = local_session(factory).client("cloudtrail")
        resp = client.describe_trails(trailNameList=[TRAIL])
        trails = resp["trailList"]
        arn = trails[0]["TrailARN"]
        status = client.get_trail_status(Name=arn)
        self.assertTrue(status["IsLogging"])

    def test_raise_service_limit(self):
        magic_string = "Programmatic test"

        session_factory = self.replay_flight_data("test_account_raise_service_limit")
        p = self.load_policy(
            {
                "name": "raise-service-limit-policy",
                "resource": "account",
                "filters": [
                    {"type": "service-limit", "services": ["EBS"], "threshold": 0.01}
                ],
                "actions": [
                    {
                        "type": "request-limit-increase",
                        "percent-increase": 50,
                        "subject": magic_string,
                    }
                ],
            },
            session_factory=session_factory,
        )

        # use this to prevent attempts at refreshing check
        with mock_datetime_now(parser.parse("2017-02-23T00:40:00+00:00"), datetime):
            resources = p.run()
        self.assertEqual(len(resources), 1)

        # Validate that a case was created
        support = session_factory().client("support")
        cases = support.describe_cases()
        found = False
        for case in cases["cases"]:
            if case["subject"] == magic_string:
                found = True
                break
        self.assertTrue(found)

    def test_raise_service_limit_percent(self):
        magic_string = "Programmatic test--PLEASE IGNORE {account} {service} in {region}"

        session_factory = self.replay_flight_data(
            "test_account_raise_service_limit_percent"
        )
        p = self.load_policy(
            {
                "name": "raise-service-limit-policy",
                "resource": "account",
                "filters": [
                    {
                        "type": "service-limit",
                        "services": ["VPC", "RDS"],
                        "limits": ["VPCs", "DB parameter groups"],
                        "threshold": 0,
                    }
                ],
                "actions": [
                    {
                        "type": "request-limit-increase",
                        "percent-increase": 10,
                        "subject": magic_string,
                    }
                ],
            },
            session_factory=session_factory,
        )

        # use this to prevent attempts at refreshing check
        with mock_datetime_now(parser.parse("2017-02-23T00:40:00+00:00"), datetime):
            resources = p.run()
        self.assertEqual(len(resources), 1)

        # Validate that a case was created
        support = session_factory().client("support")
        cases = support.describe_cases()
        found = []
        for case in cases["cases"]:
            if case["subject"].startswith("Programmatic test--PLEASE IGNORE"):
                self.assertTrue(
                    "VPC" in case["subject"] or
                    "RDS" in case["subject"] and
                    "644160558196" in case["subject"]
                )
                found.append(case)

        self.assertEqual(len(found), 2)
        self.assertTrue(found)

    def test_raise_service_limit_amount(self):
        magic_string = "Programmatic test--PLEASE IGNORE"

        session_factory = self.replay_flight_data(
            "test_account_raise_service_limit_percent"
        )
        p = self.load_policy(
            {
                "name": "raise-service-limit-policy",
                "resource": "account",
                "filters": [
                    {
                        "type": "service-limit",
                        "services": ["VPC", "RDS"],
                        "limits": ["VPCs", "DB parameter groups"],
                        "threshold": 0,
                    }
                ],
                "actions": [
                    {
                        "type": "request-limit-increase",
                        "amount-increase": 10,
                        "subject": magic_string,
                    }
                ],
            },
            session_factory=session_factory,
        )

        # use this to prevent attempts at refreshing check
        with mock_datetime_now(parser.parse("2017-02-23T00:40:00+00:00"), datetime):
            resources = p.run()
        self.assertEqual(len(resources), 1)

        # Validate that a case was created
        support = session_factory().client("support")
        cases = support.describe_cases()
        found = []
        for case in cases["cases"]:
            if case["subject"].startswith("Programmatic test--PLEASE IGNORE"):
                self.assertTrue("VPC" in case["subject"] or "RDS" in case["subject"])
                self.assertTrue("644160558196" in case["subject"])
                found.append(case)

        self.assertEqual(len(found), 2)
        self.assertTrue(found)

    def test_raise_service_limit_percent_and_amount(self):
        policy = {
            "name": "raise-service-limit-policy",
            "resource": "account",
            "filters": [
                {
                    "type": "service-limit",
                    "services": ["VPC", "IAM"],
                    "limits": ["VPCs", "Roles"],
                    "threshold": 0.01,
                }
            ],
            "actions": [
                {
                    "type": "request-limit-increase",
                    "amount-increase": 10,
                    "percent-increase": 10,
                }
            ],
        }
        self.assertRaises(
            PolicyValidationError, self.load_policy, policy, validate=True)

    def test_enable_trail(self):
        factory = self.replay_flight_data("test_cloudtrail_enable")
        p = self.load_policy(
            {
                "name": "trail-test",
                "resource": "account",
                "actions": [
                    {
                        "type": "enable-cloudtrail",
                        "trail": TRAIL,
                        "bucket": "%s-bucket" % TRAIL,
                        "multi-region": False,
                        "global-events": False,
                        "notify": "test",
                        "file-digest": True,
                        "kms": True,
                        "kms-key": "arn:aws:kms:us-east-1:1234:key/fake",
                    }
                ],
            },
            session_factory=factory,
        )
        p.run()
        client = local_session(factory).client("cloudtrail")
        resp = client.describe_trails(trailNameList=[TRAIL])
        trails = resp["trailList"]
        test_trail = trails[0]
        self.assertFalse(test_trail["IsMultiRegionTrail"])
        self.assertFalse(test_trail["IncludeGlobalServiceEvents"])
        self.assertTrue(test_trail["LogFileValidationEnabled"])
        self.assertEqual(test_trail["SnsTopicName"], "test")
        arn = test_trail["TrailARN"]
        status = client.get_trail_status(Name=arn)
        self.assertTrue(status["IsLogging"])

    def test_account_access_analyzer_filter(self):
        session_factory = self.replay_flight_data("test_account_access_analyzer_filter")
        p = self.load_policy(
            {
                "name": "account-access-analyzer",
                "resource": "account",
                "filters": [{"type": "access-analyzer",
                             "key": "status",
                             "value": "ACTIVE",
                             "op": "eq"}],
            },
            session_factory=session_factory,
        )
        resources = p.run()
        self.assertEqual(len(resources), 1)

    def test_account_shield_filter(self):
        session_factory = self.replay_flight_data("test_account_shield_advanced_filter")
        p = self.load_policy(
            {
                "name": "account-shield",
                "resource": "account",
                "filters": ["shield-enabled"],
            },
            session_factory=session_factory,
        )
        resources = p.run()
        self.assertEqual(len(resources), 1)

    def test_account_shield_activate(self):
        session_factory = self.replay_flight_data("test_account_shield_advanced_enable")
        p = self.load_policy(
            {
                "name": "account-shield",
                "resource": "account",
                "filters": ["shield-enabled"],
                "actions": ["set-shield-advanced"],
            },
            session_factory=session_factory,
        )
        resources = p.run()
        self.assertEqual(len(resources), 1)
        p = self.load_policy(
            {
                "name": "account-shield",
                "resource": "account",
                "filters": [{"type": "shield-enabled", "state": True}],
            },
            session_factory=session_factory,
        )
        self.assertEqual(len(p.run()), 1)

    def test_glue_catalog_encrypted_filter(self):
        session_factory = self.replay_flight_data("test_account_glue_encyption_filter")
        p = self.load_policy(
            {
                "name": "glue-security-config",
                "resource": "account",
                'filters': [{
                    'type': 'glue-security-config',
                    'CatalogEncryptionMode': 'SSE-KMS'},
                ]
            },
            session_factory=session_factory,
        )

        resources = p.run()

        self.assertEqual(len(resources), 1)

    def test_glue_password_encryption_setting(self):
        session_factory = self.replay_flight_data("test_account_glue_encyption_filter")
        p = self.load_policy(
            {
                "name": "glue-security-config",
                "resource": "account",
                'filters': [{
                    'type': 'glue-security-config',
                    'SseAwsKmsKeyId': 'alias/aws/glue'},
                ]
            },
            session_factory=session_factory,
        )

        resources = p.run()

        self.assertEqual(len(resources), 1)

    def test_glue_connection_password_encryption(self):
        session_factory = self.replay_flight_data("test_account_glue_connection_password_filter")
        p = self.load_policy(
            {
                "name": "glue-security-config",
                "resource": "account",
                'filters': [{
                    'type': 'glue-security-config',
                    'AwsKmsKeyId': 'alias/skunk/trails'},
                ]
            },
            session_factory=session_factory,
        )

        resources = p.run()

        self.assertEqual(len(resources), 1)

    def test_get_emr_block_public_access_configuration(self):
        session_factory = self.replay_flight_data("test_emr_block_public_access_configuration")
        p = self.load_policy(
            {
                'name': 'get-emr-block-public-access-configuration',
                'resource': 'account',
                'filters': [{
                    'type': 'emr-block-public-access',
                    'key': 'BlockPublicAccessConfiguration',
                    'value': 'not-null'
                }]
            },
            session_factory=session_factory)

        resources = p.run()
        self.assertEqual(len(resources), 1)
        self.assertEqual(resources[0]["c7n:emr-block-public-access"]
            ['BlockPublicAccessConfigurationMetadata']['CreatedByArn'],
            "arn:aws:iam::12345678901:user/test")

    def test_set_emr_block_public_access_configuration(self):
        session_factory = self.replay_flight_data("test_set_emr_block_public_access_configuration")
        p = self.load_policy(
            {
                'name': 'emr',
                'resource': 'account',
                'actions': [{
                    "type": "set-emr-block-public-access",
                    "config": {
                        "BlockPublicSecurityGroupRules": True,
                        "PermittedPublicSecurityGroupRuleRanges": [{
                            "MinRange": 23,
                            "MaxRange": 23,
                        }]
                    }
                }],
            },
            session_factory=session_factory)
        resources = p.run()
        self.assertEqual(len(resources), 1)

        client = local_session(session_factory).client("emr")
        resp = client.get_block_public_access_configuration()

        self.assertEqual(resp["BlockPublicAccessConfiguration"]
            ["PermittedPublicSecurityGroupRuleRanges"][0]['MinRange'], 23)
        self.assertEqual(resp["BlockPublicAccessConfiguration"]
            ["PermittedPublicSecurityGroupRuleRanges"][0]['MaxRange'], 23)


class AccountDataEvents(BaseTest):

    def make_bucket(self, session_factory, name):
        client = session_factory().client("s3")

        buckets = {b["Name"] for b in client.list_buckets()["Buckets"]}
        if name in buckets:
            self.destroyBucket(client, name)

        # It is not accepted to pass us-east-1 to create_bucket
        region = client._client_config.region_name
        if region == "us-east-1":
            client.create_bucket(Bucket=name)
        else:
            config = {"LocationConstraint": client._client_config.region_name}
            client.create_bucket(Bucket=name, CreateBucketConfiguration=config)

        policy = {
            "Version": "2012-10-17",
            "Statement": [
                {
                    "Sid": "AWSCloudTrailAclCheck20150319",
                    "Effect": "Allow",
                    "Principal": {"Service": "cloudtrail.amazonaws.com"},
                    "Action": "s3:GetBucketAcl",
                    "Resource": "arn:aws:s3:::{}".format(name),
                },
                {
                    "Sid": "AWSCloudTrailWrite20150319",
                    "Effect": "Allow",
                    "Principal": {"Service": "cloudtrail.amazonaws.com"},
                    "Action": "s3:PutObject",
                    "Resource": "arn:aws:s3:::{}/*".format(name),
                    "Condition": {
                        "StringEquals": {"s3:x-amz-acl": "bucket-owner-full-control"}
                    },
                },
            ],
        }

        client.put_bucket_policy(Bucket=name, Policy=json.dumps(policy))
        self.addCleanup(self.destroyBucket, client, name)

    def destroyBucket(self, client, bucket):
        for o in client.list_objects(Bucket=bucket).get("Contents", ()):
            client.delete_object(Bucket=bucket, Key=o["Key"])
        client.delete_bucket(Bucket=bucket)

    def test_modify_data_events(self):
        session_factory = self.replay_flight_data("test_account_modify_data_events")
        client = session_factory().client("cloudtrail")

        region = client._client_config.region_name
        trail_name = "S3-DataEvents-test1"
        bucket_name = "skunk-trails-test-{}".format(region)

        self.make_bucket(session_factory, bucket_name)
        self.addCleanup(client.delete_trail, Name=trail_name)

        p = self.load_policy(
            {
                "name": "s3-data-events",
                "resource": "account",
                "actions": [
                    {
                        "type": "enable-data-events",
                        "data-trail": {
                            "create": True,
                            "name": trail_name,
                            "s3-bucket": bucket_name,
                            "s3-prefix": "DataEvents",
                            "multi-region": region,
                        },
                    }
                ],
            },
            session_factory=session_factory,
        )
        resources = p.run()
        self.assertEqual(len(resources), 1)
        self.assertEqual(resources[0]["c7n_data_trail"]["Name"], trail_name)
        self.assertEqual(
            client.get_event_selectors(TrailName=trail_name).get("EventSelectors")[-1],
            {
                "DataResources": [
                    {"Type": "AWS::S3::Object", "Values": ["arn:aws:s3:::"]}
                ],
                "IncludeManagementEvents": False,
                "ReadWriteType": "All",
            },
        )

    @functional
    def test_data_events(self):
        session_factory = self.replay_flight_data("test_account_data_events")
        client = session_factory().client("cloudtrail")

        region = client._client_config.region_name
        trail_name = "S3-DataEvents-test2"
        bucket_name = "skunk-trails-test-{}".format(region)

        self.make_bucket(session_factory, bucket_name)

        existing_trails = {t["Name"] for t in client.describe_trails().get("trailList")}
        if trail_name in existing_trails:
            client.delete_trail(Name=trail_name)

        self.addCleanup(client.delete_trail, Name=trail_name)

        p = self.load_policy(
            {
                "name": "s3-data-events",
                "resource": "account",
                "actions": [
                    {
                        "type": "enable-data-events",
                        "data-trail": {
                            "create": True,
                            "name": trail_name,
                            "s3-bucket": bucket_name,
                            "s3-prefix": "DataEvents",
                            "multi-region": region,
                        },
                    }
                ],
            },
            session_factory=session_factory,
        )
        resources = p.run()
        self.assertEqual(
            client.get_event_selectors(TrailName=trail_name).get("EventSelectors")[0],
            {
                "DataResources": [
                    {"Type": "AWS::S3::Object", "Values": ["arn:aws:s3:::"]}
                ],
                "IncludeManagementEvents": False,
                "ReadWriteType": "All",
            },
        )

        # Check s3 filter for data events reports them correctly
        from c7n.resources import s3

        self.patch(s3.S3, "executor_factory", MainThreadExecutor)
        self.patch(s3, "S3_AUGMENT_TABLE", [])
        p = self.load_policy(
            {
                "name": "s3-data-check",
                "resource": "s3",
                "filters": [
                    {"Name": bucket_name}, {"type": "data-events", "state": "present"}
                ],
            },
            session_factory=session_factory,
        )
        resources = p.run()
        self.assertEqual(len(resources), 1)

    def test_enable_securityhub(self):
        session_factory = self.replay_flight_data("test_enable_securityhub")
        p = self.load_policy(
            {
                'name': 'enable-sechub',
                'resource': 'account',
                'filters': [{
                    'type': 'securityhub',
                    'enabled': False
                }],
            },
            session_factory=session_factory)
        resources = p.run()
        self.assertEqual(len(resources), 1)

<<<<<<< HEAD
    def test_toggle_config_managed_rule(self):
        session_factory = self.replay_flight_data("test_toggle_config_managed_rule")
        p = self.load_policy(
            {
                "name": "enable-config-managed-rule",
                "resource": "account",
                "actions": [
                    {
                        "type": "toggle-config-managed-rule",
                        "rule_name": "enable-config-managed-rule",
                        "rule_prefix": "test-",
                        "managed_rule_id": "S3_BUCKET_PUBLIC_WRITE_PROHIBITED",
                        "resource_types": [
                            "AWS::S3::Bucket"
                        ],
                        "rule_parameters": "{}",
                        "remediation": {
                            "TargetId": "AWS-DisableS3BucketPublicReadWrite",
                            "Automatic": True,
                            "MaximumAutomaticAttempts": 5,
                            "RetryAttemptSeconds": 211,
                            "Parameters": {
                                "AutomationAssumeRole": {
                                    "StaticValue": {
                                        "Values": [
                                           "arn:aws:iam::{account_id}:role/myrole"
                                        ]
                                    }
                                },
                                "S3BucketName": {
                                    "ResourceValue": {
                                        "Value": "RESOURCE_ID"
                                    }
                                }
                            }
                        }
                    }
                ]
            },
            session_factory=session_factory,
        )
        p.expand_variables(p.get_variables())
        resources = p.run()
        self.assertEqual(len(resources), 1)
        client = local_session(session_factory).client('config')
        resp = client.describe_config_rules(
            ConfigRuleNames=['test-enable-config-managed-rule']
        )
        self.assertEqual(len(resp['ConfigRules']), 1)

        resp = client.describe_remediation_configurations(
            ConfigRuleNames=['test-enable-config-managed-rule']
        )
        self.assertEqual(len(resp['RemediationConfigurations']), 1)
=======
    def test_lakeformation_filter(self):
        factory = self.replay_flight_data("test_lakeformation_cross_account_s3")
        p = self.load_policy(
            {
                'name': 'test-lakeformation-cross-account-bucket',
                'resource': 'account',
                'filters': [{
                    'type': 'lakeformation-s3-cross-account'
                }],
            },
            session_factory=factory)
        resources = p.run()
        self.assertEqual(len(resources), 1)

        self.assertEqual(
            resources[0]["c7n:lake-cross-account-s3"], ["testarena.com"])
>>>>>>> 63c636b9
<|MERGE_RESOLUTION|>--- conflicted
+++ resolved
@@ -1229,7 +1229,23 @@
         resources = p.run()
         self.assertEqual(len(resources), 1)
 
-<<<<<<< HEAD
+    def test_lakeformation_filter(self):
+        factory = self.replay_flight_data("test_lakeformation_cross_account_s3")
+        p = self.load_policy(
+            {
+                'name': 'test-lakeformation-cross-account-bucket',
+                'resource': 'account',
+                'filters': [{
+                    'type': 'lakeformation-s3-cross-account'
+                }],
+            },
+            session_factory=factory)
+        resources = p.run()
+        self.assertEqual(len(resources), 1)
+
+        self.assertEqual(
+            resources[0]["c7n:lake-cross-account-s3"], ["testarena.com"])
+
     def test_toggle_config_managed_rule(self):
         session_factory = self.replay_flight_data("test_toggle_config_managed_rule")
         p = self.load_policy(
@@ -1283,22 +1299,4 @@
         resp = client.describe_remediation_configurations(
             ConfigRuleNames=['test-enable-config-managed-rule']
         )
-        self.assertEqual(len(resp['RemediationConfigurations']), 1)
-=======
-    def test_lakeformation_filter(self):
-        factory = self.replay_flight_data("test_lakeformation_cross_account_s3")
-        p = self.load_policy(
-            {
-                'name': 'test-lakeformation-cross-account-bucket',
-                'resource': 'account',
-                'filters': [{
-                    'type': 'lakeformation-s3-cross-account'
-                }],
-            },
-            session_factory=factory)
-        resources = p.run()
-        self.assertEqual(len(resources), 1)
-
-        self.assertEqual(
-            resources[0]["c7n:lake-cross-account-s3"], ["testarena.com"])
->>>>>>> 63c636b9
+        self.assertEqual(len(resp['RemediationConfigurations']), 1)