--- conflicted
+++ resolved
@@ -254,7 +254,6 @@
         status = client.get_trail_status(Name=arn)
         self.assertTrue(status['IsLogging'])
 
-<<<<<<< HEAD
     def test_raise_service_limit(self):
         magic_string = 'Programmatic test'
 
@@ -286,7 +285,7 @@
                 found = True
                 break
         self.assertTrue(found)
-=======
+
     def test_enable_trail(self):
         factory = self.replay_flight_data('test_cloudtrail_enable')
         p = self.load_policy(
@@ -320,5 +319,4 @@
         self.assertEqual(test_trail['SnsTopicName'], 'test')
         arn = test_trail['TrailARN']
         status = client.get_trail_status(Name=arn)
-        self.assertTrue(status['IsLogging'])
->>>>>>> 773e30e6
+        self.assertTrue(status['IsLogging'])