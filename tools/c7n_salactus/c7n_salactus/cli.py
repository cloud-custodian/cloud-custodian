--- conflicted
+++ resolved
@@ -170,7 +170,6 @@
         click.echo(_repr(a))
 
 
-<<<<<<< HEAD
 @cli.command()
 @click.option('--dbpath', '-f', help='json stats db')
 @click.option('--output', '-o', type=click.File('wb'), default='-',
@@ -218,28 +217,19 @@
     formatter(accounts, output)
 
 
-def format_plain(buckets, fh):
-=======
 def format_plain(buckets, fh, keys=None):
 
     if keys is None:
         keys = ['account', 'name', 'percent_scanned', 'matched',
                 'scanned', 'size', 'keys_denied', 'error_count', 'partitions']
 
->>>>>>> 034a60dd
     def _repr(b):
         return [getattr(b, k) for k in keys]
 
     click.echo(
         tabulate.tabulate(
             map(_repr, buckets),
-<<<<<<< HEAD
-            headers=['account', 'name', 'percent_scanned', 'matched',
-                     'scanned', 'size', 'keys_denied', 'error_count',
-                     'partitions'],
-=======
             headers=keys,
->>>>>>> 034a60dd
             tablefmt='plain'))
 
 
