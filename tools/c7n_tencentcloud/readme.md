<<<<<<< HEAD
# Tencent Cloud

a provider for cloud custodian for usage with Tencent Cloud.

# Installation


```shell

pip install c7n_tencentcloud
```


# Usage

To execute policies against tencent cloud you'll need to provide api
credentials for custodian to interact with the cloud apis.

as a best practice create a sub account / cam user with api keys in the console.


```shell

export TENCENTCLOUD_SECRET_ID="xyz"
export TENCENTCLOUD_SECRET_KEY="abc123"
export TENCENTCLOUD_REGION="na-ashburn"
custodian run -v policy.yml
```

region can also be passed on the cli via the `--region` flag, complete list of regions is here
https://www.tencentcloud.com/document/product/213/6091
=======
tencentcloud for custodian

>>>>>>> 24810f7e
<|MERGE_RESOLUTION|>--- conflicted
+++ resolved
@@ -1,4 +1,3 @@
-<<<<<<< HEAD
 # Tencent Cloud
 
 a provider for cloud custodian for usage with Tencent Cloud.
@@ -30,7 +29,3 @@
 
 region can also be passed on the cli via the `--region` flag, complete list of regions is here
 https://www.tencentcloud.com/document/product/213/6091
-=======
-tencentcloud for custodian
-
->>>>>>> 24810f7e
