<<<<<<< HEAD
certifi==2022.6.15; python_version >= "3.7" and python_version < "4"
charset-normalizer==2.1.0; python_version >= "3.7" and python_version < "4" and python_full_version >= "3.6.0"
idna==3.4; python_version >= "3.7" and python_version < "4"
pytz==2022.1
requests==2.28.1; python_version >= "3.7" and python_version < "4"
retrying==1.3.3
six==1.16.0; python_version >= "2.7" and python_full_version < "3.0.0" or python_full_version >= "3.3.0"
tencentcloud-sdk-python==3.0.731
urllib3==1.26.11; python_version >= "3.7" and python_full_version < "3.0.0" and python_version < "4" or python_full_version >= "3.6.0" and python_version < "4" and python_version >= "3.7"
=======
certifi==2022.9.14; python_version >= "3.7" and python_version < "4"
charset-normalizer==2.1.1; python_version >= "3.7" and python_version < "4" and python_full_version >= "3.6.0"
idna==3.4; python_version >= "3.7" and python_version < "4"
pytz==2022.2.1
requests==2.28.1; python_version >= "3.7" and python_version < "4"
retrying==1.3.3
six==1.16.0; python_version >= "2.7" and python_full_version < "3.0.0" or python_full_version >= "3.3.0"
tencentcloud-sdk-python==3.0.737
urllib3==1.26.12; python_version >= "3.7" and python_full_version < "3.0.0" and python_version < "4" or python_full_version >= "3.6.0" and python_version < "4" and python_version >= "3.7"
>>>>>>> d6ce0de5
<|MERGE_RESOLUTION|>--- conflicted
+++ resolved
@@ -1,14 +1,3 @@
-<<<<<<< HEAD
-certifi==2022.6.15; python_version >= "3.7" and python_version < "4"
-charset-normalizer==2.1.0; python_version >= "3.7" and python_version < "4" and python_full_version >= "3.6.0"
-idna==3.4; python_version >= "3.7" and python_version < "4"
-pytz==2022.1
-requests==2.28.1; python_version >= "3.7" and python_version < "4"
-retrying==1.3.3
-six==1.16.0; python_version >= "2.7" and python_full_version < "3.0.0" or python_full_version >= "3.3.0"
-tencentcloud-sdk-python==3.0.731
-urllib3==1.26.11; python_version >= "3.7" and python_full_version < "3.0.0" and python_version < "4" or python_full_version >= "3.6.0" and python_version < "4" and python_version >= "3.7"
-=======
 certifi==2022.9.14; python_version >= "3.7" and python_version < "4"
 charset-normalizer==2.1.1; python_version >= "3.7" and python_version < "4" and python_full_version >= "3.6.0"
 idna==3.4; python_version >= "3.7" and python_version < "4"
@@ -17,5 +6,4 @@
 retrying==1.3.3
 six==1.16.0; python_version >= "2.7" and python_full_version < "3.0.0" or python_full_version >= "3.3.0"
 tencentcloud-sdk-python==3.0.737
-urllib3==1.26.12; python_version >= "3.7" and python_full_version < "3.0.0" and python_version < "4" or python_full_version >= "3.6.0" and python_version < "4" and python_version >= "3.7"
->>>>>>> d6ce0de5
+urllib3==1.26.12; python_version >= "3.7" and python_full_version < "3.0.0" and python_version < "4" or python_full_version >= "3.6.0" and python_version < "4" and python_version >= "3.7"