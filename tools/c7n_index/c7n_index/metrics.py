# Copyright 2017 Capital One Services, LLC
#
# Licensed under the Apache License, Version 2.0 (the "License");
# you may not use this file except in compliance with the License.
# You may obtain a copy of the License at
#
# http://www.apache.org/licenses/LICENSE-2.0
#
# Unless required by applicable law or agreed to in writing, software
# distributed under the License is distributed on an "AS IS" BASIS,
# WITHOUT WARRANTIES OR CONDITIONS OF ANY KIND, either express or implied.
# See the License for the specific language governing permissions and
# limitations under the License.

import datetime
import logging
import math
import random
import time

import boto3
import click
from concurrent.futures import ProcessPoolExecutor, as_completed
from dateutil.parser import parse as parse_date
from elasticsearch import Elasticsearch, helpers, RequestsHttpConnection
import jsonschema
from influxdb import InfluxDBClient

import yaml

from c7n import schema
from c7n.credentials import assumed_session, SessionFactory
<<<<<<< HEAD
from c7n.executor import ThreadPoolExecutor
=======
>>>>>>> 4fbf21d8
from c7n.registry import PluginRegistry
from c7n.reports import csvout as s3_resource_parser
from c7n.resources import load_resources
from c7n.utils import chunks, dumps, get_retry, local_session

# from c7n.executor import MainThreadExecutor
# ThreadPoolExecutor = MainThreadExecutor
# ProcessPoolExecutor = MainThreadExecutor
# MainThreadExecutor.async = False

MAX_POINTS = 1440.0
NAMESPACE = 'CloudMaid'

log = logging.getLogger('c7n.metrics')

CONFIG_SCHEMA = {
    'type': 'object',
    'additionalProperties': True,
    'required': ['indexer', 'accounts'],
    'properties': {
        'indexer': {
            'oneOf': [
                {
                    'type': 'object',
                    'required': ['host', 'port', 'idx_name'],
                    'properties': {
                        'type': {'enum': ['es']},
                        'host': {'type': 'string'},
                        'port': {'type': 'number'},
                        'user': {'type': 'string'},
                        'password': {'type': 'string'},
                        'idx_name': {'type': 'string'},
                        'query': {'type': 'string'}
                    }
                },
                {
                    'type': 'object',
                    'required': ['host', 'db', 'user', 'password'],
                    'properties': {
                        'type': {'enum': ['influx']},
                        'host': {'type': 'string'},
                        'db': {'type': 'string'},
                        'user': {'type': 'string'},
                        'password': {'type': 'string'}
                    }
                },
                {
                    'type': 'object',
                    'required': ['template', 'Bucket'],
                    'properties': {
                        'type': {'enum': ['s3']},
                        'template': {'type': 'string'},
                        'Bucket': {'type': 'string'}
                    }
                }
            ]
<<<<<<< HEAD


=======
>>>>>>> 4fbf21d8
        },
        'accounts': {
            'type': 'array',
            'items': {
                'type': 'object',
                'anyOf': [
                    {"required": ['profile']},
                    {"required": ['role']}
                ],
                'required': ['name', 'bucket', 'regions', 'title', 'id'],
                'properties': {
                    'name': {'type': 'string'},
                    'title': {'type': 'string'},
                    'tags': {'type': 'object'},
                    'bucket': {'type': 'string'},
                    'regions': {'type': 'array', 'items': {'type': 'string'}}
                }
            }
        }
    }
}

retry = get_retry(('Throttling',), log_retries=True)


indexers = PluginRegistry('policy-metrics-indexers')


class Indexer(object):
    """ Metrics indexer
    """


def get_indexer(config, **kwargs):
    itype = config['indexer']['type']
    klass = indexers.get(itype)
    return klass(config, **kwargs)


@indexers.register('es')
class ElasticSearchIndexer(Indexer):

    def __init__(self, config, **kwargs):
        self.config = config
        self.es_type = kwargs.get('type', 'policy-metric')

        host = [config['indexer'].get('host', 'localhost')]
        kwargs = {}
        kwargs['connection_class'] = RequestsHttpConnection

        user = config['indexer'].get('user', False)
        password = config['indexer'].get('password', False)
        if user and password:
            kwargs['http_auth'] = (user, password)

        kwargs['port'] = config['indexer'].get('port', 9200)

        self.client = Elasticsearch(
            host,
            **kwargs
        )

    def index(self, points):
        for p in points:
            p['_index'] = self.config['indexer']['idx_name']
            p['_type'] = self.es_type

        results = helpers.streaming_bulk(self.client, points)
        for status, r in results:
            if not status:
                log.debug("index err result %s", r)


@indexers.register('s3')
class S3Archiver(Indexer):

    def __init__(self, config, **kwargs):
        self.config = config
        self.client = boto3.client('s3')

    def index(self, points):
        # account, region in templ
        key = self.config['indexer']['template'].format(points[0])
        # day aggregation
        self.client.put_object(
            Bucket=self.config['indexer']['Bucket'],
            Key=key,
            Body=dumps(points))


@indexers.register('influx')
class InfluxIndexer(Indexer):

    def __init__(self, config, **kwargs):
        self.config = config
        self.client = InfluxDBClient(
            username=config['indexer']['user'],
            password=config['indexer']['password'],
            database=config['indexer']['db'],
            host=config['indexer'].get('host'))

    def index(self, points):
        measurements = []
        for p in points:
            measurements.append({
                'measurement': 'policy-metrics',
                'time': p['Timestamp'],
                'fields': {
                    'rcount': p['Sum'],
                    'runit': p['Unit']},
                'tags': {
                    'region': p['Region'],
                    'account': p['Account'],
                    'policy': p['Policy'],
                    'env': p['Env'],
                    'division': p['Division'],
                    'resource': p.get('ResType', ''),
                    'metric': p['MetricName'],
                    'namespace': p['Namespace']}})
        self.client.write_points(measurements)


def index_metric_set(indexer, account, region, metric_set, start, end, period):
    session = local_session(
        lambda : assumed_session(account['role'], 'PolicyIndex'))
    client = session.client('cloudwatch', region_name=region)

    t = time.time()
    account_info = dict(account['tags'])
    account_info['Account'] = account['name']
    account_info['AccountId'] = account['id']
    account_info['Region'] = region
    point_count = 0
    for m in metric_set:
        params = dict(
            Namespace=m['Namespace'],
            MetricName=m['MetricName'],
            Statistics=['Sum'],
            Dimensions=m['Dimensions'],
            StartTime=start,
            EndTime=end,
            Period=period)
        try:
            points = retry(client.get_metric_statistics, **params)['Datapoints']
        except Exception as e:
            log.error(
                "error account:%s region:%s start:%s end:%s error:%s",
                account['name'], region, start, end, e)
        if not points:
            continue
        dims = {d['Name']: d['Value'] for d in m.pop('Dimensions', ())}
        for p in points:
            if m['Namespace'] == 'AWS/Lambda':
                dims['Policy'] = dims['FunctionName'].split('-', 1)[1]
            p.update(dims)
            p.update(m)
            p.update(account_info)
        point_count += len(points)
        log.debug("account:%s region:%s metric:%s points:%d policy:%s",
                  account['name'], region, m['MetricName'], len(points),
                  dims.get('Policy', 'unknown'))
        indexer.index(points)
    return time.time() - t, point_count


def index_account_metrics(config, idx_name, region, account, start, end, period):
    session = assumed_session(account['role'], 'PolicyIndex')
    indexer = get_indexer(config)

    client = session.client('cloudwatch', region_name=region)
    policies = set()
    account_metrics = []

    pager = client.get_paginator('list_metrics')
    for p in pager.paginate(Namespace=NAMESPACE):
        metrics = p.get('Metrics')
        for metric in metrics:
            if 'Dimensions' not in metric:
                log.warning("account:%s region:%s metric with no dims: %s",
                            account['name'], region, metric)
                continue
            dims = {d['Name']: d['Value'] for d in metric.get(
                'Dimensions', ())}
            if dims['Policy'] not in policies:
                log.debug("Processing account:%s region:%s policy: %s",
                          account['name'], region, dims['Policy'])
                policies.add(dims['Policy'])
            account_metrics.append(metric)

    for p in pager.paginate(Namespace='AWS/Lambda'):
        metrics = p.get('Metrics')
        for metric in metrics:
            dims = {d['Name']: d['Value'] for d
                    in metric.get('Dimensions', ())}
            if not dims.get('FunctionName', '').startswith('custodian-'):
                continue
            account_metrics.append(metric)

    log.debug("account:%s region:%s processing metrics:%d start:%s end:%s",
              account['name'], region, len(account_metrics),
              start.strftime("%Y/%m/%d"), end.strftime("%Y/%m/%d"))

    region_time = region_points = 0

    # originally was parallel thread, but rate limits around get
    # metric stat polling means single threaded is faster.
    for metric_set in chunks(account_metrics, 20):
        mt, mp = index_metric_set(
            indexer, account, region, metric_set, start, end, period)
        region_time += mt
        region_points += mp
    log.info(("indexed account:%s region:%s metrics:%d"
              " points:%d start:%s end:%s time:%0.2f"),
             account['name'], region, len(account_metrics), region_points,
             start.strftime("%Y/%m/%d"), end.strftime("%Y/%m/%d"), region_time)
    return region_time, region_points


def index_account_resources(config, account, region, policy, date):
    indexer = get_indexer(config, type=policy['resource'])
    bucket = account['bucket']
    key_prefix = "accounts/{}/{}/policies/{}".format(
        account['name'], region, policy['name'])

    # Look for AWS profile in config before Instance role
    records = s3_resource_parser.record_set(
<<<<<<< HEAD
    lambda: SessionFactory(region, profile=account.get('profile'),
        assume_role=account.get('role'))(),
    bucket,
    key_prefix,
    date,
    specify_hour=True)

=======
        lambda: SessionFactory(
            region, profile=account.get('profile'),
            assume_role=account.get('role'))(),
        bucket,
        key_prefix,
        date,
        specify_hour=True)
>>>>>>> 4fbf21d8

    for r in records:
        # Adding Custodian vars to each record
        r['c7n:MatchedPolicy'] = policy['name']
        r['c7n:AccountNumber'] = account['id']

<<<<<<< HEAD
        # Expand tags
=======
        # Reformat tags for ease of index/search
>>>>>>> 4fbf21d8
        # Tags are stored in the following format:
        # Tags: [ {'key': 'mykey', 'val': 'myval'}, {'key': 'mykey2', 'val': 'myval2'} ]
        # and this makes searching for tags difficult. We will convert them to:
        # Tags: ['mykey': 'myval', 'mykey2': 'myval2']
<<<<<<< HEAD
        if r.get('Tags'):
            tags = {}
            for tag in r.get('Tags'):
                tags[tag.get('Key')] = tag.get('Value')

            r['Tags'] = tags
=======
        r['Tags'] = {t['Key']: t['Value'] for t in r.get('Tags', [])}
>>>>>>> 4fbf21d8

    indexer.index(records)


def get_periods(start, end, period):
    days_delta = (start - end)

    period_max = (period * MAX_POINTS)
    num_periods = math.ceil(abs(days_delta.total_seconds()) / period_max)
    if num_periods <= 1:
        yield (start, end)
        return

    delta_unit = (abs(days_delta.total_seconds()) / num_periods / 86400)
    n_start = start

    for idx in range(1, int(num_periods) + 1):
        period = (n_start,
                  min((end, n_start + datetime.timedelta(delta_unit))))
        yield period
        n_start = period[1]


def get_date_range(start, end):
    if start and not isinstance(start, datetime.datetime):
        start = parse_date(start)
    if end and not isinstance(end, datetime.datetime):
        end = parse_date(end)

    now = datetime.datetime.utcnow().replace(
        hour=0, minute=0, second=0, microsecond=0)
    if end and not start:
        raise ValueError("Missing start date")
    elif start and not end:
        end = now
    if not end and not start:
        raise ValueError("Missing start and end")
    return start, end


def valid_date(date, delta=0):
    # optional input, use default time delta if not provided
    # delta is 1 hour for resources
    if not date:
        date = datetime.datetime.utcnow() - datetime.timedelta(hours=delta)
    elif date and not isinstance(date, datetime.datetime):
        date = parse_date(date)

    return date


@click.group()
def cli():
    """Custodian Indexing"""


@cli.command(name='index-metrics')
@click.option('-c', '--config', required=True, help="Config file")
@click.option('--start', required=True, help="Start date")
@click.option('--end', required=False, help="End Date")
@click.option('--incremental/--no-incremental', default=False,
              help="Sync from last indexed timestamp")
@click.option('--concurrency', default=5)
@click.option('-a', '--accounts', multiple=True)
@click.option('-p', '--period', default=3600)
@click.option('-t', '--tag')
@click.option('--index', default='policy-metrics')
@click.option('--verbose/--no-verbose', default=False)
def index_metrics(
        config, start, end, incremental=False, concurrency=5, accounts=None,
        period=3600, tag=None, index='policy-metrics', verbose=False):
    """index policy metrics"""
    logging.basicConfig(level=(verbose and logging.DEBUG or logging.INFO))
    logging.getLogger('botocore').setLevel(logging.WARNING)
    logging.getLogger('elasticsearch').setLevel(logging.WARNING)
    logging.getLogger('urllib3').setLevel(logging.WARNING)
    logging.getLogger('requests').setLevel(logging.WARNING)
    logging.getLogger('c7n.worker').setLevel(logging.INFO)

    with open(config) as fh:
        config = yaml.safe_load(fh.read())
    jsonschema.validate(config, CONFIG_SCHEMA)

    start, end = get_date_range(start, end)

    p_accounts = set()
    p_account_stats = {}
    i_time = i_points = 0
    t = time.time()

    with ProcessPoolExecutor(max_workers=concurrency) as w:
        futures = {}
        jobs = []
        # Filter
        for account in config.get('accounts'):
            if accounts and account['name'] not in accounts:
                continue
            if tag:
                found = False
                for t in account['tags'].values():
                    if tag == t:
                        found = True
                        break
                if not found:
                    continue
            p_accounts.add((account['name']))
            for region in account.get('regions'):
                for (p_start, p_end) in get_periods(start, end, period):
                    p = (config, index, region, account, p_start, p_end, period)
                    jobs.append(p)

        # by default we'll be effectively processing in order, but thats bumps
        # our concurrency into rate limits on metrics retrieval in a given account
        # region, go ahead and shuffle, at least with lucene, the non ordering
        # should have minimal impact on query perf (inverted index).

        random.shuffle(jobs)

        for j in jobs:
            log.debug("submit account:%s region:%s start:%s end:%s" % (
                j[3]['name'], j[2], j[4], j[5]))
            futures[w.submit(index_account_metrics, *j)] = j

        # Process completed
        for f in as_completed(futures):
            config, index, region, account, p_start, p_end, period = futures[f]
            if f.exception():
                log.warning("error account:%s region:%s error:%s",
                            account['name'], region, f.exception())
                continue
            rtime, rpoints = f.result()
            rstat = p_account_stats.setdefault(
                account['name'], {}).setdefault(region, {'points': 0})
            rstat['points'] += rpoints

            # log.info("complete account:%s, region:%s points:%s time:%0.2f",
            #         account['name'], region, rpoints, rtime)

            i_time += rtime
            i_points += rpoints

        log.info("complete accounts:%d points:%d itime:%0.2f time:%0.2f",
                 len(p_accounts), i_points, i_time, time.time() - t)


@cli.command(name='index-resources')
@click.option('-c', '--config', required=True, help="Config file")
@click.option('-p', '--policies', required=True, help="Policy file")
@click.option('--date', required=False, help="Start date")
@click.option('--concurrency', default=5)
@click.option('-a', '--accounts', multiple=True)
@click.option('-t', '--tag')
@click.option('--verbose/--no-verbose', default=False)
def index_resources(
        config, policies, date=None, concurrency=5,
        accounts=None, tag=None, verbose=False):
    """index policy resources"""
    logging.basicConfig(level=(verbose and logging.DEBUG or logging.INFO))
    logging.getLogger('botocore').setLevel(logging.WARNING)
    logging.getLogger('elasticsearch').setLevel(logging.WARNING)
    logging.getLogger('urllib3').setLevel(logging.WARNING)
    logging.getLogger('requests').setLevel(logging.WARNING)
    logging.getLogger('c7n.worker').setLevel(logging.INFO)

    # validating the config and policy files.
    with open(config) as fh:
        config = yaml.safe_load(fh.read())
    jsonschema.validate(config, CONFIG_SCHEMA)

    with open(policies) as fh:
        policies = yaml.safe_load(fh.read())
    load_resources()
    schema.validate(policies)

    date = valid_date(date, delta=1)

    with ProcessPoolExecutor(max_workers=concurrency) as w:
        futures = {}
        jobs = []

        for account in config.get('accounts'):
            if accounts and account['name'] not in accounts:
                continue
            if tag:
                found = False
                for t in account['tags'].values():
                    if tag == t:
                        found = True
                        break
                if not found:
                    continue
            for region in account.get('regions'):
                for policy in policies.get('policies'):
                    p = (config, account, region, policy, date)
                    jobs.append(p)

        for j in jobs:
            log.debug("submit account:{} region:{} policy:{} date:{}".format(
                j[1]['name'], j[2], j[3]['name'], j[4]))
            futures[w.submit(index_account_resources, *j)] = j

        # Process completed
        for f in as_completed(futures):
            config, account, region, policy, date = futures[f]
            if f.exception():
                log.warning(
                    "error account:{} region:{} policy:{} error:{}".format(
                        account['name'], region, policy['name'], f.exception()))
                continue
            log.info("complete account:{} region:{} policy:{}".format(
                account['name'], region, policy['name']))


if __name__ == '__main__':
    try:
        cli()
    except Exception as e:
        import traceback, pdb, sys
        print traceback.print_exc()
        pdb.post_mortem(sys.exc_info()[-1])<|MERGE_RESOLUTION|>--- conflicted
+++ resolved
@@ -30,10 +30,6 @@
 
 from c7n import schema
 from c7n.credentials import assumed_session, SessionFactory
-<<<<<<< HEAD
-from c7n.executor import ThreadPoolExecutor
-=======
->>>>>>> 4fbf21d8
 from c7n.registry import PluginRegistry
 from c7n.reports import csvout as s3_resource_parser
 from c7n.resources import load_resources
@@ -90,11 +86,6 @@
                     }
                 }
             ]
-<<<<<<< HEAD
-
-
-=======
->>>>>>> 4fbf21d8
         },
         'accounts': {
             'type': 'array',
@@ -321,15 +312,6 @@
 
     # Look for AWS profile in config before Instance role
     records = s3_resource_parser.record_set(
-<<<<<<< HEAD
-    lambda: SessionFactory(region, profile=account.get('profile'),
-        assume_role=account.get('role'))(),
-    bucket,
-    key_prefix,
-    date,
-    specify_hour=True)
-
-=======
         lambda: SessionFactory(
             region, profile=account.get('profile'),
             assume_role=account.get('role'))(),
@@ -337,32 +319,18 @@
         key_prefix,
         date,
         specify_hour=True)
->>>>>>> 4fbf21d8
 
     for r in records:
         # Adding Custodian vars to each record
         r['c7n:MatchedPolicy'] = policy['name']
         r['c7n:AccountNumber'] = account['id']
 
-<<<<<<< HEAD
-        # Expand tags
-=======
         # Reformat tags for ease of index/search
->>>>>>> 4fbf21d8
         # Tags are stored in the following format:
         # Tags: [ {'key': 'mykey', 'val': 'myval'}, {'key': 'mykey2', 'val': 'myval2'} ]
         # and this makes searching for tags difficult. We will convert them to:
         # Tags: ['mykey': 'myval', 'mykey2': 'myval2']
-<<<<<<< HEAD
-        if r.get('Tags'):
-            tags = {}
-            for tag in r.get('Tags'):
-                tags[tag.get('Key')] = tag.get('Value')
-
-            r['Tags'] = tags
-=======
         r['Tags'] = {t['Key']: t['Value'] for t in r.get('Tags', [])}
->>>>>>> 4fbf21d8
 
     indexer.index(records)
 
