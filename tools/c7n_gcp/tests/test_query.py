--- conflicted
+++ resolved
@@ -16,14 +16,11 @@
         'app-engine-certificate',
         'app-engine-firewall-ingress-rule',
         'app-engine-domain-mapping',
-<<<<<<< HEAD
         'bigtable-instance-table',
         'bigtable-instance-cluster-backup',
         'bigtable-instance',
         'bigtable-instance-cluster',
-=======
         'artifact-repository',
->>>>>>> 0819287b
         'bq-job',
         'bq-project',
         'build',
