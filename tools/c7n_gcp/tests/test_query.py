# Copyright The Cloud Custodian Authors.
# SPDX-License-Identifier: Apache-2.0

from c7n.resources import load_resources
from c7n_gcp.query import GcpLocation
from c7n_gcp.provider import GoogleCloud

from gcp_common import BaseTest


def test_gcp_resource_metadata_asset_type():
    load_resources(('gcp.*',))
    # asset inventory doesn't support these
    whitelist = set((
        'app-engine-domain',
        'app-engine-certificate',
        'app-engine-firewall-ingress-rule',
        'app-engine-domain-mapping',
<<<<<<< HEAD
        'app-engine-service',
        'app-engine-service-version',
=======
        'artifact-repository',
>>>>>>> b71ebf57
        'bq-job',
        'bq-project',
        'build',
        'dataflow-job',
        'dm-deployment',
        'secret',
        'function',
        'loadbalancer-ssl-policy',
        'log-exclusion',
        'ml-job',
        'ml-model',
        'sourcerepo',
        'sql-backup-run',
        'sql-ssl-cert',
        'sql-user',
        'pubsub-snapshot',
        'region'
    ))
    missing = set()
    for k, v in GoogleCloud.resources.items():
        if v.resource_type.asset_type is None:
            missing.add(k)
    remainder = missing.difference(whitelist)
    if remainder:
        raise ValueError(str(remainder))


class GcpLocationTest(BaseTest):
    _app_locations = ["asia-east2",
                      "asia-northeast1",
                      "asia-northeast2",
                      "asia-south1",
                      "australia-southeast1",
                      "europe-west",
                      "europe-west2",
                      "europe-west3",
                      "europe-west6",
                      "northamerica-northeast1",
                      "southamerica-east1",
                      "us-central",
                      "us-east1",
                      "us-east4",
                      "us-west2"]

    _kms_locations = ["asia",
                      "asia-east1",
                      "asia-east2",
                      "asia-northeast1",
                      "asia-northeast2",
                      "asia-south1",
                      "asia-southeast1",
                      "australia-southeast1",
                      "eur4",
                      "europe",
                      "europe-north1",
                      "europe-west1",
                      "europe-west2",
                      "europe-west3",
                      "europe-west4",
                      "europe-west6",
                      "global",
                      "nam4",
                      "northamerica-northeast1",
                      "southamerica-east1",
                      "us",
                      "us-central1",
                      "us-east1",
                      "us-east4",
                      "us-west1",
                      "us-west2"]

    def test_locations_combined(self):
        combined_locations = {}

        for location in self._app_locations:
            services = ['appengine']
            if location in self._kms_locations:
                services.append('kms')
            combined_locations[location] = services

        for location in self._kms_locations:
            if location not in self._app_locations:
                combined_locations[location] = ['kms']

        self.assertEqual(GcpLocation._locations, combined_locations)

    def test_locations_appengine(self):
        self._test_locations_by_service(self._app_locations, 'appengine')

    def test_locations_kms(self):
        self._test_locations_by_service(self._kms_locations, 'kms')

    def _test_locations_by_service(self, locations, service_name):
        locations_set = set(locations)
        actual_locations_set = set(GcpLocation.get_service_locations(service_name))
        self.assertTrue(locations_set.issubset(actual_locations_set))
        self.assertTrue(actual_locations_set.issubset(locations_set))<|MERGE_RESOLUTION|>--- conflicted
+++ resolved
@@ -16,12 +16,9 @@
         'app-engine-certificate',
         'app-engine-firewall-ingress-rule',
         'app-engine-domain-mapping',
-<<<<<<< HEAD
         'app-engine-service',
         'app-engine-service-version',
-=======
         'artifact-repository',
->>>>>>> b71ebf57
         'bq-job',
         'bq-project',
         'build',
