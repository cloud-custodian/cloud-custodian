--- conflicted
+++ resolved
@@ -239,33 +239,6 @@
                                      resource_full_name, str(e)))
 
 
-<<<<<<< HEAD
-class NodeTemplateTest(BaseTest):
-
-    def test_node_template_query(self):
-        resource_id = 'custodian-node-template'
-        project_id = 'cloud-custodian'
-        factory = self.replay_flight_data(
-            'node-template-query', project_id=project_id)
-        p = self.load_policy(
-            {'name': 'gcp-node-template-dryrun',
-             'resource': 'gcp.node-template'},
-            session_factory=factory)
-
-        resources = p.run()
-        self.assertEqual(resources[0]['name'], resource_id)
-
-    def test_node_template_get(self):
-        resource_id = 'custodian-node-template'
-        session_factory = self.replay_flight_data('node-template-get')
-
-        policy = self.load_policy(
-            {'name': 'gcp-node-template-audit',
-             'resource': 'gcp.node-template',
-             'mode': {
-                 'type': 'gcp-audit',
-                 'methods': ['beta.compute.nodeTemplates.insert']
-=======
 class AutoscalerTest(BaseTest):
 
     def test_autoscaler_query(self):
@@ -291,54 +264,10 @@
              'mode': {
                  'type': 'gcp-audit',
                  'methods': ['v1.compute.autoscalers.insert']
->>>>>>> 536c55a2
              }},
             session_factory=session_factory)
 
         exec_mode = policy.get_execution_mode()
-<<<<<<< HEAD
-        event = event_data('node-template-create.json')
-        resources = exec_mode.run(event, None)
-
-        self.assertEqual(resources[0]['name'], resource_id)
-
-    def test_node_template_delete(self):
-        project_id = 'cloud-custodian'
-        region_id = 'asia-east1'
-        resource_id = 'node-template-to-delete'
-        resource_full_name = 'projects/%s/regions/%s/nodeTemplates/%s' % \
-                             (project_id, region_id, resource_id)
-        session_factory = self.replay_flight_data(
-            'node-template-delete', project_id=project_id)
-
-        policy = self.load_policy(
-            {'name': 'gcp-node-template-delete',
-             'resource': 'gcp.node-template',
-             'filters': [{
-                 'type': 'value',
-                 'key': 'name',
-                 'value': resource_id
-             }],
-             'actions': [{'type': 'delete'}]},
-            session_factory=session_factory)
-
-        resources = policy.run()
-        self.assertEqual(resources[0]['name'], resource_id)
-
-        if self.recording:
-            time.sleep(1)
-
-        client = policy.resource_manager.get_client()
-        try:
-            result = client.execute_query(
-                'get', {'project': project_id,
-                        'region': region_id,
-                        'nodeTemplate': resource_id})
-            self.fail('found deleted resource: %s' % result)
-        except HttpError as e:
-            self.assertTrue(re.match(".*The resource '%s' was not found.*" %
-                                     resource_full_name, str(e)))
-=======
         event = event_data('autoscaler-insert.json')
         resources = exec_mode.run(event, None)
 
@@ -384,4 +313,75 @@
         self.assertEqual(result_policy['loadBalancingUtilization']['utilizationTarget'], 0.7)
         self.assertEqual(result_policy['minNumReplicas'], 1)
         self.assertEqual(result_policy['maxNumReplicas'], 4)
->>>>>>> 536c55a2
+
+
+class NodeTemplateTest(BaseTest):
+
+    def test_node_template_query(self):
+        resource_id = 'custodian-node-template'
+        project_id = 'cloud-custodian'
+        factory = self.replay_flight_data(
+            'node-template-query', project_id=project_id)
+        p = self.load_policy(
+            {'name': 'gcp-node-template-dryrun',
+             'resource': 'gcp.node-template'},
+            session_factory=factory)
+
+        resources = p.run()
+        self.assertEqual(resources[0]['name'], resource_id)
+
+    def test_node_template_get(self):
+        resource_id = 'custodian-node-template'
+        session_factory = self.replay_flight_data('node-template-get')
+
+        policy = self.load_policy(
+            {'name': 'gcp-node-template-audit',
+             'resource': 'gcp.node-template',
+             'mode': {
+                 'type': 'gcp-audit',
+                 'methods': ['beta.compute.nodeTemplates.insert']
+             }},
+            session_factory=session_factory)
+
+        exec_mode = policy.get_execution_mode()
+        event = event_data('node-template-create.json')
+        resources = exec_mode.run(event, None)
+
+        self.assertEqual(resources[0]['name'], resource_id)
+
+    def test_node_template_delete(self):
+        project_id = 'cloud-custodian'
+        region_id = 'asia-east1'
+        resource_id = 'node-template-to-delete'
+        resource_full_name = 'projects/%s/regions/%s/nodeTemplates/%s' % \
+                             (project_id, region_id, resource_id)
+        session_factory = self.replay_flight_data(
+            'node-template-delete', project_id=project_id)
+
+        policy = self.load_policy(
+            {'name': 'gcp-node-template-delete',
+             'resource': 'gcp.node-template',
+             'filters': [{
+                 'type': 'value',
+                 'key': 'name',
+                 'value': resource_id
+             }],
+             'actions': [{'type': 'delete'}]},
+            session_factory=session_factory)
+
+        resources = policy.run()
+        self.assertEqual(resources[0]['name'], resource_id)
+
+        if self.recording:
+            time.sleep(1)
+
+        client = policy.resource_manager.get_client()
+        try:
+            result = client.execute_query(
+                'get', {'project': project_id,
+                        'region': region_id,
+                        'nodeTemplate': resource_id})
+            self.fail('found deleted resource: %s' % result)
+        except HttpError as e:
+            self.assertTrue(re.match(".*The resource '%s' was not found.*" %
+                                     resource_full_name, str(e)))