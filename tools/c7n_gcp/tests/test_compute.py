# Copyright 2018 Capital One Services, LLC
#
# Licensed under the Apache License, Version 2.0 (the "License");
# you may not use this file except in compliance with the License.
# You may obtain a copy of the License at
#
# http://www.apache.org/licenses/LICENSE-2.0
#
# Unless required by applicable law or agreed to in writing, software
# distributed under the License is distributed on an "AS IS" BASIS,
# WITHOUT WARRANTIES OR CONDITIONS OF ANY KIND, either express or implied.
# See the License for the specific language governing permissions and
# limitations under the License.

import re
import time
<<<<<<< HEAD
from gcp_common import BaseTest, event_data
=======

from gcp_common import BaseTest, event_data
from googleapiclient.errors import HttpError
>>>>>>> 6508f216


class InstanceTest(BaseTest):

    def test_instance_query(self):
        factory = self.replay_flight_data('instance-query')
        p = self.load_policy(
            {'name': 'all-instances',
             'resource': 'gcp.instance'},
            session_factory=factory)
        resources = p.run()
        self.assertEqual(len(resources), 4)

    def test_instance_get(self):
        factory = self.replay_flight_data('instance-get')
        p = self.load_policy(
            {'name': 'one-instance',
             'resource': 'gcp.instance'},
            session_factory=factory)
        instance = p.resource_manager.get_resource(
            {"instance_id": "2966820606951926687",
             "project_id": "custodian-1291",
             "resourceName": "projects/custodian-1291/zones/us-central1-b/instances/c7n-jenkins",
             "zone": "us-central1-b"})
        self.assertEqual(instance['status'], 'RUNNING')

    def test_stop_instance(self):
        project_id = 'cloud-custodian'
        factory = self.replay_flight_data('instance-stop', project_id=project_id)
        p = self.load_policy(
            {'name': 'istop',
             'resource': 'gcp.instance',
             'filters': [{'name': 'instance-1'}, {'status': 'RUNNING'}],
             'actions': ['stop']},
            session_factory=factory)
        resources = p.run()
        self.assertEqual(len(resources), 1)

        client = p.resource_manager.get_client()
        result = client.execute_query(
            'list', {'project': project_id,
                     'filter': 'name = instance-1',
                     'zone': resources[0]['zone'].rsplit('/', 1)[-1]})
        self.assertEqual(result['items'][0]['status'], 'STOPPING')

    def test_start_instance(self):
        project_id = 'cloud-custodian'
        factory = self.replay_flight_data('instance-start', project_id=project_id)
        p = self.load_policy(
            {'name': 'istart',
             'resource': 'gcp.instance',
             'filters': [{'tag:env': 'dev'}, {'status': 'TERMINATED'}],
             'actions': ['start']},
            session_factory=factory)
        resources = p.run()
        self.assertEqual(len(resources), 1)

        if self.recording:
            time.sleep(3)

        client = p.resource_manager.get_client()
        result = client.execute_query(
            'list', {'project': project_id,
                     'filter': 'labels.env=dev',
                     'zone': resources[0]['zone'].rsplit('/', 1)[-1]})
        self.assertEqual(result['items'][0]['status'], 'PROVISIONING')

    def test_delete_instance(self):
        project_id = 'cloud-custodian'
        factory = self.replay_flight_data('instance-terminate', project_id=project_id)
        p = self.load_policy(
            {'name': 'iterm',
             'resource': 'gcp.instance',
             'filters': [{'name': 'instance-1'}],
             'actions': ['delete']},
            session_factory=factory)
        resources = p.run()
        self.assertEqual(len(resources), 1)
        if self.recording:
            time.sleep(1)
        client = p.resource_manager.get_client()
        result = client.execute_query(
            'list', {'project': project_id,
                     'filter': 'name = instance-1',
                     'zone': resources[0]['zone'].rsplit('/', 1)[-1]})
        self.assertEqual(result['items'][0]['status'], 'STOPPING')


class DiskTest(BaseTest):

    def test_disk_query(self):
        factory = self.replay_flight_data('disk-query')
        p = self.load_policy(
            {'name': 'all-disks',
             'resource': 'gcp.disk'},
            session_factory=factory)
        resources = p.run()
        self.assertEqual(len(resources), 6)


class SnapshotTest(BaseTest):

    def test_snapshot_query(self):
        factory = self.replay_flight_data(
            'snapshot-query', project_id='cloud-custodian')
        p = self.load_policy(
            {'name': 'all-disks',
             'resource': 'gcp.snapshot'},
            session_factory=factory)
        resources = p.run()
        self.assertEqual(len(resources), 1)

    def test_snapshot_delete(self):
        factory = self.replay_flight_data(
            'snapshot-delete', project_id='cloud-custodian')
        p = self.load_policy(
            {'name': 'all-disks',
             'resource': 'gcp.snapshot',
             'filters': [
                 {'name': 'snapshot-1'}],
             'actions': ['delete']},
            session_factory=factory)
        resources = p.run()
        self.assertEqual(len(resources), 1)


class ImageTest(BaseTest):

    def test_image_query(self):
        factory = self.replay_flight_data(
            'image-query', project_id='cloud-custodian')
        p = self.load_policy(
            {'name': 'all-images',
             'resource': 'gcp.image'},
            session_factory=factory)
        resources = p.run()
        self.assertEqual(len(resources), 1)

    def test_image_delete(self):
        factory = self.replay_flight_data(
            'image-delete', project_id='cloud-custodian')
        p = self.load_policy(
            {'name': 'all-images',
             'resource': 'gcp.image',
             'filters': [
                 {'name': 'image-1'}],
             'actions': ['delete']},
            session_factory=factory)
        resources = p.run()
        self.assertEqual(len(resources), 1)


<<<<<<< HEAD
class InstanceGroupManagerTest(BaseTest):

    def test_instance_group_manager_query(self):
        project_id = 'mitrop-custodian'
        resource_name = 'instance-group-1'

        session_factory = self.replay_flight_data(
            'instance-group-manager-query',
            project_id=project_id)

        policy = self.load_policy(
            {'name': 'all-instance-group-managers',
             'resource': 'gcp.instance-group-manager'},
            session_factory=session_factory)

=======
class InstanceTemplateTest(BaseTest):

    def test_instance_template_query(self):
        project_id = 'cloud-custodian'
        resource_name = 'custodian-instance-template'
        session_factory = self.replay_flight_data(
            'instance-template-query', project_id=project_id)

        policy = self.load_policy(
            {'name': 'gcp-instance-template-dryrun',
             'resource': 'gcp.instance-template'},
            session_factory=session_factory)
>>>>>>> 6508f216
        resources = policy.run()

        self.assertEqual(resources[0]['name'], resource_name)

<<<<<<< HEAD
    def test_instance_group_manager_get(self):
        resource_name = 'instance-group-1'
        session_factory = self.replay_flight_data('instance-group-manager-get')

        policy = self.load_policy(
            {'name': 'new-instance-group-manager',
             'resource': 'gcp.instance-group-manager',
             'mode': {
                 'type': 'gcp-audit',
                 'methods': ['type.googleapis.com/compute.instanceGroupManagers.insert']
=======
    def test_instance_template_get(self):
        resource_name = 'custodian-instance-template'
        session_factory = self.replay_flight_data(
            'instance-template-get')

        policy = self.load_policy(
            {'name': 'gcp-instance-template-audit',
             'resource': 'gcp.instance-template',
             'mode': {
                 'type': 'gcp-audit',
                 'methods': ['beta.compute.instanceTemplates.insert']
>>>>>>> 6508f216
             }},
            session_factory=session_factory)

        exec_mode = policy.get_execution_mode()
<<<<<<< HEAD
        event = event_data('instance-group-manager-create.json')
        resources = exec_mode.run(event, None)

        self.assertEqual(resources[0]['name'], resource_name)

    def test_instance_group_manager_delete(self):
        project_id = 'mitrop-custodian'
        factory = self.replay_flight_data('instance-group-manager-delete', project_id=project_id)

        p = self.load_policy(
            {'name': 'delete-instance-group-manager',
             'resource': 'gcp.instance-group-manager',
             'filters': [{'name': 'instance-group-4'}],
             'actions': ['delete']},
            session_factory=factory)

        resources = p.run()
        self.assertEqual(len(resources), 1)

        if self.recording:
            time.sleep(3)

        client = p.resource_manager.get_client()
        result = client.execute_query(
            'list', {'project': project_id,
                     'filter': 'name = instance-group-4',
                     'zone': resources[0]['zone'].rsplit('/', 1)[-1]})

        self.assertEqual(result['items'][0]['currentActions']['deleting'], 1)

    def test_instance_group_manager_set(self):
        project_id = 'mitrop-custodian'
        factory = self.replay_flight_data('instance-group-manager-set', project_id=project_id)

        instance_template_url = ('https://www.googleapis.com/compute/v1/projects/mitrop-custodian'
                                 '/global/instanceTemplates/instance-template-2')
        health_check_url = ('https://www.googleapis.com/compute/v1/projects/mitrop-custodian'
                            '/global/healthChecks/test-health-check')

        p = self.load_policy(
            {'name': 'set-instance-group-manager',
             'resource': 'gcp.instance-group-manager',
             'filters': [{'name': 'instance-group-1'}],
             'actions': [{'type': 'set',
                          'instanceTemplate': instance_template_url,
                          'autoHealingPolicies': [{
                              'healthCheck': health_check_url,
                              'initialDelaySec': 10
                          }],
                          'updatePolicy': {
                              'type': 'OPPORTUNISTIC',
                              'minimalAction': 'REPLACE',
                              'maxSurge': {
                                  'fixed': 4
                              },
                              'maxUnavailable': {
                                  'fixed': 1
                              }
                          }}]},
            session_factory=factory)

        resources = p.run()
        self.assertEqual(len(resources), 1)

        if self.recording:
            time.sleep(60)

        client = p.resource_manager.get_client()
        result = client.execute_query(
            'list', {'project': project_id,
                     'zone': 'us-central1-a',
                     'filter': 'name = instance-group-1'})

        manager = result['items'][0]

        self.assertEqual(manager['instanceTemplate'], instance_template_url)
        self.assertEqual(manager['autoHealingPolicies'][0]['healthCheck'], health_check_url)
        self.assertEqual(manager['autoHealingPolicies'][0]['initialDelaySec'], 10)
        self.assertEqual(manager['updatePolicy']['type'], 'OPPORTUNISTIC')
        self.assertEqual(manager['updatePolicy']['minimalAction'], 'REPLACE')
        self.assertEqual(manager['updatePolicy']['maxSurge']['fixed'], 4)
        self.assertEqual(manager['updatePolicy']['maxUnavailable']['fixed'], 1)
=======
        event = event_data('instance-template-create.json')
        resources = exec_mode.run(event, None)
        self.assertEqual(resources[0]['name'], resource_name)

    def test_instance_template_delete(self):
        project_id = 'cloud-custodian'
        resource_name = 'instance-template-to-delete'
        resource_full_name = 'projects/%s/global/instanceTemplates/%s' % (project_id, resource_name)
        session_factory = self.replay_flight_data(
            'instance-template-delete', project_id=project_id)

        policy = self.load_policy(
            {'name': 'gcp-instance-template-delete',
             'resource': 'gcp.instance-template',
             'filters': [{
                 'type': 'value',
                 'key': 'name',
                 'value': resource_name
             }],
             'actions': [{'type': 'delete'}]},
            session_factory=session_factory)

        resources = policy.run()
        self.assertEqual(resources[0]['name'], resource_name)

        if self.recording:
            time.sleep(1)

        client = policy.resource_manager.get_client()
        try:
            result = client.execute_query(
                'get', {'project': project_id,
                        'instanceTemplate': resource_name})
            self.fail('found deleted resource: %s' % result)
        except HttpError as e:
            self.assertTrue(re.match(".*The resource '%s' was not found.*" %
                                     resource_full_name, str(e)))
>>>>>>> 6508f216
<|MERGE_RESOLUTION|>--- conflicted
+++ resolved
@@ -14,13 +14,10 @@
 
 import re
 import time
-<<<<<<< HEAD
+
+from googleapiclient.errors import HttpError
+
 from gcp_common import BaseTest, event_data
-=======
-
-from gcp_common import BaseTest, event_data
-from googleapiclient.errors import HttpError
->>>>>>> 6508f216
 
 
 class InstanceTest(BaseTest):
@@ -173,7 +170,76 @@
         self.assertEqual(len(resources), 1)
 
 
-<<<<<<< HEAD
+class InstanceTemplateTest(BaseTest):
+
+    def test_instance_template_query(self):
+        project_id = 'cloud-custodian'
+        resource_name = 'custodian-instance-template'
+        session_factory = self.replay_flight_data(
+            'instance-template-query', project_id=project_id)
+
+        policy = self.load_policy(
+            {'name': 'gcp-instance-template-dryrun',
+             'resource': 'gcp.instance-template'},
+            session_factory=session_factory)
+        resources = policy.run()
+
+        self.assertEqual(resources[0]['name'], resource_name)
+
+    def test_instance_template_get(self):
+        resource_name = 'custodian-instance-template'
+        session_factory = self.replay_flight_data(
+            'instance-template-get')
+
+        policy = self.load_policy(
+            {'name': 'gcp-instance-template-audit',
+             'resource': 'gcp.instance-template',
+             'mode': {
+                 'type': 'gcp-audit',
+                 'methods': ['beta.compute.instanceTemplates.insert']
+             }},
+            session_factory=session_factory)
+
+        exec_mode = policy.get_execution_mode()
+        event = event_data('instance-template-create.json')
+        resources = exec_mode.run(event, None)
+        self.assertEqual(resources[0]['name'], resource_name)
+
+    def test_instance_template_delete(self):
+        project_id = 'cloud-custodian'
+        resource_name = 'instance-template-to-delete'
+        resource_full_name = 'projects/%s/global/instanceTemplates/%s' % (project_id, resource_name)
+        session_factory = self.replay_flight_data(
+            'instance-template-delete', project_id=project_id)
+
+        policy = self.load_policy(
+            {'name': 'gcp-instance-template-delete',
+             'resource': 'gcp.instance-template',
+             'filters': [{
+                 'type': 'value',
+                 'key': 'name',
+                 'value': resource_name
+             }],
+             'actions': [{'type': 'delete'}]},
+            session_factory=session_factory)
+
+        resources = policy.run()
+        self.assertEqual(resources[0]['name'], resource_name)
+
+        if self.recording:
+            time.sleep(1)
+
+        client = policy.resource_manager.get_client()
+        try:
+            result = client.execute_query(
+                'get', {'project': project_id,
+                        'instanceTemplate': resource_name})
+            self.fail('found deleted resource: %s' % result)
+        except HttpError as e:
+            self.assertTrue(re.match(".*The resource '%s' was not found.*" %
+                                     resource_full_name, str(e)))
+
+
 class InstanceGroupManagerTest(BaseTest):
 
     def test_instance_group_manager_query(self):
@@ -189,25 +255,10 @@
              'resource': 'gcp.instance-group-manager'},
             session_factory=session_factory)
 
-=======
-class InstanceTemplateTest(BaseTest):
-
-    def test_instance_template_query(self):
-        project_id = 'cloud-custodian'
-        resource_name = 'custodian-instance-template'
-        session_factory = self.replay_flight_data(
-            'instance-template-query', project_id=project_id)
-
-        policy = self.load_policy(
-            {'name': 'gcp-instance-template-dryrun',
-             'resource': 'gcp.instance-template'},
-            session_factory=session_factory)
->>>>>>> 6508f216
         resources = policy.run()
 
         self.assertEqual(resources[0]['name'], resource_name)
 
-<<<<<<< HEAD
     def test_instance_group_manager_get(self):
         resource_name = 'instance-group-1'
         session_factory = self.replay_flight_data('instance-group-manager-get')
@@ -218,24 +269,10 @@
              'mode': {
                  'type': 'gcp-audit',
                  'methods': ['type.googleapis.com/compute.instanceGroupManagers.insert']
-=======
-    def test_instance_template_get(self):
-        resource_name = 'custodian-instance-template'
-        session_factory = self.replay_flight_data(
-            'instance-template-get')
-
-        policy = self.load_policy(
-            {'name': 'gcp-instance-template-audit',
-             'resource': 'gcp.instance-template',
-             'mode': {
-                 'type': 'gcp-audit',
-                 'methods': ['beta.compute.instanceTemplates.insert']
->>>>>>> 6508f216
              }},
             session_factory=session_factory)
 
         exec_mode = policy.get_execution_mode()
-<<<<<<< HEAD
         event = event_data('instance-group-manager-create.json')
         resources = exec_mode.run(event, None)
 
@@ -317,43 +354,4 @@
         self.assertEqual(manager['updatePolicy']['type'], 'OPPORTUNISTIC')
         self.assertEqual(manager['updatePolicy']['minimalAction'], 'REPLACE')
         self.assertEqual(manager['updatePolicy']['maxSurge']['fixed'], 4)
-        self.assertEqual(manager['updatePolicy']['maxUnavailable']['fixed'], 1)
-=======
-        event = event_data('instance-template-create.json')
-        resources = exec_mode.run(event, None)
-        self.assertEqual(resources[0]['name'], resource_name)
-
-    def test_instance_template_delete(self):
-        project_id = 'cloud-custodian'
-        resource_name = 'instance-template-to-delete'
-        resource_full_name = 'projects/%s/global/instanceTemplates/%s' % (project_id, resource_name)
-        session_factory = self.replay_flight_data(
-            'instance-template-delete', project_id=project_id)
-
-        policy = self.load_policy(
-            {'name': 'gcp-instance-template-delete',
-             'resource': 'gcp.instance-template',
-             'filters': [{
-                 'type': 'value',
-                 'key': 'name',
-                 'value': resource_name
-             }],
-             'actions': [{'type': 'delete'}]},
-            session_factory=session_factory)
-
-        resources = policy.run()
-        self.assertEqual(resources[0]['name'], resource_name)
-
-        if self.recording:
-            time.sleep(1)
-
-        client = policy.resource_manager.get_client()
-        try:
-            result = client.execute_query(
-                'get', {'project': project_id,
-                        'instanceTemplate': resource_name})
-            self.fail('found deleted resource: %s' % result)
-        except HttpError as e:
-            self.assertTrue(re.match(".*The resource '%s' was not found.*" %
-                                     resource_full_name, str(e)))
->>>>>>> 6508f216
+        self.assertEqual(manager['updatePolicy']['maxUnavailable']['fixed'], 1)