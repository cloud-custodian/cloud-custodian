# Copyright 2018 Capital One Services, LLC
#
# Licensed under the Apache License, Version 2.0 (the "License");
# you may not use this file except in compliance with the License.
# You may obtain a copy of the License at
#
# http://www.apache.org/licenses/LICENSE-2.0
#
# Unless required by applicable law or agreed to in writing, software
# distributed under the License is distributed on an "AS IS" BASIS,
# WITHOUT WARRANTIES OR CONDITIONS OF ANY KIND, either express or implied.
# See the License for the specific language governing permissions and
# limitations under the License.

import re
import time

from googleapiclient.errors import HttpError

from gcp_common import BaseTest, event_data


class InstanceTest(BaseTest):

    def test_instance_query(self):
        factory = self.replay_flight_data('instance-query')
        p = self.load_policy(
            {'name': 'all-instances',
             'resource': 'gcp.instance'},
            session_factory=factory)
        resources = p.run()
        self.assertEqual(len(resources), 4)

    def test_instance_get(self):
        factory = self.replay_flight_data('instance-get')
        p = self.load_policy(
            {'name': 'one-instance',
             'resource': 'gcp.instance'},
            session_factory=factory)
        instance = p.resource_manager.get_resource(
            {"instance_id": "2966820606951926687",
             "project_id": "custodian-1291",
             "resourceName": "projects/custodian-1291/zones/us-central1-b/instances/c7n-jenkins",
             "zone": "us-central1-b"})
        self.assertEqual(instance['status'], 'RUNNING')

    def test_stop_instance(self):
        project_id = 'cloud-custodian'
        factory = self.replay_flight_data('instance-stop', project_id=project_id)
        p = self.load_policy(
            {'name': 'istop',
             'resource': 'gcp.instance',
             'filters': [{'name': 'instance-1'}, {'status': 'RUNNING'}],
             'actions': ['stop']},
            session_factory=factory)
        resources = p.run()
        self.assertEqual(len(resources), 1)

        client = p.resource_manager.get_client()
        result = client.execute_query(
            'list', {'project': project_id,
                     'filter': 'name = instance-1',
                     'zone': resources[0]['zone'].rsplit('/', 1)[-1]})
        self.assertEqual(result['items'][0]['status'], 'STOPPING')

    def test_start_instance(self):
        project_id = 'cloud-custodian'
        factory = self.replay_flight_data('instance-start', project_id=project_id)
        p = self.load_policy(
            {'name': 'istart',
             'resource': 'gcp.instance',
             'filters': [{'tag:env': 'dev'}, {'status': 'TERMINATED'}],
             'actions': ['start']},
            session_factory=factory)
        resources = p.run()
        self.assertEqual(len(resources), 1)

        if self.recording:
            time.sleep(3)

        client = p.resource_manager.get_client()
        result = client.execute_query(
            'list', {'project': project_id,
                     'filter': 'labels.env=dev',
                     'zone': resources[0]['zone'].rsplit('/', 1)[-1]})
        self.assertEqual(result['items'][0]['status'], 'PROVISIONING')

    def test_delete_instance(self):
        project_id = 'cloud-custodian'
        factory = self.replay_flight_data('instance-terminate', project_id=project_id)
        p = self.load_policy(
            {'name': 'iterm',
             'resource': 'gcp.instance',
             'filters': [{'name': 'instance-1'}],
             'actions': ['delete']},
            session_factory=factory)
        resources = p.run()
        self.assertEqual(len(resources), 1)
        if self.recording:
            time.sleep(1)
        client = p.resource_manager.get_client()
        result = client.execute_query(
            'list', {'project': project_id,
                     'filter': 'name = instance-1',
                     'zone': resources[0]['zone'].rsplit('/', 1)[-1]})
        self.assertEqual(result['items'][0]['status'], 'STOPPING')


class DiskTest(BaseTest):

    def test_disk_query(self):
        factory = self.replay_flight_data('disk-query')
        p = self.load_policy(
            {'name': 'all-disks',
             'resource': 'gcp.disk'},
            session_factory=factory)
        resources = p.run()
        self.assertEqual(len(resources), 6)


class SnapshotTest(BaseTest):

    def test_snapshot_query(self):
        factory = self.replay_flight_data(
            'snapshot-query', project_id='cloud-custodian')
        p = self.load_policy(
            {'name': 'all-disks',
             'resource': 'gcp.snapshot'},
            session_factory=factory)
        resources = p.run()
        self.assertEqual(len(resources), 1)

    def test_snapshot_delete(self):
        factory = self.replay_flight_data(
            'snapshot-delete', project_id='cloud-custodian')
        p = self.load_policy(
            {'name': 'all-disks',
             'resource': 'gcp.snapshot',
             'filters': [
                 {'name': 'snapshot-1'}],
             'actions': ['delete']},
            session_factory=factory)
        resources = p.run()
        self.assertEqual(len(resources), 1)


class ImageTest(BaseTest):

    def test_image_query(self):
        factory = self.replay_flight_data(
            'image-query', project_id='cloud-custodian')
        p = self.load_policy(
            {'name': 'all-images',
             'resource': 'gcp.image'},
            session_factory=factory)
        resources = p.run()
        self.assertEqual(len(resources), 1)

    def test_image_delete(self):
        factory = self.replay_flight_data(
            'image-delete', project_id='cloud-custodian')
        p = self.load_policy(
            {'name': 'all-images',
             'resource': 'gcp.image',
             'filters': [
                 {'name': 'image-1'}],
             'actions': ['delete']},
            session_factory=factory)
        resources = p.run()
        self.assertEqual(len(resources), 1)


class InstanceTemplateTest(BaseTest):

    def test_instance_template_query(self):
        project_id = 'cloud-custodian'
        resource_name = 'custodian-instance-template'
        session_factory = self.replay_flight_data(
            'instance-template-query', project_id=project_id)

        policy = self.load_policy(
            {'name': 'gcp-instance-template-dryrun',
             'resource': 'gcp.instance-template'},
            session_factory=session_factory)
        resources = policy.run()

        self.assertEqual(resources[0]['name'], resource_name)

    def test_instance_template_get(self):
        resource_name = 'custodian-instance-template'
        session_factory = self.replay_flight_data(
            'instance-template-get')

        policy = self.load_policy(
            {'name': 'gcp-instance-template-audit',
             'resource': 'gcp.instance-template',
             'mode': {
                 'type': 'gcp-audit',
                 'methods': ['beta.compute.instanceTemplates.insert']
             }},
            session_factory=session_factory)

        exec_mode = policy.get_execution_mode()
        event = event_data('instance-template-create.json')
        resources = exec_mode.run(event, None)
        self.assertEqual(resources[0]['name'], resource_name)

    def test_instance_template_delete(self):
        project_id = 'cloud-custodian'
        resource_name = 'instance-template-to-delete'
        resource_full_name = 'projects/%s/global/instanceTemplates/%s' % (project_id, resource_name)
        session_factory = self.replay_flight_data(
            'instance-template-delete', project_id=project_id)

        policy = self.load_policy(
            {'name': 'gcp-instance-template-delete',
             'resource': 'gcp.instance-template',
             'filters': [{
                 'type': 'value',
                 'key': 'name',
                 'value': resource_name
             }],
             'actions': [{'type': 'delete'}]},
            session_factory=session_factory)

        resources = policy.run()
        self.assertEqual(resources[0]['name'], resource_name)

        if self.recording:
            time.sleep(1)

        client = policy.resource_manager.get_client()
        try:
            result = client.execute_query(
                'get', {'project': project_id,
                        'instanceTemplate': resource_name})
            self.fail('found deleted resource: %s' % result)
        except HttpError as e:
            self.assertTrue(re.match(".*The resource '%s' was not found.*" %
                                     resource_full_name, str(e)))


<<<<<<< HEAD
class InstanceGroupManagerTest(BaseTest):

    def test_instance_group_manager_query(self):
        project_id = 'mitrop-custodian'
        resource_name = 'instance-group-1'

        session_factory = self.replay_flight_data(
            'instance-group-manager-query',
            project_id=project_id)

        policy = self.load_policy(
            {'name': 'all-instance-group-managers',
             'resource': 'gcp.instance-group-manager'},
            session_factory=session_factory)

=======
class AutoscalerTest(BaseTest):

    def test_autoscaler_query(self):
        project_id = 'cloud-custodian'
        resource_name = 'micro-instance-group-1-to-10'
        session_factory = self.replay_flight_data('autoscaler-query', project_id=project_id)

        policy = self.load_policy(
            {'name': 'gcp-autoscaler-dryrun',
             'resource': 'gcp.autoscaler'},
            session_factory=session_factory)
>>>>>>> e22bd321
        resources = policy.run()

        self.assertEqual(resources[0]['name'], resource_name)

<<<<<<< HEAD
    def test_instance_group_manager_get(self):
        resource_name = 'instance-group-1'
        session_factory = self.replay_flight_data('instance-group-manager-get')

        policy = self.load_policy(
            {'name': 'new-instance-group-manager',
             'resource': 'gcp.instance-group-manager',
             'mode': {
                 'type': 'gcp-audit',
                 'methods': ['type.googleapis.com/compute.instanceGroupManagers.insert']
=======
    def test_autoscaler_get(self):
        resource_name = 'instance-group-1'
        session_factory = self.replay_flight_data('autoscaler-get')

        policy = self.load_policy(
            {'name': 'gcp-autoscaler-audit',
             'resource': 'gcp.autoscaler',
             'mode': {
                 'type': 'gcp-audit',
                 'methods': ['v1.compute.autoscalers.insert']
>>>>>>> e22bd321
             }},
            session_factory=session_factory)

        exec_mode = policy.get_execution_mode()
<<<<<<< HEAD
        event = event_data('instance-group-manager-create.json')
=======
        event = event_data('autoscaler-insert.json')
>>>>>>> e22bd321
        resources = exec_mode.run(event, None)

        self.assertEqual(resources[0]['name'], resource_name)

<<<<<<< HEAD
    def test_instance_group_manager_delete(self):
        project_id = 'mitrop-custodian'
        factory = self.replay_flight_data('instance-group-manager-delete', project_id=project_id)

        p = self.load_policy(
            {'name': 'delete-instance-group-manager',
             'resource': 'gcp.instance-group-manager',
             'filters': [{'name': 'instance-group-4'}],
             'actions': ['delete']},
            session_factory=factory)

        resources = p.run()
        self.assertEqual(len(resources), 1)

        if self.recording:
            time.sleep(3)

        client = p.resource_manager.get_client()
        result = client.execute_query(
            'list', {'project': project_id,
                     'filter': 'name = instance-group-4',
                     'zone': resources[0]['zone'].rsplit('/', 1)[-1]})

        self.assertEqual(result['items'][0]['currentActions']['deleting'], 1)

    def test_instance_group_manager_set(self):
        project_id = 'mitrop-custodian'
        factory = self.replay_flight_data('instance-group-manager-set', project_id=project_id)

        instance_template_url = ('https://www.googleapis.com/compute/v1/projects/mitrop-custodian'
                                 '/global/instanceTemplates/instance-template-2')
        health_check_url = ('https://www.googleapis.com/compute/v1/projects/mitrop-custodian'
                            '/global/healthChecks/test-health-check')

        p = self.load_policy(
            {'name': 'set-instance-group-manager',
             'resource': 'gcp.instance-group-manager',
             'filters': [{'name': 'instance-group-1'}],
             'actions': [{'type': 'set',
                          'instanceTemplate': instance_template_url,
                          'autoHealingPolicies': [{
                              'healthCheck': health_check_url,
                              'initialDelaySec': 10
                          }],
                          'updatePolicy': {
                              'type': 'OPPORTUNISTIC',
                              'minimalAction': 'REPLACE',
                              'maxSurge': {
                                  'fixed': 4
                              },
                              'maxUnavailable': {
                                  'fixed': 1
                              }
                          }}]},
=======
    def test_autoscaler_set(self):
        project_id = 'mitrop-custodian'
        factory = self.replay_flight_data('autoscaler-set', project_id=project_id)

        p = self.load_policy(
            {'name': 'gcp-autoscaler-set',
             'resource': 'gcp.autoscaler',
             'filters': [{'name': 'instance-group-2'}],
             'actions': [{'type': 'set',
                          'coolDownPeriodSec': 30,
                          'cpuUtilization': {
                              'utilizationTarget': 0.7
                          },
                          'loadBalancingUtilization': {
                              'utilizationTarget': 0.7
                          },
                          'minNumReplicas': 1,
                          'maxNumReplicas': 4
                          }]},
>>>>>>> e22bd321
            session_factory=factory)

        resources = p.run()
        self.assertEqual(len(resources), 1)

        if self.recording:
<<<<<<< HEAD
            time.sleep(60)
=======
            time.sleep(3)
>>>>>>> e22bd321

        client = p.resource_manager.get_client()
        result = client.execute_query(
            'list', {'project': project_id,
                     'zone': 'us-central1-a',
<<<<<<< HEAD
                     'filter': 'name = instance-group-1'})

        manager = result['items'][0]

        self.assertEqual(manager['instanceTemplate'], instance_template_url)
        self.assertEqual(manager['autoHealingPolicies'][0]['healthCheck'], health_check_url)
        self.assertEqual(manager['autoHealingPolicies'][0]['initialDelaySec'], 10)
        self.assertEqual(manager['updatePolicy']['type'], 'OPPORTUNISTIC')
        self.assertEqual(manager['updatePolicy']['minimalAction'], 'REPLACE')
        self.assertEqual(manager['updatePolicy']['maxSurge']['fixed'], 4)
        self.assertEqual(manager['updatePolicy']['maxUnavailable']['fixed'], 1)
=======
                     'filter': 'name = instance-group-2'})

        result_policy = result['items'][0]['autoscalingPolicy']

        self.assertEqual(result_policy['coolDownPeriodSec'], 30)
        self.assertEqual(result_policy['cpuUtilization']['utilizationTarget'], 0.7)
        self.assertEqual(result_policy['loadBalancingUtilization']['utilizationTarget'], 0.7)
        self.assertEqual(result_policy['minNumReplicas'], 1)
        self.assertEqual(result_policy['maxNumReplicas'], 4)
>>>>>>> e22bd321
<|MERGE_RESOLUTION|>--- conflicted
+++ resolved
@@ -240,7 +240,82 @@
                                      resource_full_name, str(e)))
 
 
-<<<<<<< HEAD
+class AutoscalerTest(BaseTest):
+
+    def test_autoscaler_query(self):
+        project_id = 'cloud-custodian'
+        resource_name = 'micro-instance-group-1-to-10'
+        session_factory = self.replay_flight_data('autoscaler-query', project_id=project_id)
+
+        policy = self.load_policy(
+            {'name': 'gcp-autoscaler-dryrun',
+             'resource': 'gcp.autoscaler'},
+            session_factory=session_factory)
+        resources = policy.run()
+
+        self.assertEqual(resources[0]['name'], resource_name)
+
+    def test_autoscaler_get(self):
+        resource_name = 'instance-group-1'
+        session_factory = self.replay_flight_data('autoscaler-get')
+
+        policy = self.load_policy(
+            {'name': 'gcp-autoscaler-audit',
+             'resource': 'gcp.autoscaler',
+             'mode': {
+                 'type': 'gcp-audit',
+                 'methods': ['v1.compute.autoscalers.insert']
+             }},
+            session_factory=session_factory)
+
+        exec_mode = policy.get_execution_mode()
+        event = event_data('autoscaler-insert.json')
+        resources = exec_mode.run(event, None)
+
+        self.assertEqual(resources[0]['name'], resource_name)
+
+    def test_autoscaler_set(self):
+        project_id = 'mitrop-custodian'
+        factory = self.replay_flight_data('autoscaler-set', project_id=project_id)
+
+        p = self.load_policy(
+            {'name': 'gcp-autoscaler-set',
+             'resource': 'gcp.autoscaler',
+             'filters': [{'name': 'instance-group-2'}],
+             'actions': [{'type': 'set',
+                          'coolDownPeriodSec': 30,
+                          'cpuUtilization': {
+                              'utilizationTarget': 0.7
+                          },
+                          'loadBalancingUtilization': {
+                              'utilizationTarget': 0.7
+                          },
+                          'minNumReplicas': 1,
+                          'maxNumReplicas': 4
+                          }]},
+            session_factory=factory)
+
+        resources = p.run()
+        self.assertEqual(len(resources), 1)
+
+        if self.recording:
+            time.sleep(3)
+
+        client = p.resource_manager.get_client()
+        result = client.execute_query(
+            'list', {'project': project_id,
+                     'zone': 'us-central1-a',
+                     'filter': 'name = instance-group-2'})
+
+        result_policy = result['items'][0]['autoscalingPolicy']
+
+        self.assertEqual(result_policy['coolDownPeriodSec'], 30)
+        self.assertEqual(result_policy['cpuUtilization']['utilizationTarget'], 0.7)
+        self.assertEqual(result_policy['loadBalancingUtilization']['utilizationTarget'], 0.7)
+        self.assertEqual(result_policy['minNumReplicas'], 1)
+        self.assertEqual(result_policy['maxNumReplicas'], 4)
+
+
 class InstanceGroupManagerTest(BaseTest):
 
     def test_instance_group_manager_query(self):
@@ -256,24 +331,10 @@
              'resource': 'gcp.instance-group-manager'},
             session_factory=session_factory)
 
-=======
-class AutoscalerTest(BaseTest):
-
-    def test_autoscaler_query(self):
-        project_id = 'cloud-custodian'
-        resource_name = 'micro-instance-group-1-to-10'
-        session_factory = self.replay_flight_data('autoscaler-query', project_id=project_id)
-
-        policy = self.load_policy(
-            {'name': 'gcp-autoscaler-dryrun',
-             'resource': 'gcp.autoscaler'},
-            session_factory=session_factory)
->>>>>>> e22bd321
         resources = policy.run()
 
         self.assertEqual(resources[0]['name'], resource_name)
 
-<<<<<<< HEAD
     def test_instance_group_manager_get(self):
         resource_name = 'instance-group-1'
         session_factory = self.replay_flight_data('instance-group-manager-get')
@@ -284,32 +345,15 @@
              'mode': {
                  'type': 'gcp-audit',
                  'methods': ['type.googleapis.com/compute.instanceGroupManagers.insert']
-=======
-    def test_autoscaler_get(self):
-        resource_name = 'instance-group-1'
-        session_factory = self.replay_flight_data('autoscaler-get')
-
-        policy = self.load_policy(
-            {'name': 'gcp-autoscaler-audit',
-             'resource': 'gcp.autoscaler',
-             'mode': {
-                 'type': 'gcp-audit',
-                 'methods': ['v1.compute.autoscalers.insert']
->>>>>>> e22bd321
              }},
             session_factory=session_factory)
 
         exec_mode = policy.get_execution_mode()
-<<<<<<< HEAD
         event = event_data('instance-group-manager-create.json')
-=======
-        event = event_data('autoscaler-insert.json')
->>>>>>> e22bd321
         resources = exec_mode.run(event, None)
 
         self.assertEqual(resources[0]['name'], resource_name)
 
-<<<<<<< HEAD
     def test_instance_group_manager_delete(self):
         project_id = 'mitrop-custodian'
         factory = self.replay_flight_data('instance-group-manager-delete', project_id=project_id)
@@ -364,44 +408,18 @@
                                   'fixed': 1
                               }
                           }}]},
-=======
-    def test_autoscaler_set(self):
-        project_id = 'mitrop-custodian'
-        factory = self.replay_flight_data('autoscaler-set', project_id=project_id)
-
-        p = self.load_policy(
-            {'name': 'gcp-autoscaler-set',
-             'resource': 'gcp.autoscaler',
-             'filters': [{'name': 'instance-group-2'}],
-             'actions': [{'type': 'set',
-                          'coolDownPeriodSec': 30,
-                          'cpuUtilization': {
-                              'utilizationTarget': 0.7
-                          },
-                          'loadBalancingUtilization': {
-                              'utilizationTarget': 0.7
-                          },
-                          'minNumReplicas': 1,
-                          'maxNumReplicas': 4
-                          }]},
->>>>>>> e22bd321
-            session_factory=factory)
-
-        resources = p.run()
-        self.assertEqual(len(resources), 1)
-
-        if self.recording:
-<<<<<<< HEAD
+            session_factory=factory)
+
+        resources = p.run()
+        self.assertEqual(len(resources), 1)
+
+        if self.recording:
             time.sleep(60)
-=======
-            time.sleep(3)
->>>>>>> e22bd321
 
         client = p.resource_manager.get_client()
         result = client.execute_query(
             'list', {'project': project_id,
                      'zone': 'us-central1-a',
-<<<<<<< HEAD
                      'filter': 'name = instance-group-1'})
 
         manager = result['items'][0]
@@ -412,15 +430,4 @@
         self.assertEqual(manager['updatePolicy']['type'], 'OPPORTUNISTIC')
         self.assertEqual(manager['updatePolicy']['minimalAction'], 'REPLACE')
         self.assertEqual(manager['updatePolicy']['maxSurge']['fixed'], 4)
-        self.assertEqual(manager['updatePolicy']['maxUnavailable']['fixed'], 1)
-=======
-                     'filter': 'name = instance-group-2'})
-
-        result_policy = result['items'][0]['autoscalingPolicy']
-
-        self.assertEqual(result_policy['coolDownPeriodSec'], 30)
-        self.assertEqual(result_policy['cpuUtilization']['utilizationTarget'], 0.7)
-        self.assertEqual(result_policy['loadBalancingUtilization']['utilizationTarget'], 0.7)
-        self.assertEqual(result_policy['minNumReplicas'], 1)
-        self.assertEqual(result_policy['maxNumReplicas'], 4)
->>>>>>> e22bd321
+        self.assertEqual(manager['updatePolicy']['maxUnavailable']['fixed'], 1)