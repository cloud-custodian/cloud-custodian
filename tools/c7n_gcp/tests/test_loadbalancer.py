--- conflicted
+++ resolved
@@ -11,16 +11,8 @@
 # WITHOUT WARRANTIES OR CONDITIONS OF ANY KIND, either express or implied.
 # See the License for the specific language governing permissions and
 # limitations under the License.
-<<<<<<< HEAD
-import json
-import os
-from os import listdir
-from time import sleep
-from gcp_common import BaseTest
-=======
 from time import sleep
 from gcp_common import BaseTest, event_data
->>>>>>> 64c85a0f
 
 
 class LoadBalancingAddressTest(BaseTest):
