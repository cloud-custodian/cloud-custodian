# Copyright The Cloud Custodian Authors.
# SPDX-License-Identifier: Apache-2.0

import json
import itertools
import logging
import re

from googleapiclient.errors import HttpError

from c7n.actions import ActionRegistry
from c7n.filters import FilterRegistry
from c7n.manager import ResourceManager
from c7n.query import sources, MaxResourceLimit
from c7n.utils import local_session, chunks, jmespath_search, jmespath_compile


log = logging.getLogger('c7n_gcp.query')


class ResourceQuery:

    def __init__(self, session_factory):
        self.session_factory = session_factory

    def filter(self, resource_manager, **params):
        m = resource_manager.resource_type
        session = local_session(self.session_factory)
        client = session.client(
            m.service, m.version, m.component)

        # depends on resource scope
        if m.scope in ('project', 'zone'):
            project = session.get_default_project()
            if m.scope_template:
                project = m.scope_template.format(project)
            if m.scope_key:
                params[m.scope_key] = project
            else:
                params['project'] = project

        if m.scope == 'zone':
            if session.get_default_zone():
                params['zone'] = session.get_default_zone()

        enum_op, path, extra_args = m.enum_spec
        if extra_args:
            params.update(extra_args)
        return self._invoke_client_enum(
            client, enum_op, params, path)

    def _invoke_client_enum(self, client, enum_op, params, path):
        if client.supports_pagination(enum_op):
            results = []
            for page in client.execute_paged_query(enum_op, params):
                page_items = jmespath_search(path, page)
                if page_items:
                    results.extend(page_items)
            return results
        else:
            return jmespath_search(path,
                client.execute_query(enum_op, verb_arguments=params))


@sources.register('describe-gcp')
class DescribeSource:

    def __init__(self, manager):
        self.manager = manager
        self.query = ResourceQuery(manager.session_factory)

    def get_resources(self, query):
        if query is None:
            query = {}
        return self.query.filter(self.manager, **query)

    def get_permissions(self):
        m = self.manager.resource_type
        if m.permissions:
            return m.permissions
        method = m.enum_spec[0]
        if method == 'aggregatedList':
            method = 'list'
        component = m.component
        if '.' in component:
            component = component.split('.')[-1]
        return ("%s.%s.%s" % (
            m.perm_service or m.service, component, method),)

    def augment(self, resources):
        return resources


@sources.register('inventory')
class AssetInventory:

    permissions = ("cloudasset.assets.searchAllResources",
                   "cloudasset.assets.exportResource")

    def __init__(self, manager):
        self.manager = manager

    def get_resources(self, query):
        session = local_session(self.manager.session_factory)
        if query is None:
            query = {}
        if 'scope' not in query:
            query['scope'] = 'projects/%s' % session.get_default_project()
        if 'assetTypes' not in query:
            query['assetTypes'] = [self.manager.resource_type.asset_type]

        search_client = session.client('cloudasset', 'v1p1beta1', 'resources')
        resource_client = session.client('cloudasset', 'v1', 'v1')
        resources = []

        results = list(search_client.execute_paged_query('searchAll', query))
        for resource_set in chunks(itertools.chain(*[rs['results'] for rs in results]), 100):
            rquery = {
                'parent': query['scope'],
                'contentType': 'RESOURCE',
                'assetNames': [r['name'] for r in resource_set]}
            for history_result in resource_client.execute_query(
                    'batchGetAssetsHistory', rquery).get('assets', ()):
                resource = history_result['asset']['resource']['data']
                resource['c7n:history'] = {
                    'window': history_result['window'],
                    'ancestors': history_result['asset']['ancestors']}
                resources.append(resource)
        return resources

    def get_permissions(self):
        return self.permissions

    def augment(self, resources):
        return resources


class QueryMeta(type):
    """metaclass to have consistent action/filter registry for new resources."""
    def __new__(cls, name, parents, attrs):
        if 'filter_registry' not in attrs:
            attrs['filter_registry'] = FilterRegistry(
                '%s.filters' % name.lower())
        if 'action_registry' not in attrs:
            attrs['action_registry'] = ActionRegistry(
                '%s.actions' % name.lower())

        return super(QueryMeta, cls).__new__(cls, name, parents, attrs)


class QueryResourceManager(ResourceManager, metaclass=QueryMeta):
    # The resource manager type is injected by the PluginRegistry.register
    # decorator.
    type: str
    resource_type: 'TypeInfo'

    def __init__(self, ctx, data):
        super(QueryResourceManager, self).__init__(ctx, data)
        self.source = self.get_source(self.source_type)

    def get_permissions(self):
        return self.source.get_permissions()

    def get_source(self, source_type):
        return sources.get(source_type)(self)

    def get_client(self):
        return local_session(self.session_factory).client(
            self.resource_type.service,
            self.resource_type.version,
            self.resource_type.component)

    def get_model(self):
        return self.resource_type

    def get_cache_key(self, query):
        return {'source_type': self.source_type, 'query': query,
                'service': self.resource_type.service,
                'version': self.resource_type.version,
                'component': self.resource_type.component}

    def get_resource(self, resource_info):
        return self.resource_type.get(self.get_client(), resource_info)

    @property
    def source_type(self):
        return self.data.get('source', 'describe-gcp')

    def get_resource_query(self):
        if 'query' in self.data:
            return {'filter': self.data.get('query')}

    def resources(self, query=None):
        q = query or self.get_resource_query()
        cache_key = self.get_cache_key(q)
        resources = None

        if self._cache.load():
            resources = self._cache.get(cache_key)
            if resources is not None:
                self.log.debug("Using cached %s: %d" % (
                    "%s.%s" % (self.__class__.__module__,
                               self.__class__.__name__),
                    len(resources)))

        if resources is None:
            with self.ctx.tracer.subsegment('resource-fetch'):
                resources = self._fetch_resources(q)
            self._cache.save(cache_key, resources)

        self._cache.close()
        resource_count = len(resources)
        with self.ctx.tracer.subsegment('filter'):
            resources = self.filter_resources(resources)

        # Check resource limits if we're the current policy execution.
        if self.data == self.ctx.policy.data:
            self.check_resource_limit(len(resources), resource_count)
        return resources

    def check_resource_limit(self, selection_count, population_count):
        """Check if policy's execution affects more resources then its limit.
        """
        p = self.ctx.policy
        max_resource_limits = MaxResourceLimit(p, selection_count, population_count)
        return max_resource_limits.check_resource_limits()

    def _fetch_resources(self, query):
        try:
            return self.augment(self.source.get_resources(query)) or []
        except HttpError as e:
            error_reason, error_code, error_message = extract_errors(e)

            if error_reason is None and error_code is None:
                raise
            if error_code == 403 and 'disabled' in error_message:
                log.warning(error_message)
                return []
            elif error_reason == 'accessNotConfigured':
                log.warning(
                    "Resource:%s not available -> Service:%s not enabled on %s",
                    self.type,
                    self.resource_type.service,
                    local_session(self.session_factory).get_default_project())
                return []
            raise

    def augment(self, resources):
        return resources

    def get_urns(self, resources):
        """Generate URNs for the resources.

        A Uniform Resource Name (URN) is a URI that identifies a resource by
        name in a particular namespace. A URN may be used to talk about a
        resource without implying its location or how to access it.

        The generated URNs can uniquely identify any given resource.

        The generated URN is intended to follow a similar pattern to ARN, but be
        specific to GCP.

        gcp:<service>:<region>:<project>:<resource-type>/<resource-id>

        If the region is "global" then it is omitted from the URN.
        """
        return self.resource_type.get_urns(
            resources, local_session(self.session_factory).project_id)


class ChildResourceManager(QueryResourceManager):

    def get_resource(self, resource_info):
        child_instance = super(ChildResourceManager, self).get_resource(resource_info)

        parent_resource = self.resource_type.parent_spec['resource']
        parent_instance = self.get_resource_manager(parent_resource).get_resource(
            self._get_parent_resource_info(child_instance)
        )

        annotation_key = self.resource_type.get_parent_annotation_key()
        child_instance[annotation_key] = parent_instance

        return child_instance

    def _fetch_resources(self, query):
        if not query:
            query = {}

        resources = []
        annotation_key = self.resource_type.get_parent_annotation_key()
        parent_query = self.get_parent_resource_query()
        parent_resource_manager = self.get_resource_manager(
            resource_type=self.resource_type.parent_spec['resource'],
            data=({'query': parent_query} if parent_query else {})
        )

        for parent_instance in parent_resource_manager.resources():
            query.update(self._get_child_enum_args(parent_instance))
            children = super(ChildResourceManager, self)._fetch_resources(query)

            for child_instance in children:
                child_instance[annotation_key] = parent_instance

            resources.extend(children)

        return resources

    def _get_parent_resource_info(self, child_instance):
        mappings = self.resource_type.parent_spec['parent_get_params']
        return self._extract_fields(child_instance, mappings)

    def _get_child_enum_args(self, parent_instance):
        mappings = self.resource_type.parent_spec['child_enum_params']
        return self._extract_fields(parent_instance, mappings)

    def get_parent_resource_query(self):
        parent_spec = self.resource_type.parent_spec
        enabled = parent_spec['use_child_query'] if 'use_child_query' in parent_spec else False
        if enabled and 'query' in self.data:
            return self.data.get('query')

    @staticmethod
    def _extract_fields(source, mappings):
        result = {}

        for mapping in mappings:
<<<<<<< HEAD
            result[mapping[1]] = jmespath.search(mapping[0], source)
            # Support for regex in child_enum_params.
            # Without this support you could only map parent-child elements with the raw data
            # they hold, but with regex you could regex that data as well while you map.
            if 'regex' in mapping:
                result[mapping[1]] = re.search(mapping[3],result[mapping[1]]).group(1)
=======
            result[mapping[1]] = jmespath_search(mapping[0], source)
>>>>>>> b71ebf57

        return result


class RegionalResourceManager(ChildResourceManager):

    def get_parent_resource_query(self):
        query = None
        if self.config.regions and 'all' not in self.config.regions:
            query = [{'name': r} for r in self.config.regions]
        elif self.config.region:
            query = [{'name': self.config.region}]
        return query


class TypeMeta(type):

    def __repr__(cls):
        return "<TypeInfo service:%s component:%s scope:%s version:%s>" % (
            cls.service,
            cls.component,
            cls.scope,
            cls.version)


class TypeInfo(metaclass=TypeMeta):

    # api client construction information
    service = None
    version = None
    component = None

    # resource enumeration parameters

    scope = 'project'
    enum_spec = ('list', 'items[]', None)
    # ie. when project is passed instead as parent
    scope_key = None
    # custom formatting for scope key
    scope_template = None

    # individual resource retrieval method, for serverless policies.
    get = None
    # for get methods that require the full event payload
    get_requires_event = False
    perm_service = None
    permissions = ()

    labels = False
    labels_op = 'setLabels'

    # required for reporting
    id = None
    name = None
    default_report_fields = ()

    # cloud asset inventory type
    asset_type = None

    # URN generation
    urn_region_key = 'region'
    # A jmespath into the resource object to find the id element of the URN.
    # If unset, it uses the value for id.
    urn_id_path = None
    # It is frequent enough that the id we want for the URN is made up of one or more
    # path segments from the id. Ids are frequently '/' delimited strings.
    # If set, this should be an iterable of integer indices into the segments.
    urn_id_segments = None
    # By default the component is taken for the URN. Can be overridden by specifying
    # a specific urn_component.
    urn_component = None
    # Truly global resources should override this to the empty string.
    urn_has_project = True
    # The location element is a zone, not a region.
    urn_zonal = False

    @classmethod
    def get_metric_resource_name(cls, resource):
        return resource.get(cls.name)

    @classmethod
    def get_urns(cls, resources, project_id):
        """Generate URNs for the resources.

        A Uniform Resource Name (URN) is a URI that identifies a resource by
        name in a particular namespace. A URN may be used to talk about a
        resource without implying its location or how to access it.

        The generated URNs can uniquely identify any given resource.

        The generated URN is intended to follow a similar pattern to ARN, but be
        specific to GCP.

        gcp:<service>:<location>:<project>:<resource-type>/<resource-id>

        If the region is "global" then it is omitted from the URN.
        """
        return [cls._get_urn(r, project_id) for r in resources]

    @classmethod
    def _get_urn(cls, resource, project_id) -> str:
        "Generate an URN for the resource."
        location = cls._get_location(resource)
        if location == "global":
            location = ""
        id = cls._get_urn_id(resource)
        if not cls.urn_has_project:
            project_id = ""
        # NOTE: not sure whether to use `component` or just the last part of
        # `component` (split on '.') for the part after project
        return f"gcp:{cls.service}:{location}:{project_id}:{cls.urn_component}/{id}"

    @classmethod
    def _get_urn_id(cls, resource):
        path = cls.urn_id_path
        if path is None:
            path = cls.id
        id = jmespath_search(path, resource)
        if cls.urn_id_segments:
            parts = id.split('/')
            id = '/'.join([parts[index] for index in cls.urn_id_segments])
        return id

    @classmethod
    def _get_location(cls, resource):
        """Get the region for a single resource.

        Resources are either global, regional, or zonal. When a resource is
        is zonal, the region is determined from the zone.
        """
        if cls.urn_zonal and "zone" in resource:
            zone = resource["zone"].rsplit("/", 1)[-1]
            return zone

        if cls.urn_region_key in resource:
            return resource[cls.urn_region_key].rsplit("/", 1)[-1]

        return "global"


class ChildTypeInfo(TypeInfo):

    parent_spec = None

    @classmethod
    def get_parent_annotation_key(cls):
        parent_resource = cls.parent_spec['resource']
        return 'c7n:{}'.format(parent_resource)

    @classmethod
    def get_parent(cls, resource):
        "Return the annotated parent resource."
        return resource[cls.get_parent_annotation_key()]


ERROR_REASON = jmespath_compile('error.errors[0].reason')
ERROR_CODE = jmespath_compile('error.code')
ERROR_MESSAGE = jmespath_compile('error.message')


def extract_errors(e):
    try:
        edata = json.loads(e.content)
    except Exception:
        edata = None

    return ERROR_REASON.search(edata), ERROR_CODE.search(edata), ERROR_MESSAGE.search(edata)


class GcpLocation:
    """
    The `_locations` dict is formed by the string keys representing locations taken from
    `KMS <https://cloud.google.com/kms/docs/reference/rest/v1/projects.locations/list>`_ and
    `App Engine <https://cloud.google.com/appengine/docs/admin-api/reference/rest/v1
    /apps.locations/list>`_ and list values containing the string names of the services
    the locations are available for.
    """
    _locations = {'eur4': ['kms'],
                  'global': ['kms'],
                  'europe-west4': ['kms'],
                  'asia-east2': ['appengine', 'kms'],
                  'asia-east1': ['kms'],
                  'asia': ['kms'],
                  'europe-north1': ['kms'],
                  'us-central1': ['kms'],
                  'nam4': ['kms'],
                  'asia-southeast1': ['kms'],
                  'europe': ['kms'],
                  'australia-southeast1': ['appengine', 'kms'],
                  'us-central': ['appengine'],
                  'asia-south1': ['appengine', 'kms'],
                  'us-west1': ['kms'],
                  'us-west2': ['appengine', 'kms'],
                  'asia-northeast2': ['appengine', 'kms'],
                  'asia-northeast1': ['appengine', 'kms'],
                  'europe-west2': ['appengine', 'kms'],
                  'europe-west3': ['appengine', 'kms'],
                  'us-east4': ['appengine', 'kms'],
                  'europe-west1': ['kms'],
                  'europe-west6': ['appengine', 'kms'],
                  'us': ['kms'],
                  'us-east1': ['appengine', 'kms'],
                  'northamerica-northeast1': ['appengine', 'kms'],
                  'europe-west': ['appengine'],
                  'southamerica-east1': ['appengine', 'kms']}

    @classmethod
    def get_service_locations(cls, service):
        """
        Returns a list of the locations that have a given service in associated value lists.

        :param service: a string representing the name of a service locations are queried for
        """
        return [location for location in GcpLocation._locations
                if service in GcpLocation._locations[location]]<|MERGE_RESOLUTION|>--- conflicted
+++ resolved
@@ -325,16 +325,12 @@
         result = {}
 
         for mapping in mappings:
-<<<<<<< HEAD
             result[mapping[1]] = jmespath.search(mapping[0], source)
             # Support for regex in child_enum_params.
             # Without this support you could only map parent-child elements with the raw data
             # they hold, but with regex you could regex that data as well while you map.
             if 'regex' in mapping:
                 result[mapping[1]] = re.search(mapping[3],result[mapping[1]]).group(1)
-=======
-            result[mapping[1]] = jmespath_search(mapping[0], source)
->>>>>>> b71ebf57
 
         return result
 
