--- conflicted
+++ resolved
@@ -140,11 +140,8 @@
                  quota_max_calls=None,
                  quota_period=None,
                  use_rate_limiter=False,
-<<<<<<< HEAD
                  http=None,
-=======
                  project_id=None,
->>>>>>> 6c7cbc42
                  **kwargs):
         """Constructor.
 
