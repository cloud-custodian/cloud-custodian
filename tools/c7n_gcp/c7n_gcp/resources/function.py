--- conflicted
+++ resolved
@@ -16,11 +16,7 @@
 
 
 @resources.register('function')
-<<<<<<< HEAD
 class Function(QueryResourceManager):
-=======
-class CloudFunction(QueryResourceManager):
->>>>>>> 74556e85
 
     class resource_type(TypeInfo):
         service = 'cloudfunctions'
