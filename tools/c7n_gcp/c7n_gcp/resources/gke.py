--- conflicted
+++ resolved
@@ -28,11 +28,8 @@
             'name', 'description', 'status', 'currentMasterVersion', 'currentNodeVersion',
             'currentNodeCount', 'location']
         asset_type = 'container.googleapis.com/Cluster'
-<<<<<<< HEAD
         scc_type = 'google.container.Cluster'
-=======
         metric_key = 'resource.labels.cluster_name'
->>>>>>> a36cdf08
 
         @staticmethod
         def get(client, resource_info):
