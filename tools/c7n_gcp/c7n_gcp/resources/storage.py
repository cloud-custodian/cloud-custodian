# Copyright The Cloud Custodian Authors.
# SPDX-License-Identifier: Apache-2.0
from c7n.utils import type_schema
from c7n_gcp.actions import MethodAction
from c7n_gcp.provider import resources
from c7n_gcp.query import QueryResourceManager, TypeInfo


@resources.register('bucket')
class Bucket(QueryResourceManager):

    class resource_type(TypeInfo):
        service = 'storage'
        version = 'v1'
        component = 'buckets'
        scope = 'project'
        enum_spec = ('list', 'items[]', {'projection': 'full'})
        name = id = 'name'
        default_report_fields = [
            "name", "timeCreated", "location", "storageClass"]
        asset_type = "storage.googleapis.com/Bucket"
<<<<<<< HEAD
        scc_type = "google.cloud.storage.Bucket"
=======
        metric_key = 'resource.labels.bucket_name'
>>>>>>> 5bb1c86b

        @staticmethod
        def get(client, resource_info):
            return client.execute_command(
                'get', {'bucket': resource_info['bucket_name']})


@Bucket.action_registry.register('set-uniform-access')
class BucketLevelAccess(MethodAction):
    '''Uniform access disables object ACLs on a bucket.

    Enabling this means only bucket policies (and organization bucket
    policies) govern access to a bucket.

    When enabled, users can only specify bucket level IAM policies
    and not Object level ACL's.

    Example Policy:

    .. code-block:: yaml

      policies:
       - name: enforce-uniform-bucket-level-access
         resource: gcp.bucket
         filters:
          - iamConfiguration.uniformBucketLevelAccess.enable: false
         actions:
          - type: set-uniform-access
            # The following is also the default
            state: true
    '''

    schema = type_schema('set-uniform-access', state={'type': 'boolean'})
    method_spec = {'op': 'patch'}
    method_perm = 'update'

    # the google docs and example on this api appear to broken.
    # https://cloud.google.com/storage/docs/using-uniform-bucket-level-access#rest-apis
    #
    # instead we observe the behavior gsutil interaction to effect the same.
    # the key seems to be the undocumented projection parameter
    #
    def get_resource_params(self, model, resource):
        enabled = self.data.get('state', True)
        return {'bucket': resource['name'],
                'fields': 'iamConfiguration',
                'projection': 'noAcl',  # not documented but
                'body': {'iamConfiguration': {'uniformBucketLevelAccess': {'enabled': enabled}}}}<|MERGE_RESOLUTION|>--- conflicted
+++ resolved
@@ -19,11 +19,8 @@
         default_report_fields = [
             "name", "timeCreated", "location", "storageClass"]
         asset_type = "storage.googleapis.com/Bucket"
-<<<<<<< HEAD
         scc_type = "google.cloud.storage.Bucket"
-=======
         metric_key = 'resource.labels.bucket_name'
->>>>>>> 5bb1c86b
 
         @staticmethod
         def get(client, resource_info):
