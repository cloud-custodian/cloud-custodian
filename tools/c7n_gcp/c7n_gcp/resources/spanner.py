--- conflicted
+++ resolved
@@ -46,7 +46,6 @@
                         'field_mask': ', '.join(['labels'])}}
 
 
-<<<<<<< HEAD
 @resources.register('spanner-backup')
 class SpannerInstanceBackup(ChildResourceManager):
     """GC resource: https://cloud.google.com/spanner/docs/reference/rest/v1/projects.instances.backups"""
@@ -94,14 +93,14 @@
     permissions = ('spanner.backups.list',)
     create_time_field_name = 'createTime'
     expire_time_field_name = 'expireTime'
-=======
+
+    
 @SpannerInstance.filter_registry.register('iam-policy')
 class SpannerInstanceIamPolicyFilter(IamPolicyFilter):
     """
     Overrides the base implementation to process spanner instance resources correctly.
     """
     permissions = ('spanner.instances.getIamPolicy',)
->>>>>>> 605c44ba
 
 
 @SpannerInstance.action_registry.register('delete')
