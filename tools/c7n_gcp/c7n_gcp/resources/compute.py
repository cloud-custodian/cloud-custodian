# Copyright The Cloud Custodian Authors.
# SPDX-License-Identifier: Apache-2.0

import re

from datetime import datetime

from c7n.utils import local_session, type_schema

from c7n_gcp.actions import MethodAction
from c7n_gcp.provider import resources
from c7n_gcp.query import QueryResourceManager, TypeInfo

from c7n.filters.core import ValueFilter
from c7n.filters.offhours import OffHour, OnHour


@resources.register('instance')
class Instance(QueryResourceManager):

    class resource_type(TypeInfo):
        service = 'compute'
        version = 'v1'
        component = 'instances'
        enum_spec = ('aggregatedList', 'items.*.instances[]', None)
        scope = 'project'
        name = id = 'name'
        labels = True
        default_report_fields = ['name', 'status', 'creationTimestamp', 'machineType', 'zone']
        asset_type = "compute.googleapis.com/Instance"
<<<<<<< HEAD
        scc_type = "google.compute.Instance"
=======
        metric_key = 'metric.labels.instance_name'
>>>>>>> a36cdf08

        @staticmethod
        def get(client, resource_info):
            # The api docs for compute instance get are wrong,
            # they spell instance as resourceId
            return client.execute_command(
                'get', {'project': resource_info['project_id'],
                        'zone': resource_info['zone'],
                        'instance': resource_info[
                            'resourceName'].rsplit('/', 1)[-1]})

        @staticmethod
        def get_label_params(resource, all_labels):
            path_param_re = re.compile('.*?/projects/(.*?)/zones/(.*?)/instances/(.*)')
            project, zone, instance = path_param_re.match(
                resource['selfLink']).groups()
            return {'project': project, 'zone': zone, 'instance': instance,
                    'body': {
                        'labels': all_labels,
                        'labelFingerprint': resource['labelFingerprint']
                    }}


@Instance.filter_registry.register('offhour')
class InstanceOffHour(OffHour):

    def get_tag_value(self, instance):
        return instance.get('labels', {}).get(self.tag_key, False)


@Instance.filter_registry.register('onhour')
class InstanceOnHour(OnHour):

    def get_tag_value(self, instance):
        return instance.get('labels', {}).get(self.tag_key, False)


@Instance.filter_registry.register('effective-firewall')
class EffectiveFirewall(ValueFilter):
    """Filters instances by their effective firewall rules.
    See `getEffectiveFirewalls
    <https://cloud.google.com/compute/docs/reference/rest/v1/instances/getEffectiveFirewalls>`_
    for valid fields.

    :example:

    Filter all instances that have a firewall rule that allows public
    acess

    .. code-block:: yaml

        policies:
           - name: find-publicly-accessable-instances
             resource: gcp.instance
             filters:
             - type: effective-firewall
               key: firewalls[*].sourceRanges[]
               op: contains
               value: "0.0.0.0/0"
    """

    schema = type_schema('effective-firewall', rinherit=ValueFilter.schema)
    permissions = ('compute.instances.getEffectiveFirewalls',)

    def get_resource_params(self, resource):
        path_param_re = re.compile('.*?/projects/(.*?)/zones/(.*?)/instances/.*')
        project, zone = path_param_re.match(resource['selfLink']).groups()
        return {'project': project, 'zone': zone, 'instance': resource["name"]}

    def process_resource(self, client, resource):
        params = self.get_resource_params(resource)
        effective_firewalls = []
        for interface in resource["networkInterfaces"]:
            effective_firewalls.append(client.execute_command(
                'getEffectiveFirewalls', {"networkInterface": interface["name"], **params}))
        return super(EffectiveFirewall, self).process(effective_firewalls, None)

    def get_client(self, session, model):
        return session.client(
            model.service, model.version, model.component)

    def process(self, resources, event=None):
        model = self.manager.get_model()
        session = local_session(self.manager.session_factory)
        client = self.get_client(session, model)
        return [r for r in resources if self.process_resource(client, r)]


class InstanceAction(MethodAction):

    def get_resource_params(self, model, resource):
        path_param_re = re.compile('.*?/projects/(.*?)/zones/(.*?)/instances/(.*)')
        project, zone, instance = path_param_re.match(resource['selfLink']).groups()
        return {'project': project, 'zone': zone, 'instance': instance}


@Instance.action_registry.register('start')
class Start(InstanceAction):

    schema = type_schema('start')
    method_spec = {'op': 'start'}
    attr_filter = ('status', ('TERMINATED',))


@Instance.action_registry.register('stop')
class Stop(InstanceAction):

    schema = type_schema('stop')
    method_spec = {'op': 'stop'}
    attr_filter = ('status', ('RUNNING',))


@Instance.action_registry.register('delete')
class Delete(InstanceAction):

    schema = type_schema('delete')
    method_spec = {'op': 'delete'}


@Instance.action_registry.register('detach-disks')
class DetachDisks(MethodAction):
    """
    `Detaches <https://cloud.google.com/compute/docs/reference/rest/v1/instances/detachDisk>`_
    all disks from instance. The action does not specify any parameters.

    It may be useful to be used before deleting instances to not delete disks
    that are set to auto delete.

    :Example:

    .. code-block:: yaml

        policies:
          - name: gcp-instance-detach-disks
            resource: gcp.instance
            filters:
              - type: value
                key: name
                value: instance-template-to-detahc
            actions:
              - type: detach-disks
    """
    schema = type_schema('detach-disks')
    attr_filter = ('status', ('TERMINATED',))
    method_spec = {'op': 'detachDisk'}
    path_param_re = re.compile(
        '.*?/projects/(.*?)/zones/(.*?)/instances/(.*)')

    def validate(self):
        pass

    def process_resource_set(self, client, model, resources):
        for resource in resources:
            self.process_resource(client, resource)

    def process_resource(self, client, resource):
        op_name = 'detachDisk'

        project, zone, instance = self.path_param_re.match(
            resource['selfLink']).groups()

        base_params = {'project': project, 'zone': zone, 'instance': instance}
        for disk in resource.get('disks', []):
            params = dict(base_params, deviceName=disk['deviceName'])
            self.invoke_api(client, op_name, params)


@Instance.action_registry.register('create-machine-image')
class CreateMachineImage(MethodAction):
    """
    `Creates <https://cloud.google.com/compute/docs/reference/rest/beta/machineImages/insert>`_
     Machine Image from instance.

    The `name_format` specifies name of image in python `format string <https://pyformat.info/>`

    Inside format string there are defined variables:
      - `now`: current time
      - `instance`: whole instance resource

    Default name format is `{instance[name]}`

    :Example:

    .. code-block:: yaml

        policies:
          - name: gcp-create-machine-image
            resource: gcp.instance
            filters:
              - type: value
                key: name
                value: instance-create-to-make-image
            actions:
              - type: create-machine-image
                name_format: "{instance[name]:.50}-{now:%Y-%m-%d}"

    """
    schema = type_schema('create-machine-image', name_format={'type': 'string'})
    method_spec = {'op': 'insert'}
    permissions = ('compute.machineImages.create',)

    def get_resource_params(self, model, resource):
        path_param_re = re.compile('.*?/projects/(.*?)/zones/(.*?)/instances/(.*)')
        project, _, _ = path_param_re.match(resource['selfLink']).groups()
        name_format = self.data.get('name_format', '{instance[name]}')
        name = name_format.format(instance=resource, now=datetime.now())

        return {'project': project, 'sourceInstance': resource['selfLink'], 'body': {'name': name}}

    def get_client(self, session, model):
        return session.client(model.service, "beta", "machineImages")


@resources.register('image')
class Image(QueryResourceManager):

    class resource_type(TypeInfo):
        service = 'compute'
        version = 'v1'
        component = 'images'
        name = id = 'name'
        default_report_fields = [
            "name", "description", "sourceType", "status", "creationTimestamp",
            "storageLocation", "diskSizeGb", "family"]
        asset_type = "compute.googleapis.com/Image"

        @staticmethod
        def get(client, resource_info):
            return client.execute_command(
                'get', {'project': resource_info['project_id'],
                        'resourceId': resource_info['image_id']})


@Image.action_registry.register('delete')
class DeleteImage(MethodAction):

    schema = type_schema('delete')
    method_spec = {'op': 'delete'}
    attr_filter = ('status', ('READY'))
    path_param_re = re.compile('.*?/projects/(.*?)/global/images/(.*)')

    def get_resource_params(self, m, r):
        project, image_id = self.path_param_re.match(r['selfLink']).groups()
        return {'project': project, 'image': image_id}


@resources.register('disk')
class Disk(QueryResourceManager):

    class resource_type(TypeInfo):
        service = 'compute'
        version = 'v1'
        component = 'disks'
        scope = 'zone'
        enum_spec = ('aggregatedList', 'items.*.disks[]', None)
        name = id = 'name'
        labels = True
        default_report_fields = ["name", "sizeGb", "status", "zone"]
        asset_type = "compute.googleapis.com/Disk"

        @staticmethod
        def get(client, resource_info):
            return client.execute_command(
                'get', {'project': resource_info['project_id'],
                        'zone': resource_info['zone'],
                        'resourceId': resource_info['disk_id']})

        @staticmethod
        def get_label_params(resource, all_labels):
            path_param_re = re.compile('.*?/projects/(.*?)/zones/(.*?)/disks/(.*)')
            project, zone, instance = path_param_re.match(
                resource['selfLink']).groups()
            return {'project': project, 'zone': zone, 'resource': instance,
                    'body': {
                        'labels': all_labels,
                        'labelFingerprint': resource['labelFingerprint']
                    }}


@Disk.action_registry.register('snapshot')
class DiskSnapshot(MethodAction):
    """
    `Snapshots <https://cloud.google.com/compute/docs/reference/rest/v1/disks/createSnapshot>`_
    disk.

    The `name_format` specifies name of snapshot in python `format string <https://pyformat.info/>`

    Inside format string there are defined variables:
      - `now`: current time
      - `disk`: whole disk resource

    Default name format is `{disk.name}`

    :Example:

    .. code-block:: yaml

        policies:
          - name: gcp-disk-snapshot
            resource: gcp.disk
            filters:
              - type: value
                key: name
                value: disk-7
            actions:
              - type: snapshot
                name_format: "{disk[name]:.50}-{now:%Y-%m-%d}"
    """
    schema = type_schema('snapshot', name_format={'type': 'string'})
    method_spec = {'op': 'createSnapshot'}
    path_param_re = re.compile(
        '.*?/projects/(.*?)/zones/(.*?)/disks/(.*)')
    attr_filter = ('status', ('RUNNING', 'READY'))

    def get_resource_params(self, model, resource):
        project, zone, resourceId = self.path_param_re.match(resource['selfLink']).groups()
        name_format = self.data.get('name_format', '{disk[name]}')
        name = name_format.format(disk=resource, now=datetime.now())

        return {
            'project': project,
            'zone': zone,
            'disk': resourceId,
            'body': {
                'name': name,
                'labels': resource.get('labels', {}),
            }
        }


@Disk.action_registry.register('delete')
class DiskDelete(MethodAction):

    schema = type_schema('delete')
    method_spec = {'op': 'delete'}
    path_param_re = re.compile(
        '.*?/projects/(.*?)/zones/(.*?)/disks/(.*)')
    attr_filter = ('status', ('RUNNING', 'READY'))

    def get_resource_params(self, m, r):
        project, zone, resourceId = self.path_param_re.match(r['selfLink']).groups()
        return {
            'project': project,
            'zone': zone,
            'disk': resourceId,
        }


@resources.register('snapshot')
class Snapshot(QueryResourceManager):

    class resource_type(TypeInfo):
        service = 'compute'
        version = 'v1'
        component = 'snapshots'
        enum_spec = ('list', 'items[]', None)
        name = id = 'name'
        default_report_fields = ["name", "status", "diskSizeGb", "creationTimestamp"]
        asset_type = "compute.googleapis.com/Snapshot"

        @staticmethod
        def get(client, resource_info):
            return client.execute_command(
                'get', {'project': resource_info['project_id'],
                        'snapshot_id': resource_info['snapshot_id']})


@Snapshot.action_registry.register('delete')
class DeleteSnapshot(MethodAction):

    schema = type_schema('delete')
    method_spec = {'op': 'delete'}
    attr_filter = ('status', ('READY', 'UPLOADING'))
    path_param_re = re.compile('.*?/projects/(.*?)/global/snapshots/(.*)')

    def get_resource_params(self, m, r):
        project, snapshot_id = self.path_param_re.match(r['selfLink']).groups()
        # Docs are wrong :-(
        # https://cloud.google.com/compute/docs/reference/rest/v1/snapshots/delete
        return {'project': project, 'snapshot': snapshot_id}


@resources.register('instance-template')
class InstanceTemplate(QueryResourceManager):
    """GCP resource: https://cloud.google.com/compute/docs/reference/rest/v1/instanceTemplates"""
    class resource_type(TypeInfo):
        service = 'compute'
        version = 'v1'
        component = 'instanceTemplates'
        scope = 'zone'
        enum_spec = ('list', 'items[]', None)
        name = id = 'name'
        default_report_fields = [
            name, "description", "creationTimestamp",
            "properties.machineType", "properties.description"]
        asset_type = "compute.googleapis.com/InstanceTemplate"

        @staticmethod
        def get(client, resource_info):
            return client.execute_command(
                'get', {'project': resource_info['project_id'],
                        'instanceTemplate': resource_info['instance_template_name']})


@InstanceTemplate.action_registry.register('delete')
class InstanceTemplateDelete(MethodAction):
    """
    `Deletes <https://cloud.google.com/compute/docs/reference/rest/v1/instanceTemplates/delete>`_
    an Instance Template. The action does not specify any parameters.

    :Example:

    .. code-block:: yaml

        policies:
          - name: gcp-instance-template-delete
            resource: gcp.instance-template
            filters:
              - type: value
                key: name
                value: instance-template-to-delete
            actions:
              - type: delete
    """
    schema = type_schema('delete')
    method_spec = {'op': 'delete'}

    def get_resource_params(self, m, r):
        project, instance_template = re.match('.*/projects/(.*?)/.*/instanceTemplates/(.*)',
                                              r['selfLink']).groups()
        return {'project': project,
                'instanceTemplate': instance_template}


@resources.register('autoscaler')
class Autoscaler(QueryResourceManager):
    """GCP resource: https://cloud.google.com/compute/docs/reference/rest/v1/autoscalers"""
    class resource_type(TypeInfo):
        service = 'compute'
        version = 'v1'
        component = 'autoscalers'
        name = id = 'name'
        enum_spec = ('aggregatedList', 'items.*.autoscalers[]', None)
        default_report_fields = [
            "name", "description", "status", "target", "recommendedSize"]
        asset_type = "compute.googleapis.com/Autoscaler"
        metric_key = "resource.labels.autoscaler_name"

        @staticmethod
        def get(client, resource_info):
            project, zone, autoscaler = re.match(
                'projects/(.*?)/zones/(.*?)/autoscalers/(.*)',
                resource_info['resourceName']).groups()

            return client.execute_command(
                'get', {'project': project,
                        'zone': zone,
                        'autoscaler': autoscaler})


@Autoscaler.action_registry.register('set')
class AutoscalerSet(MethodAction):
    """
    `Patches <https://cloud.google.com/compute/docs/reference/rest/v1/autoscalers/patch>`_
    configuration parameters for the autoscaling algorithm.

    The `coolDownPeriodSec` specifies the number of seconds that the autoscaler
    should wait before it starts collecting information from a new instance.

    The `cpuUtilization.utilizationTarget` specifies the target CPU utilization that the
    autoscaler should maintain.

    The `loadBalancingUtilization.utilizationTarget` specifies fraction of backend capacity
    utilization (set in HTTP(S) load balancing configuration) that autoscaler should maintain.

    The `minNumReplicas` specifies the minimum number of replicas that the autoscaler can
    scale down to.

    The `maxNumReplicas` specifies the maximum number of instances that the autoscaler can
    scale up to.

    :Example:

    .. code-block:: yaml

        policies:
          - name: gcp-autoscaler-set
            resource: gcp.autoscaler
            filters:
              - type: value
                key: name
                value: instance-group-2
            actions:
              - type: set
                coolDownPeriodSec: 20
                cpuUtilization:
                  utilizationTarget: 0.7
                loadBalancingUtilization:
                  utilizationTarget: 0.7
                minNumReplicas: 1
                maxNumReplicas: 4
    """
    schema = type_schema('set',
                         **{
                             'coolDownPeriodSec': {
                                 'type': 'integer',
                                 'minimum': 15
                             },
                             'cpuUtilization': {
                                 'type': 'object',
                                 'required': ['utilizationTarget'],
                                 'properties': {
                                     'utilizationTarget': {
                                         'type': 'number',
                                         'exclusiveMinimum': 0,
                                         'maximum': 1
                                     }
                                 },
                             },
                             'loadBalancingUtilization': {
                                 'type': 'object',
                                 'required': ['utilizationTarget'],
                                 'properties': {
                                     'utilizationTarget': {
                                         'type': 'number',
                                         'exclusiveMinimum': 0,
                                         'maximum': 1
                                     }
                                 }
                             },
                             'maxNumReplicas': {
                                 'type': 'integer',
                                 'exclusiveMinimum': 0
                             },
                             'minNumReplicas': {
                                 'type': 'integer',
                                 'exclusiveMinimum': 0
                             }
                         })
    method_spec = {'op': 'patch'}
    path_param_re = re.compile('.*?/projects/(.*?)/zones/(.*?)/autoscalers/(.*)')
    method_perm = 'update'

    def get_resource_params(self, model, resource):
        project, zone, autoscaler = self.path_param_re.match(resource['selfLink']).groups()
        body = {}

        if 'coolDownPeriodSec' in self.data:
            body['coolDownPeriodSec'] = self.data['coolDownPeriodSec']

        if 'cpuUtilization' in self.data:
            body['cpuUtilization'] = self.data['cpuUtilization']

        if 'loadBalancingUtilization' in self.data:
            body['loadBalancingUtilization'] = self.data['loadBalancingUtilization']

        if 'maxNumReplicas' in self.data:
            body['maxNumReplicas'] = self.data['maxNumReplicas']

        if 'minNumReplicas' in self.data:
            body['minNumReplicas'] = self.data['minNumReplicas']

        result = {'project': project,
                  'zone': zone,
                  'autoscaler': autoscaler,
                  'body': {
                      'autoscalingPolicy': body
                  }}

        return result<|MERGE_RESOLUTION|>--- conflicted
+++ resolved
@@ -28,11 +28,8 @@
         labels = True
         default_report_fields = ['name', 'status', 'creationTimestamp', 'machineType', 'zone']
         asset_type = "compute.googleapis.com/Instance"
-<<<<<<< HEAD
         scc_type = "google.compute.Instance"
-=======
         metric_key = 'metric.labels.instance_name'
->>>>>>> a36cdf08
 
         @staticmethod
         def get(client, resource_info):
