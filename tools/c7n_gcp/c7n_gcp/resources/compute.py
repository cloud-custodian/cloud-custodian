# Copyright 2017-2018 Capital One Services, LLC
#
# Licensed under the Apache License, Version 2.0 (the "License");
# you may not use this file except in compliance with the License.
# You may obtain a copy of the License at
#
# http://www.apache.org/licenses/LICENSE-2.0
#
# Unless required by applicable law or agreed to in writing, software
# distributed under the License is distributed on an "AS IS" BASIS,
# WITHOUT WARRANTIES OR CONDITIONS OF ANY KIND, either express or implied.
# See the License for the specific language governing permissions and
# limitations under the License.

import re

from c7n.utils import type_schema

from c7n_gcp.actions import MethodAction
from c7n_gcp.provider import resources
from c7n_gcp.query import QueryResourceManager, TypeInfo

from c7n.filters.offhours import OffHour, OnHour


@resources.register('instance')
class Instance(QueryResourceManager):

    class resource_type(TypeInfo):
        service = 'compute'
        version = 'v1'
        component = 'instances'
        enum_spec = ('aggregatedList', 'items.*.instances[]', None)
        scope = 'project'
        id = 'name'

        @staticmethod
        def get(client, resource_info):
            # The api docs for compute instance get are wrong,
            # they spell instance as resourceId
            return client.execute_command(
                'get', {'project': resource_info['project_id'],
                        'zone': resource_info['zone'],
                        'instance': resource_info[
                            'resourceName'].rsplit('/', 1)[-1]})


@Instance.filter_registry.register('offhour')
class InstanceOffHour(OffHour):

    def get_tag_value(self, instance):
        return instance.get('labels', {}).get(self.tag_key)


@Instance.filter_registry.register('onhour')
class InstanceOnHour(OnHour):

    def get_tag_value(self, instance):
        return instance.get('labels', {}).get(self.tag_key)


class InstanceAction(MethodAction):

    def get_resource_params(self, model, resource):
        project, zone, instance = self.path_param_re.match(
            resource['selfLink']).groups()
        return {'project': project, 'zone': zone, 'instance': instance}


@Instance.action_registry.register('start')
class Start(InstanceAction):

    schema = type_schema('start')
    method_spec = {'op': 'start'}
    path_param_re = re.compile(
        '.*?/projects/(.*?)/zones/(.*?)/instances/(.*)')
    attr_filter = ('status', ('TERMINATED',))


@Instance.action_registry.register('stop')
class Stop(InstanceAction):

    schema = type_schema('stop')
    method_spec = {'op': 'stop'}
    path_param_re = re.compile(
        '.*?/projects/(.*?)/zones/(.*?)/instances/(.*)')
    attr_filter = ('status', ('RUNNING',))


@Instance.action_registry.register('delete')
class Delete(InstanceAction):

    schema = type_schema('delete')
    method_spec = {'op': 'delete'}
    path_param_re = re.compile(
        '.*?/projects/(.*?)/zones/(.*?)/instances/(.*)')


@resources.register('image')
class Image(QueryResourceManager):

    class resource_type(TypeInfo):
        service = 'compute'
        version = 'v1'
        component = 'images'
        id = 'name'

        @staticmethod
        def get(client, resource_info):
            return client.execute_command(
                'get', {'project': resource_info['project_id'],
                        'resourceId': resource_info['image_id']})


@Image.action_registry.register('delete')
class DeleteImage(MethodAction):

    schema = type_schema('delete')
    method_spec = {'op': 'delete'}
    attr_filter = ('status', ('READY'))
    path_param_re = re.compile('.*?/projects/(.*?)/global/images/(.*)')

    def get_resource_params(self, m, r):
        project, image_id = self.path_param_re.match(r['selfLink']).groups()
        return {'project': project, 'image': image_id}


@resources.register('disk')
class Disk(QueryResourceManager):

    class resource_type(TypeInfo):
        service = 'compute'
        version = 'v1'
        component = 'disks'
        scope = 'zone'
        enum_spec = ('aggregatedList', 'items.*.disks[]', None)
        id = 'name'

        @staticmethod
        def get(client, resource_info):
            return client.execute_command(
                'get', {'project': resource_info['project_id'],
                        'zone': resource_info['zone'],
                        'resourceId': resource_info['disk_id']})


@Disk.action_registry.register('snapshot')
class DiskSnapshot(MethodAction):

    schema = type_schema('snapshot')
    method_spec = {'op': 'createSnapshot'}
    path_param_re = re.compile(
        '.*?/projects/(.*?)/zones/(.*?)/instances/(.*)')
    attr_filter = ('status', ('RUNNING',))


@resources.register('snapshot')
class Snapshot(QueryResourceManager):

    class resource_type(TypeInfo):
        service = 'compute'
        version = 'v1'
        component = 'snapshots'
        enum_spec = ('list', 'items[]', None)
        id = 'name'

        @staticmethod
        def get(client, resource_info):
            return client.execute_command(
                'get', {'project': resource_info['project_id'],
                        'snapshot_id': resource_info['snapshot_id']})


@Snapshot.action_registry.register('delete')
class DeleteSnapshot(MethodAction):

    schema = type_schema('delete')
    method_spec = {'op': 'delete'}
    attr_filter = ('status', ('READY', 'UPLOADING'))
    path_param_re = re.compile('.*?/projects/(.*?)/global/snapshots/(.*)')

    def get_resource_params(self, m, r):
        project, snapshot_id = self.path_param_re.match(r['selfLink']).groups()
        # Docs are wrong :-(
        # https://cloud.google.com/compute/docs/reference/rest/v1/snapshots/delete
        return {'project': project, 'snapshot': snapshot_id}


@resources.register('instance-template')
class InstanceTemplate(QueryResourceManager):
    """GCP resource: https://cloud.google.com/compute/docs/reference/rest/v1/instanceTemplates"""
    class resource_type(TypeInfo):
        service = 'compute'
        version = 'v1'
        component = 'instanceTemplates'
        scope = 'zone'
        enum_spec = ('list', 'items[]', None)
        id = 'name'

        @staticmethod
        def get(client, resource_info):
            return client.execute_command(
                'get', {'project': resource_info['project_id'],
                        'instanceTemplate': resource_info['instance_template_name']})


@InstanceTemplate.action_registry.register('delete')
class InstanceTemplateDelete(MethodAction):
    """
    `Deletes <https://cloud.google.com/compute/docs/reference/rest/v1/instanceTemplates/delete>`_
    an Instance Template. The action does not specify any parameters.

    :Example:

    .. code-block:: yaml

        policies:
          - name: gcp-instance-template-delete
            resource: gcp.instance-template
            filters:
              - type: value
                key: name
                value: instance-template-to-delete
            actions:
              - type: delete
    """
    schema = type_schema('delete')
    method_spec = {'op': 'delete'}

    def get_resource_params(self, m, r):
        project, instance_template = re.match('.*/projects/(.*?)/.*/instanceTemplates/(.*)',
                                              r['selfLink']).groups()
        return {'project': project,
                'instanceTemplate': instance_template}


<<<<<<< HEAD
@resources.register('node-template')
class NodeTemplate(QueryResourceManager):
    """GCP resource: https://cloud.google.com/compute/docs/reference/rest/v1/nodeTemplates
   """
    class resource_type(TypeInfo):
        service = 'compute'
        version = 'v1'
        component = 'nodeTemplates'
        enum_spec = ('aggregatedList', 'items.*.nodeTemplates[]', None)
        scope = 'project'
        id = 'name'

        @staticmethod
        def get(client, resource_info):
            return client.execute_command(
                'get', {'project': resource_info['project_id'],
                        'region': resource_info['region'],
                        'nodeTemplate': resource_info['resourceName'].rsplit('/', 1)[-1]})


@NodeTemplate.action_registry.register('delete')
class NodeTemplateDelete(MethodAction):
    """
    `Deletes <https://cloud.google.com/compute/docs/reference/rest/v1/nodeTemplates/delete>`_
    a Node Template. The action does not specify any parameters.
=======
@resources.register('autoscaler')
class Autoscaler(QueryResourceManager):
    """GCP resource: https://cloud.google.com/compute/docs/reference/rest/v1/autoscalers"""
    class resource_type(TypeInfo):
        service = 'compute'
        version = 'v1'
        component = 'autoscalers'
        id = 'name'
        enum_spec = ('aggregatedList', 'items.*.autoscalers[]', None)

        @staticmethod
        def get(client, resource_info):
            project, zone, autoscaler = re.match(
                'projects/(.*?)/zones/(.*?)/autoscalers/(.*)',
                resource_info['resourceName']).groups()

            return client.execute_command(
                'get', {'project': project,
                        'zone': zone,
                        'autoscaler': autoscaler})


@Autoscaler.action_registry.register('set')
class AutoscalerSet(MethodAction):
    """
    `Patches <https://cloud.google.com/compute/docs/reference/rest/v1/autoscalers/patch>`_
    configuration parameters for the autoscaling algorithm.

    The `coolDownPeriodSec` specifies the number of seconds that the autoscaler
    should wait before it starts collecting information from a new instance.

    The `cpuUtilization.utilizationTarget` specifies the target CPU utilization that the
    autoscaler should maintain.

    The `loadBalancingUtilization.utilizationTarget` specifies fraction of backend capacity
    utilization (set in HTTP(S) load balancing configuration) that autoscaler should maintain.

    The `minNumReplicas` specifies the minimum number of replicas that the autoscaler can
    scale down to.

    The `maxNumReplicas` specifies the maximum number of instances that the autoscaler can
    scale up to.
>>>>>>> 536c55a2

    :Example:

    .. code-block:: yaml

        policies:
<<<<<<< HEAD
          - name: gcp-node-template-delete
            resource: gcp.node-template
            filters:
              - type: value
                key: name
                value: node-template-to-delete
            actions:
              - type: delete
    """
    schema = type_schema('delete')
    method_spec = {'op': 'delete'}

    def get_resource_params(self, m, r):
        project, region, node_template = re.match(
            '.*/projects/(.*?)/regions/(.*?)/nodeTemplates/(.*)', r['selfLink']).groups()
        return {'project': project, 'region': region, 'nodeTemplate': node_template}
=======
          - name: gcp-autoscaler-set
            resource: gcp.autoscaler
            filters:
              - type: value
                key: name
                value: instance-group-2
            actions:
              - type: set
                coolDownPeriodSec: 20
                cpuUtilization:
                  utilizationTarget: 0.7
                loadBalancingUtilization:
                  utilizationTarget: 0.7
                minNumReplicas: 1
                maxNumReplicas: 4
    """
    schema = type_schema('set',
                         **{
                             'coolDownPeriodSec': {
                                 'type': 'integer',
                                 'minimum': 15
                             },
                             'cpuUtilization': {
                                 'type': 'object',
                                 'required': ['utilizationTarget'],
                                 'properties': {
                                     'utilizationTarget': {
                                         'type': 'number',
                                         'exclusiveMinimum': 0,
                                         'maximum': 1
                                     }
                                 },
                             },
                             'loadBalancingUtilization': {
                                 'type': 'object',
                                 'required': ['utilizationTarget'],
                                 'properties': {
                                     'utilizationTarget': {
                                         'type': 'number',
                                         'exclusiveMinimum': 0,
                                         'maximum': 1
                                     }
                                 }
                             },
                             'maxNumReplicas': {
                                 'type': 'integer',
                                 'exclusiveMinimum': 0
                             },
                             'minNumReplicas': {
                                 'type': 'integer',
                                 'exclusiveMinimum': 0
                             }
                         })
    method_spec = {'op': 'patch'}
    path_param_re = re.compile('.*?/projects/(.*?)/zones/(.*?)/autoscalers/(.*)')

    def get_resource_params(self, model, resource):
        project, zone, autoscaler = self.path_param_re.match(resource['selfLink']).groups()
        body = {}

        if 'coolDownPeriodSec' in self.data:
            body['coolDownPeriodSec'] = self.data['coolDownPeriodSec']

        if 'cpuUtilization' in self.data:
            body['cpuUtilization'] = self.data['cpuUtilization']

        if 'loadBalancingUtilization' in self.data:
            body['loadBalancingUtilization'] = self.data['loadBalancingUtilization']

        if 'maxNumReplicas' in self.data:
            body['maxNumReplicas'] = self.data['maxNumReplicas']

        if 'minNumReplicas' in self.data:
            body['minNumReplicas'] = self.data['minNumReplicas']

        result = {'project': project,
                  'zone': zone,
                  'autoscaler': autoscaler,
                  'body': {
                      'autoscalingPolicy': body
                  }}

        return result
>>>>>>> 536c55a2
<|MERGE_RESOLUTION|>--- conflicted
+++ resolved
@@ -234,33 +234,6 @@
                 'instanceTemplate': instance_template}
 
 
-<<<<<<< HEAD
-@resources.register('node-template')
-class NodeTemplate(QueryResourceManager):
-    """GCP resource: https://cloud.google.com/compute/docs/reference/rest/v1/nodeTemplates
-   """
-    class resource_type(TypeInfo):
-        service = 'compute'
-        version = 'v1'
-        component = 'nodeTemplates'
-        enum_spec = ('aggregatedList', 'items.*.nodeTemplates[]', None)
-        scope = 'project'
-        id = 'name'
-
-        @staticmethod
-        def get(client, resource_info):
-            return client.execute_command(
-                'get', {'project': resource_info['project_id'],
-                        'region': resource_info['region'],
-                        'nodeTemplate': resource_info['resourceName'].rsplit('/', 1)[-1]})
-
-
-@NodeTemplate.action_registry.register('delete')
-class NodeTemplateDelete(MethodAction):
-    """
-    `Deletes <https://cloud.google.com/compute/docs/reference/rest/v1/nodeTemplates/delete>`_
-    a Node Template. The action does not specify any parameters.
-=======
 @resources.register('autoscaler')
 class Autoscaler(QueryResourceManager):
     """GCP resource: https://cloud.google.com/compute/docs/reference/rest/v1/autoscalers"""
@@ -303,31 +276,12 @@
 
     The `maxNumReplicas` specifies the maximum number of instances that the autoscaler can
     scale up to.
->>>>>>> 536c55a2
 
     :Example:
 
     .. code-block:: yaml
 
         policies:
-<<<<<<< HEAD
-          - name: gcp-node-template-delete
-            resource: gcp.node-template
-            filters:
-              - type: value
-                key: name
-                value: node-template-to-delete
-            actions:
-              - type: delete
-    """
-    schema = type_schema('delete')
-    method_spec = {'op': 'delete'}
-
-    def get_resource_params(self, m, r):
-        project, region, node_template = re.match(
-            '.*/projects/(.*?)/regions/(.*?)/nodeTemplates/(.*)', r['selfLink']).groups()
-        return {'project': project, 'region': region, 'nodeTemplate': node_template}
-=======
           - name: gcp-autoscaler-set
             resource: gcp.autoscaler
             filters:
@@ -411,4 +365,52 @@
                   }}
 
         return result
->>>>>>> 536c55a2
+
+
+@resources.register('node-template')
+class NodeTemplate(QueryResourceManager):
+    """GCP resource: https://cloud.google.com/compute/docs/reference/rest/v1/nodeTemplates
+   """
+    class resource_type(TypeInfo):
+        service = 'compute'
+        version = 'v1'
+        component = 'nodeTemplates'
+        enum_spec = ('aggregatedList', 'items.*.nodeTemplates[]', None)
+        scope = 'project'
+        id = 'name'
+
+        @staticmethod
+        def get(client, resource_info):
+            return client.execute_command(
+                'get', {'project': resource_info['project_id'],
+                        'region': resource_info['region'],
+                        'nodeTemplate': resource_info['resourceName'].rsplit('/', 1)[-1]})
+
+
+@NodeTemplate.action_registry.register('delete')
+class NodeTemplateDelete(MethodAction):
+    """
+    `Deletes <https://cloud.google.com/compute/docs/reference/rest/v1/nodeTemplates/delete>`_
+    a Node Template. The action does not specify any parameters.
+
+    :Example:
+
+    .. code-block:: yaml
+
+        policies:
+          - name: gcp-node-template-delete
+            resource: gcp.node-template
+            filters:
+              - type: value
+                key: name
+                value: node-template-to-delete
+            actions:
+              - type: delete
+    """
+    schema = type_schema('delete')
+    method_spec = {'op': 'delete'}
+
+    def get_resource_params(self, m, r):
+        project, region, node_template = re.match(
+            '.*/projects/(.*?)/regions/(.*?)/nodeTemplates/(.*)', r['selfLink']).groups()
+        return {'project': project, 'region': region, 'nodeTemplate': node_template}