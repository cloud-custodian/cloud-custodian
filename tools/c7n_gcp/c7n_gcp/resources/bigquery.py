--- conflicted
+++ resolved
@@ -6,12 +6,9 @@
 from c7n.utils import type_schema
 from c7n_gcp.query import QueryResourceManager, TypeInfo, ChildTypeInfo, ChildResourceManager
 from c7n_gcp.provider import resources
-<<<<<<< HEAD
+from c7n_gcp.actions import MethodAction
 from c7n_gcp.filters.datacatalog import DataCatalogSearchFilter
 from c7n.utils import type_schema
-=======
-from c7n_gcp.actions import MethodAction
->>>>>>> 036f2a5b
 
 
 @resources.register('bq-dataset')
@@ -123,7 +120,20 @@
             })
 
 
-<<<<<<< HEAD
+@BigQueryTable.action_registry.register('delete')
+class DeleteBQTable(MethodAction):
+    schema = type_schema('delete')
+    method_spec = {'op': 'delete'}
+    permissions = ('bigquery.tables.get', 'bigquery.tables.delete')
+
+    def get_resource_params(self, model, r):
+        return {
+            'projectId': r['tableReference']['projectId'],
+            'datasetId': r['tableReference']['datasetId'],
+            'tableId': r['tableReference']['tableId']
+        }
+
+
 @BigQueryTable.filter_registry.register('data-catalog')
 class BigQueryTableDataCatalogFilter(DataCatalogSearchFilter):
     """
@@ -167,18 +177,4 @@
                 resource = super(BigQueryTableDataCatalogFilter, self).data_catalog_modify(
                     resources_dict.get(table_id), t)
                 filtered_tables.append(resource)
-        return filtered_tables
-=======
-@BigQueryTable.action_registry.register('delete')
-class DeleteBQTable(MethodAction):
-    schema = type_schema('delete')
-    method_spec = {'op': 'delete'}
-    permissions = ('bigquery.tables.get', 'bigquery.tables.delete')
-
-    def get_resource_params(self, model, r):
-        return {
-            'projectId': r['tableReference']['projectId'],
-            'datasetId': r['tableReference']['datasetId'],
-            'tableId': r['tableReference']['tableId']
-        }
->>>>>>> 036f2a5b
+        return filtered_tables