--- conflicted
+++ resolved
@@ -12,11 +12,10 @@
 from c7n.utils import type_schema, local_session
 from c7n.filters.core import ValueFilter
 from c7n.filters.missing import Missing
-<<<<<<< HEAD
+
+
 import jmespath
-=======
 from googleapiclient.errors import HttpError
->>>>>>> 59753382
 
 
 @resources.register('organization')
@@ -376,7 +375,6 @@
                 yield ('update', model.get_label_params(r, rlabels))
 
 
-<<<<<<< HEAD
 @Organization.filter_registry.register('essential-contacts')
 class EssentialContactsFilter(ValueFilter):
     """Filter Resources based on essential contacts configuration, org is optional
@@ -439,7 +437,8 @@
             filtered_contact = jmespath.search(search_path, self.essentialcontacts_list)
 
         return len(filtered_contact) > 0
-=======
+
+
 @Project.filter_registry.register('access-approval')
 class AccessApprovalFilter(ValueFilter):
     """Filter Resources based on access approval configuration
@@ -479,5 +478,4 @@
             else:
                 raise ex
 
-        return access_approval
->>>>>>> 59753382
+        return access_approval