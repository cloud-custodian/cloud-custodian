--- conflicted
+++ resolved
@@ -1,23 +1,6 @@
 package(default_visibility = ["//visibility:public"])
 
 load("@rules_python//python:defs.bzl", "py_library")
-<<<<<<< HEAD
-load("@pip_deps//:requirements.bzl", "requirement")
-load("@my_sphinx_deps//:requirements.bzl", "requirement")
-
-py_library(
-    name = "c7n_gcp",
-    srcs = glob(["**/*.py"]),
-    deps = [
-        requirement("retrying"),
-        requirement("google-api-python-client"),
-        requirement("ratelimiter"),
-        requirement("google-auth"),
-        requirement("google-auth-httplib2"),
-        requirement("google-cloud-logging"),
-        requirement("google-cloud-monitoring"),
-        requirement("cachetools"),
-=======
 load("@rules_python//experimental/python:wheel.bzl", "py_package")
 load("@gcp_py_deps//:requirements.bzl", "all_requirements", "requirement")
 
@@ -33,7 +16,6 @@
     deps = [
         ":c7n_gcp_lib",
         ":entry",
->>>>>>> dbdaa94d
     ],
 )
 
