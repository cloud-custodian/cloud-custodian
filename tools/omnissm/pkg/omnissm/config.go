// Copyright 2018 Capital One Services, LLC
//
// Licensed under the Apache License, Version 2.0 (the "License");
// you may not use this file except in compliance with the License.
// You may obtain a copy of the License at
//
//     http://www.apache.org/licenses/LICENSE-2.0
//
// Unless required by applicable law or agreed to in writing, software
// distributed under the License is distributed on an "AS IS" BASIS,
// WITHOUT WARRANTIES OR CONDITIONS OF ANY KIND, either express or implied.
// See the License for the specific language governing permissions and
// limitations under the License.

package omnissm

import (
	"context"
	"fmt"
	"io/ioutil"
	"os"
	"strconv"
	"strings"

	"github.com/aws/aws-sdk-go/aws"
	version "github.com/hashicorp/go-version"
	"github.com/pkg/errors"
	"gopkg.in/yaml.v2"
)

const DefaultSSMServiceRole = "service-role/AmazonEC2RunCommandRoleForManagedInstances"

type Config struct {
	*aws.Config

	Context context.Context

	// A whitelist of accounts allowed to register with SSM
	AccountWhitelist []string `yaml:"accountWhitelist"`

	// This or AssumeRoles must be specified.
	AssumeRoleName string `yaml:"assumeRole"`

	// A mapping of IAM roles to assume with the provided accounts
	AssumeRoles map[string]string `yaml:"assumeRoles"`

	// The IAM role used when the SSM agent registers with the SSM service
	InstanceRole string `yaml:"instanceRole"`

	// Sets the number of retries attempted for AWS API calls. Defaults to 0
	// if not specified.
	MaxRetries int `yaml:"maxRetries"`

	// If provided, SSM API requests that are throttled will be sent to this
	// queue. Should be used in conjunction with MaxRetries since the
	// throttling that takes place should retry several times before attempting
	// to queue the request.
	QueueName string `yaml:"queueName"`

	// The DynamodDb table used for storing instance regisrations.
	RegistrationsTable string `yaml:"registrationsTable"`

	// The SNS topic published to when resources are registered (optional).
	ResourceRegisteredSNSTopic string `yaml:"resourceRegisteredSNSTopic"`

	// The SNS topic published to when resources are deleted (optional).
	ResourceDeletedSNSTopic string `yaml:"resourceDeletedSNSTopic"`

	// The name of tags that should be added to SSM tags if they are tagged on
	// the EC2 instance.
	ResourceTags []string `yaml:"resourceTags"`

	// The IAM role used for downloading Oversized ConfigurationItems from S3.
	S3DownloadRole string `yaml:"s3DownloadRole"`

	// The IAM role used for publishing to the Resource Deleted SNS topic (optional).
	SNSPublishRole string `yaml:"snsPublishRole"`

	// This is set by AWS when a Lambda instance is configured to use x-ray.
	// This is optional and x-ray is currently only supported when using lambda.
	XRayTracingEnabled string `yaml:"xrayTracingEnabled"`

<<<<<<< HEAD
	// The number of days to wait to clean up registered ssm instances that have a
	// PingStatus of ConnectionLost
	CleanupAfterDays float64 `yaml:"cleanupAfterDays"`
=======
	// Version constraints for allowable client requests during registration. If
	// constraints are empty, all versions are allowed. Version string should
	// conform with github.com/hashicorp/go-version format, i.e. comma-separated
	// rules like ">= 1.1.0, < 2.0.0"
	ClientVersionConstraints string `yaml:"clientVersionConstraints"`
>>>>>>> dd4adb18

	authorizedAccountIds map[string]struct{}
	resourceTags         map[string]struct{}
	roleMap              map[string]string
	versionConstraint    version.Constraints
}

func NewConfig() *Config {
	c := &Config{}
	MergeConfig(c, ReadConfigFromEnv())
	return c
}

// ReadConfig loads configuration values from a yaml file.
// The priority of the sources is the following:
// 1. flags
// 2. environment variables
// 3. config file
// 4. defaults
func ReadConfig(path string) (*Config, error) {
	if _, err := os.Stat(path); os.IsNotExist(err) {
		return nil, errors.Wrapf(err, "%#v not found", path)
	}
	data, err := ioutil.ReadFile(path)
	if err != nil {
		return nil, errors.Wrapf(err, "cannot read file: %#v", path)
	}

	var c Config
	if err := yaml.Unmarshal(data, &c); err != nil {
		return nil, errors.Wrap(err, "cannot unmarshal")
	}
	MergeConfig(&c, ReadConfigFromEnv())
	c.setDefaults()
	return &c, nil
}

// splitNonEmpty returns a nil slice when s is blank
func splitNonEmpty(s string, sep string) []string {
	if s == "" {
		return nil
	}
	return strings.Split(s, sep)
}

func ReadConfigFromEnv() *Config {
	maxRetries, _ := strconv.Atoi(os.Getenv("OMNISSM_MAX_RETRIES"))
	c := &Config{
		AccountWhitelist:           splitNonEmpty(os.Getenv("OMNISSM_ACCOUNT_WHITELIST"), ","),
		InstanceRole:               os.Getenv("OMNISSM_INSTANCE_ROLE"),
		MaxRetries:                 maxRetries,
		RegistrationsTable:         os.Getenv("OMNISSM_REGISTRATIONS_TABLE"),
		QueueName:                  os.Getenv("OMNISSM_SPILLOVER_QUEUE"),
		ResourceRegisteredSNSTopic: os.Getenv("OMNISSM_RESOURCE_REGISTERED_SNS_TOPIC"),
		ResourceDeletedSNSTopic:    os.Getenv("OMNISSM_RESOURCE_DELETED_SNS_TOPIC"),
		ResourceTags:               splitNonEmpty(os.Getenv("OMNISSM_RESOURCE_TAGS"), ","),
		S3DownloadRole:             os.Getenv("OMNISSM_S3_DOWNLOAD_ROLE"),
		SNSPublishRole:             os.Getenv("OMNISSM_SNS_PUBLISH_ROLE"),
		XRayTracingEnabled:         os.Getenv("_X_AMZN_TRACE_ID"),
	}
	return c
}

func MergeConfig(config *Config, other *Config) {
	if len(other.AccountWhitelist) > 0 {
		config.AccountWhitelist = other.AccountWhitelist
		config.authorizedAccountIds = nil
	}
	if other.InstanceRole != "" {
		config.InstanceRole = other.InstanceRole
	}
	if other.MaxRetries != 0 {
		config.MaxRetries = other.MaxRetries
	}
	if other.QueueName != "" {
		config.QueueName = other.QueueName
	}
	if other.RegistrationsTable != "" {
		config.RegistrationsTable = other.RegistrationsTable
	}
	if other.ResourceRegisteredSNSTopic != "" {
		config.ResourceRegisteredSNSTopic = other.ResourceRegisteredSNSTopic
	}
	if other.ResourceDeletedSNSTopic != "" {
		config.ResourceDeletedSNSTopic = other.ResourceDeletedSNSTopic
	}
	if len(other.ResourceTags) > 0 {
		config.ResourceTags = other.ResourceTags
		config.resourceTags = nil
	}
	if other.S3DownloadRole != "" {
		config.S3DownloadRole = other.S3DownloadRole
	}
	if other.SNSPublishRole != "" {
		config.SNSPublishRole = other.SNSPublishRole
	}
	if other.ClientVersionConstraints != "" {
		config.ClientVersionConstraints = other.ClientVersionConstraints
	}
	config.setDefaults()
}

func (c *Config) setDefaults() {
	if c.InstanceRole == "" {
		c.InstanceRole = DefaultSSMServiceRole
	}
	if c.RegistrationsTable == "" {
		c.RegistrationsTable = "omnissm-registrations"
	}
	if len(c.ResourceTags) == 0 {
		c.ResourceTags = []string{"App", "OwnerContact", "Name"}
	}
	if c.ClientVersionConstraints != "" {
		cs, err := version.NewConstraint(c.ClientVersionConstraints)
		if err == nil {
			c.versionConstraint = cs
		}
	}
	if c.roleMap == nil {
		c.roleMap = make(map[string]string)
	}
	for accountId, roleName := range c.AssumeRoles {
		c.roleMap[accountId] = fmt.Sprintf("arn:aws:iam::%s:role/%s", accountId, roleName)
	}
	if c.authorizedAccountIds == nil {
		c.authorizedAccountIds = make(map[string]struct{})
	}
	for _, accountId := range c.AccountWhitelist {
		c.authorizedAccountIds[accountId] = struct{}{}
	}
	if c.resourceTags == nil {
		c.resourceTags = make(map[string]struct{})
	}
	for _, t := range c.ResourceTags {
		c.resourceTags[t] = struct{}{}
	}
	c.Config = aws.NewConfig().WithMaxRetries(c.MaxRetries)
}

func (c *Config) RequestVersionValid(vs string) bool {
	if c.versionConstraint == nil {
		return true
	} else if vs == "" {
		return false
	}
	v, err := version.NewVersion(vs)
	if err != nil {
		return false
	}
	return c.versionConstraint.Check(v)
}

func (c *Config) HasAssumeRole(accountId string) (roleArn string, ok bool) {
	if c.AssumeRoleName != "" {
		return fmt.Sprintf("arn:aws:iam::%s:role/%s", accountId, c.AssumeRoleName), true
	}
	roleArn, ok = c.roleMap[accountId]
	return
}

func (c *Config) HasResourceTag(tagName string) (ok bool) {
	_, ok = c.resourceTags[tagName]
	return
}

func (c *Config) IsAuthorized(accountId string) (ok bool) {
	_, ok = c.authorizedAccountIds[accountId]
	return
}<|MERGE_RESOLUTION|>--- conflicted
+++ resolved
@@ -80,17 +80,15 @@
 	// This is optional and x-ray is currently only supported when using lambda.
 	XRayTracingEnabled string `yaml:"xrayTracingEnabled"`
 
-<<<<<<< HEAD
 	// The number of days to wait to clean up registered ssm instances that have a
 	// PingStatus of ConnectionLost
 	CleanupAfterDays float64 `yaml:"cleanupAfterDays"`
-=======
+
 	// Version constraints for allowable client requests during registration. If
 	// constraints are empty, all versions are allowed. Version string should
 	// conform with github.com/hashicorp/go-version format, i.e. comma-separated
 	// rules like ">= 1.1.0, < 2.0.0"
 	ClientVersionConstraints string `yaml:"clientVersionConstraints"`
->>>>>>> dd4adb18
 
 	authorizedAccountIds map[string]struct{}
 	resourceTags         map[string]struct{}
