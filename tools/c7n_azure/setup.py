--- conflicted
+++ resolved
@@ -31,9 +31,5 @@
         "custodian.resources": [
             'azure = c7n_azure.entry:initialize_azure']
     },
-<<<<<<< HEAD
-    install_requires=["c7n", "click", "azure", "azure-cli-core"]
-=======
-    install_requires=["azure", "c7n", "click", "azure-cli-core", "adal", "futures==3.1.1"],
->>>>>>> 75c58a5e
+    install_requires=["azure", "c7n", "click", "azure-cli-core", "futures==3.1.1"],
 )