--- conflicted
+++ resolved
@@ -31,15 +31,12 @@
         "custodian.resources": [
             'azure = c7n_azure.entry:initialize_azure']
     },
-<<<<<<< HEAD
     install_requires=["azure",
                       "c7n",
                       "click",
                       "azure-cli-core",
-                      "adal",
+                      "adal~=0.5.0",
                       "backports.functools_lru_cache",
                       "futures==3.1.1"],
-=======
-    install_requires=["azure", "c7n", "click", "azure-cli-core", "adal~=0.5.0", "pylru", "futures==3.1.1"],
->>>>>>> eb004f76
+
 )