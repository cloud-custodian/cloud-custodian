--- conflicted
+++ resolved
@@ -36,10 +36,7 @@
                       "azure-storage-blob",
                       "azure-storage-queue",
                       "c7n",
-<<<<<<< HEAD
                       "requests",
-=======
->>>>>>> b144f3f4
                       "azure-cli-core",
                       "adal~=0.5.0",
                       "backports.functools_lru_cache",
