# Copyright 2015-2018 Capital One Services, LLC
#
# Licensed under the Apache License, Version 2.0 (the "License");
# you may not use this file except in compliance with the License.
# You may obtain a copy of the License at
#
# http://www.apache.org/licenses/LICENSE-2.0
#
# Unless required by applicable law or agreed to in writing, software
# distributed under the License is distributed on an "AS IS" BASIS,
# WITHOUT WARRANTIES OR CONDITIONS OF ANY KIND, either express or implied.
# See the License for the specific language governing permissions and
# limitations under the License.
from __future__ import absolute_import, division, print_function, unicode_literals

from azure_common import BaseTest

import datetime
from mock import patch


class SqlServerTest(BaseTest):

    TEST_DATE = datetime.datetime(2019, 4, 21, 14, 10, 00)

    def test_sql_server_schema_validate(self):
        with self.sign_out_patch():
            p = self.load_policy({
                'name': 'test-policy-assignment',
                'resource': 'azure.sqlserver'
            }, validate=True)
            self.assertTrue(p)

    # run ./templates/provision.sh sqlserver to deploy required resource.
    def test_find_by_name(self):
        p = self.load_policy({
            'name': 'test-azure-sql-server',
            'resource': 'azure.sqlserver',
            'filters': [
                {'type': 'value',
                 'key': 'name',
                 'op': 'glob',
                 'value_type': 'normalize',
                 'value': 'cctestsqlserver*'}],
        })
        resources = p.run()
        self.assertEqual(len(resources), 1)

<<<<<<< HEAD
    def test_metric_elastic_exclude(self):
        with patch('c7n_azure.actions.utcnow') as utc_patch:
            utc_patch.return_value = self.get_test_date()

            p = self.load_policy({
                'name': 'test-azure-sql-server',
                'resource': 'azure.sqlserver',
                'filters': [
                    {'type': 'metric',
                     'metric': 'dtu_consumption_percent',
                     'op': 'lt',
                     'aggregation': 'average',
                     'threshold': 10,
                     'timeframe': 72,
                     'filter': "ElasticPoolResourceId eq '*'"
                     }],
            })
            resources = p.run()
            self.assertEqual(len(resources), 0)

    def test_metric_elastic_include(self):
        with patch('c7n_azure.actions.utcnow') as utc_patch:
            utc_patch.return_value = self.get_test_date()
            p = self.load_policy({
                'name': 'test-azure-sql-server',
                'resource': 'azure.sqlserver',
                'filters': [
                    {'type': 'metric',
                     'metric': 'dtu_consumption_percent',
                     'op': 'lt',
                     'aggregation': 'average',
                     'threshold': 10,
                     'timeframe': 72,
                     'filter': "ElasticPoolResourceId eq '*'",
                     'no_data_action': 'include'
                     }],
            })
            resources = p.run()
            self.assertEqual(len(resources), 1)

    def test_metric_database(self):
        with patch('c7n_azure.actions.utcnow') as utc_patch:
            utc_patch.return_value = self.get_test_date()

            p = self.load_policy({
                'name': 'test-azure-sql-server',
                'resource': 'azure.sqlserver',
                'filters': [
                    {'type': 'metric',
                     'metric': 'dtu_consumption_percent',
                     'op': 'lt',
                     'aggregation': 'average',
                     'threshold': 10,
                     'timeframe': 72,
                     'filter': "DatabaseResourceId eq '*'"
                     }],
            })
            resources = p.run()
            self.assertEqual(len(resources), 1)
=======
    @patch('c7n_azure.actions.utcnow', return_value=TEST_DATE)
    def test_metric_elastic_exclude(self, utcnow):
        p = self.load_policy({
            'name': 'test-azure-sql-server',
            'resource': 'azure.sqlserver',
            'filters': [
                {'type': 'value',
                 'key': 'name',
                 'op': 'glob',
                 'value_type': 'normalize',
                 'value': 'cctestsqlserver*'},
                {'type': 'metric',
                 'metric': 'dtu_consumption_percent',
                 'op': 'lt',
                 'aggregation': 'average',
                 'threshold': 10,
                 'timeframe': 72,
                 'filter': "ElasticPoolResourceId eq '*'"
                 }],
        })
        resources = p.run()
        self.assertEqual(len(resources), 0)

    @patch('c7n_azure.actions.utcnow', return_value=TEST_DATE)
    def test_metric_elastic_include(self, utcnow):
        p = self.load_policy({
            'name': 'test-azure-sql-server',
            'resource': 'azure.sqlserver',
            'filters': [
                {'type': 'value',
                 'key': 'name',
                 'op': 'glob',
                 'value_type': 'normalize',
                 'value': 'cctestsqlserver*'},
                {'type': 'metric',
                 'metric': 'dtu_consumption_percent',
                 'op': 'lt',
                 'aggregation': 'average',
                 'threshold': 10,
                 'timeframe': 72,
                 'filter': "ElasticPoolResourceId eq '*'",
                 'no_data_action': 'include'
                 }],
        })
        resources = p.run()
        self.assertEqual(len(resources), 1)

    @patch('c7n_azure.actions.utcnow', return_value=TEST_DATE)
    def test_metric_database(self, utcnow):
        p = self.load_policy({
            'name': 'test-azure-sql-server',
            'resource': 'azure.sqlserver',
            'filters': [
                {'type': 'value',
                 'key': 'name',
                 'op': 'glob',
                 'value_type': 'normalize',
                 'value': 'cctestsqlserver*'},
                {'type': 'metric',
                 'metric': 'dtu_consumption_percent',
                 'op': 'lt',
                 'aggregation': 'average',
                 'threshold': 10,
                 'timeframe': 72,
                 'filter': "DatabaseResourceId eq '*'"
                 }],
        })
        resources = p.run()
        self.assertEqual(len(resources), 1)

    def test_firewall_rules_include_range(self):
        p = self.load_policy({
            'name': 'test-azure-sql-server',
            'resource': 'azure.sqlserver',
            'filters': [
                {'type': 'value',
                 'key': 'name',
                 'op': 'glob',
                 'value_type': 'normalize',
                 'value': 'cctestsqlserver*'},
                {'type': 'firewall-rules',
                 'include': ['0.0.0.0-0.0.0.0']}],
        }, validate=True)
        resources = p.run()
        self.assertEqual(1, len(resources))

    def test_firewall_rules_not_include_all_ranges(self):
        p = self.load_policy({
            'name': 'test-azure-sql-server',
            'resource': 'azure.sqlserver',
            'filters': [
                {'type': 'value',
                 'key': 'name',
                 'op': 'glob',
                 'value_type': 'normalize',
                 'value': 'cctestsqlserver*'},
                {'type': 'firewall-rules',
                 'include': ['0.0.0.0-0.0.0.0', '0.0.0.0-0.0.0.1']}],
        }, validate=True)
        resources = p.run()
        self.assertEqual(0, len(resources))

    def test_firewall_rules_include_cidr(self):
        p = self.load_policy({
            'name': 'test-azure-sql-server',
            'resource': 'azure.sqlserver',
            'filters': [
                {'type': 'value',
                 'key': 'name',
                 'op': 'glob',
                 'value_type': 'normalize',
                 'value': 'cctestsqlserver*'},
                {'type': 'firewall-rules',
                 'include': ['1.2.2.128/25']}],
        }, validate=True)
        resources = p.run()
        self.assertEqual(1, len(resources))

    def test_firewall_rules_not_include_cidr(self):
        p = self.load_policy({
            'name': 'test-azure-sql-server',
            'resource': 'azure.sqlserver',
            'filters': [
                {'type': 'value',
                 'key': 'name',
                 'op': 'glob',
                 'value_type': 'normalize',
                 'value': 'cctestsqlserver*'},
                {'type': 'firewall-rules',
                 'include': ['2.2.2.128/25']}],
        }, validate=True)
        resources = p.run()
        self.assertEqual(0, len(resources))

    def test_firewall_rules_equal(self):
        p = self.load_policy({
            'name': 'test-azure-sql-server',
            'resource': 'azure.sqlserver',
            'filters': [
                {'type': 'value',
                 'key': 'name',
                 'op': 'glob',
                 'value_type': 'normalize',
                 'value': 'cctestsqlserver*'},
                {'type': 'firewall-rules',
                 'equal': ['0.0.0.0-0.0.0.0', '1.2.2.128/25']}],
        }, validate=True)
        resources = p.run()
        self.assertEqual(1, len(resources))

    def test_firewall_rules_not_equal(self):
        p = self.load_policy({
            'name': 'test-azure-sql-server',
            'resource': 'azure.sqlserver',
            'filters': [
                {'type': 'value',
                 'key': 'name',
                 'op': 'glob',
                 'value_type': 'normalize',
                 'value': 'cctestsqlserver*'},
                {'type': 'firewall-rules',
                 'equal': ['0.0.0.0-0.0.0.1', '0.0.0.0-0.0.0.0', '1.2.2.128/25']}],
        }, validate=True)
        resources = p.run()
        self.assertEqual(0, len(resources))

    def test_firewall_no_rules(self):
        with self.assertRaises(Exception) as context:
            self.load_policy({
                'name': 'test-azure-sql-server',
                'resource': 'azure.sqlserver',
                'filters': [{'type': 'firewall-rules'}],
            }, validate=True)

        self.assertEqual('Must have either include or equal.', str(context.exception))

    def test_firewall_both_rules(self):
        with self.assertRaises(Exception) as context:
            self.load_policy({
                'name': 'test-azure-sql-server',
                'resource': 'azure.sqlserver',
                'filters': [
                    {'type': 'firewall-rules',
                     'equal': [],
                     'include': []}],
            }, validate=True)

        self.assertEqual('Cannot have both include and equal.', str(context.exception))

    def test_firewall_invalid_range(self):
        with self.assertRaises(Exception) as context:
            self.load_policy({
                'name': 'test-azure-sql-server',
                'resource': 'azure.sqlserver',
                'filters': [
                    {'type': 'firewall-rules',
                     'include': ['0.0.0.1-0.0.0.0']}],
            })

        self.assertEqual('lower bound IP greater than upper bound!', str(context.exception))
>>>>>>> 493666c0
<|MERGE_RESOLUTION|>--- conflicted
+++ resolved
@@ -46,7 +46,6 @@
         resources = p.run()
         self.assertEqual(len(resources), 1)
 
-<<<<<<< HEAD
     def test_metric_elastic_exclude(self):
         with patch('c7n_azure.actions.utcnow') as utc_patch:
             utc_patch.return_value = self.get_test_date()
@@ -55,6 +54,11 @@
                 'name': 'test-azure-sql-server',
                 'resource': 'azure.sqlserver',
                 'filters': [
+                    {'type': 'value',
+                     'key': 'name',
+                     'op': 'glob',
+                     'value_type': 'normalize',
+                     'value': 'cctestsqlserver*'},
                     {'type': 'metric',
                      'metric': 'dtu_consumption_percent',
                      'op': 'lt',
@@ -74,6 +78,11 @@
                 'name': 'test-azure-sql-server',
                 'resource': 'azure.sqlserver',
                 'filters': [
+                    {'type': 'value',
+                     'key': 'name',
+                     'op': 'glob',
+                     'value_type': 'normalize',
+                     'value': 'cctestsqlserver*'},
                     {'type': 'metric',
                      'metric': 'dtu_consumption_percent',
                      'op': 'lt',
@@ -95,6 +104,11 @@
                 'name': 'test-azure-sql-server',
                 'resource': 'azure.sqlserver',
                 'filters': [
+                    {'type': 'value',
+                     'key': 'name',
+                     'op': 'glob',
+                     'value_type': 'normalize',
+                     'value': 'cctestsqlserver*'},
                     {'type': 'metric',
                      'metric': 'dtu_consumption_percent',
                      'op': 'lt',
@@ -106,76 +120,6 @@
             })
             resources = p.run()
             self.assertEqual(len(resources), 1)
-=======
-    @patch('c7n_azure.actions.utcnow', return_value=TEST_DATE)
-    def test_metric_elastic_exclude(self, utcnow):
-        p = self.load_policy({
-            'name': 'test-azure-sql-server',
-            'resource': 'azure.sqlserver',
-            'filters': [
-                {'type': 'value',
-                 'key': 'name',
-                 'op': 'glob',
-                 'value_type': 'normalize',
-                 'value': 'cctestsqlserver*'},
-                {'type': 'metric',
-                 'metric': 'dtu_consumption_percent',
-                 'op': 'lt',
-                 'aggregation': 'average',
-                 'threshold': 10,
-                 'timeframe': 72,
-                 'filter': "ElasticPoolResourceId eq '*'"
-                 }],
-        })
-        resources = p.run()
-        self.assertEqual(len(resources), 0)
-
-    @patch('c7n_azure.actions.utcnow', return_value=TEST_DATE)
-    def test_metric_elastic_include(self, utcnow):
-        p = self.load_policy({
-            'name': 'test-azure-sql-server',
-            'resource': 'azure.sqlserver',
-            'filters': [
-                {'type': 'value',
-                 'key': 'name',
-                 'op': 'glob',
-                 'value_type': 'normalize',
-                 'value': 'cctestsqlserver*'},
-                {'type': 'metric',
-                 'metric': 'dtu_consumption_percent',
-                 'op': 'lt',
-                 'aggregation': 'average',
-                 'threshold': 10,
-                 'timeframe': 72,
-                 'filter': "ElasticPoolResourceId eq '*'",
-                 'no_data_action': 'include'
-                 }],
-        })
-        resources = p.run()
-        self.assertEqual(len(resources), 1)
-
-    @patch('c7n_azure.actions.utcnow', return_value=TEST_DATE)
-    def test_metric_database(self, utcnow):
-        p = self.load_policy({
-            'name': 'test-azure-sql-server',
-            'resource': 'azure.sqlserver',
-            'filters': [
-                {'type': 'value',
-                 'key': 'name',
-                 'op': 'glob',
-                 'value_type': 'normalize',
-                 'value': 'cctestsqlserver*'},
-                {'type': 'metric',
-                 'metric': 'dtu_consumption_percent',
-                 'op': 'lt',
-                 'aggregation': 'average',
-                 'threshold': 10,
-                 'timeframe': 72,
-                 'filter': "DatabaseResourceId eq '*'"
-                 }],
-        })
-        resources = p.run()
-        self.assertEqual(len(resources), 1)
 
     def test_firewall_rules_include_range(self):
         p = self.load_policy({
@@ -306,5 +250,4 @@
                      'include': ['0.0.0.1-0.0.0.0']}],
             })
 
-        self.assertEqual('lower bound IP greater than upper bound!', str(context.exception))
->>>>>>> 493666c0
+        self.assertEqual('lower bound IP greater than upper bound!', str(context.exception))