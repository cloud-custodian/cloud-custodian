--- conflicted
+++ resolved
@@ -15,16 +15,10 @@
 import collections
 import datetime
 
-<<<<<<< HEAD
 from azure_common import BaseTest, cassette_name, arm_template
-from mock import patch
+from mock import patch, Mock
 from netaddr import IPRange, IPSet
-=======
-from azure_common import BaseTest, cassette_name
 from c7n_azure.resources.sqlserver import SqlServerFirewallRulesFilter
-from mock import Mock
-from netaddr import IPSet
->>>>>>> 4d2ef2ff
 
 
 class SqlServerTest(BaseTest):
@@ -223,7 +217,37 @@
         resources = p.run()
         self.assertEqual(0, len(resources))
 
-<<<<<<< HEAD
+
+class SQLServerFirewallFilterTest(BaseTest):
+
+    resource = {'name': 'test', 'resourceGroup': 'test'}
+    IpRange = collections.namedtuple('IpRange', 'start_ip_address end_ip_address')
+
+    def test_query_empty_rules(self):
+        rules = []
+        expected = IPSet()
+        self.assertEqual(expected, self._get_filter(rules)._query_rules(self.resource))
+
+    def test_query_regular_rules(self):
+        rules = [self.IpRange(start_ip_address='10.0.0.0', end_ip_address='10.0.255.255'),
+                 self.IpRange(start_ip_address='8.8.8.8', end_ip_address='8.8.8.8')]
+        expected = IPSet(['8.8.8.8', '10.0.0.0/16'])
+        self.assertEqual(expected, self._get_filter(rules)._query_rules(self.resource))
+
+    def test_query_regular_rules_with_magic(self):
+        rules = [self.IpRange(start_ip_address='10.0.0.0', end_ip_address='10.0.255.255'),
+                 self.IpRange(start_ip_address='8.8.8.8', end_ip_address='8.8.8.8'),
+                 self.IpRange(start_ip_address='0.0.0.0', end_ip_address='0.0.0.0')]
+        expected = IPSet(['8.8.8.8', '10.0.0.0/16'])
+        self.assertEqual(expected, self._get_filter(rules)._query_rules(self.resource))
+
+    def _get_filter(self, rules, mode='equal'):
+        data = {mode: ['10.0.0.0/8', '127.0.0.1']}
+        filter = SqlServerFirewallRulesFilter(data, Mock())
+        filter.client = Mock()
+        filter.client.firewall_rules.list_by_server.return_value = rules
+        return filter
+
     @patch('azure.mgmt.sql.operations.firewall_rules_operations.'
            'FirewallRulesOperations.create_or_update')
     @cassette_name('firewall_action')
@@ -301,36 +325,4 @@
         for r in [IPRange(args[3], args[4]) for _, args, _ in update_mock.mock_calls]:
             ips.add(r)
 
-        self.assertEqual(IPSet(['0.0.0.0/1', '11.12.13.14', '21.22.23.24']), ips)
-=======
-
-class SQLServerFirewallFilterTest(BaseTest):
-
-    resource = {'name': 'test', 'resourceGroup': 'test'}
-    IpRange = collections.namedtuple('IpRange', 'start_ip_address end_ip_address')
-
-    def test_query_empty_rules(self):
-        rules = []
-        expected = IPSet()
-        self.assertEqual(expected, self._get_filter(rules)._query_rules(self.resource))
-
-    def test_query_regular_rules(self):
-        rules = [self.IpRange(start_ip_address='10.0.0.0', end_ip_address='10.0.255.255'),
-                 self.IpRange(start_ip_address='8.8.8.8', end_ip_address='8.8.8.8')]
-        expected = IPSet(['8.8.8.8', '10.0.0.0/16'])
-        self.assertEqual(expected, self._get_filter(rules)._query_rules(self.resource))
-
-    def test_query_regular_rules_with_magic(self):
-        rules = [self.IpRange(start_ip_address='10.0.0.0', end_ip_address='10.0.255.255'),
-                 self.IpRange(start_ip_address='8.8.8.8', end_ip_address='8.8.8.8'),
-                 self.IpRange(start_ip_address='0.0.0.0', end_ip_address='0.0.0.0')]
-        expected = IPSet(['8.8.8.8', '10.0.0.0/16'])
-        self.assertEqual(expected, self._get_filter(rules)._query_rules(self.resource))
-
-    def _get_filter(self, rules, mode='equal'):
-        data = {mode: ['10.0.0.0/8', '127.0.0.1']}
-        filter = SqlServerFirewallRulesFilter(data, Mock())
-        filter.client = Mock()
-        filter.client.firewall_rules.list_by_server.return_value = rules
-        return filter
->>>>>>> 4d2ef2ff
+        self.assertEqual(IPSet(['0.0.0.0/1', '11.12.13.14', '21.22.23.24']), ips)