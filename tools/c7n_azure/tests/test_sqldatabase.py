--- conflicted
+++ resolved
@@ -12,26 +12,15 @@
 # See the License for the specific language governing permissions and
 # limitations under the License.
 from azure.mgmt.sql.models import DatabaseUpdate, Sku
-<<<<<<< HEAD
 from azure_common import BaseTest, arm_template
 from c7n_azure.resources.sqldatabase import (
     BackupRetentionPolicyHelper, ShortTermBackupRetentionPolicyAction)
 from c7n_azure.session import Session
 from c7n_azure.utils import ResourceIdParser
 from mock import patch
-=======
->>>>>>> 802e71c8
-
-from azure_common import BaseTest, arm_template, requires_arm_polling
+
 from c7n.exceptions import PolicyValidationError
 from c7n.utils import local_session
-<<<<<<< HEAD
-=======
-from c7n_azure.resources.sqldatabase import (
-    BackupRetentionPolicyHelper, ShortTermBackupRetentionPolicyAction)
-from c7n_azure.session import Session
-from c7n_azure.utils import ResourceIdParser
->>>>>>> 802e71c8
 
 
 class SqlDatabaseTest(BaseTest):
