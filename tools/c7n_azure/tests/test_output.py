# Copyright 2015-2018 Capital One Services, LLC
#
# Licensed under the Apache License, Version 2.0 (the "License");
# you may not use this file except in compliance with the License.
# You may obtain a copy of the License at
#
# http://www.apache.org/licenses/LICENSE-2.0
#
# Unless required by applicable law or agreed to in writing, software
# distributed under the License is distributed on an "AS IS" BASIS,
# WITHOUT WARRANTIES OR CONDITIONS OF ANY KIND, either express or implied.
# See the License for the specific language governing permissions and
# limitations under the License.
from __future__ import absolute_import, division, print_function, unicode_literals

import os
import shutil
from datetime import date

import mock
from azure_common import BaseTest
from c7n_azure.output import AzureStorageOutput

from c7n.config import Bag, Config
from c7n.ctx import ExecutionContext


class OutputTest(BaseTest):
    def setUp(self):
        super(OutputTest, self).setUp()

    def get_azure_output(self, custom_pyformat=None):
        output_dir = "azure://mystorage.blob.core.windows.net/logs"
        if custom_pyformat:
            output_dir = AzureStorageOutput.join(output_dir, custom_pyformat)

        output = AzureStorageOutput(
            ExecutionContext(
                None,
                Bag(name="xyz", provider_name='azure'),
                Config.empty(output_dir=output_dir)
            ),
            {'url': output_dir},
        )
        self.addCleanup(shutil.rmtree, output.root_dir)

        return output

    def test_azure_output_upload(self):
        # Mock storage utilities to avoid calling azure to get a real client.
        AzureStorageOutput.get_blob_client_wrapper = gm = mock.MagicMock()
        gm.return_value = None, "logs", 'xyz'

        output = self.get_azure_output()
        self.assertEqual(output.file_prefix, "xyz")

        # Generate fake output file
        with open(os.path.join(output.root_dir, "foo.txt"), "w") as fh:
            fh.write("abc")

        # Mock the create blob call
        output.blob_service = mock.MagicMock()
        output.blob_service.create_blob_from_path = m = mock.MagicMock()

        output.upload()

        m.assert_called_with(
            "logs",
            "xyz/foo.txt",
            fh.name
        )

    def test_azure_output_get_default_output_dir(self):
        AzureStorageOutput.get_blob_client_wrapper = gm = mock.MagicMock()
        gm.return_value = None, "logs", 'xyz'

        AzureStorageOutput.get_output_vars = mock.Mock(
            return_value={
                'policy': 'MyPolicy',
                'now': date(2018, 10, 1)
            })

        output = self.get_azure_output()
        path = output.get_output_path(output.config['url'])
        self.assertEqual(path,
                         'azure://mystorage.blob.core.windows.net/logs/MyPolicy/2018/10/01/00/')

    def test_azure_output_get_custom_output_dir(self):
        AzureStorageOutput.get_blob_client_wrapper = gm = mock.MagicMock()
        gm.return_value = None, "logs", 'xyz'

        AzureStorageOutput.get_output_vars = mock.Mock(
            return_value={
                'account_id': 'MyAccountId',
                'policy': 'MyPolicy',
                'now': date(2018, 10, 1)
            })

<<<<<<< HEAD
        output = self.get_azure_output('{policy_name}/{now:%Y}')
=======
        output = self.get_azure_output('{account_id}/{policy}/{now:%Y}')
>>>>>>> 6f6a729a
        path = output.get_output_path(output.config['url'])
        self.assertEqual(path,
                         'azure://mystorage.blob.core.windows.net/logs/MyAccountId/MyPolicy/2018')<|MERGE_RESOLUTION|>--- conflicted
+++ resolved
@@ -96,11 +96,7 @@
                 'now': date(2018, 10, 1)
             })
 
-<<<<<<< HEAD
-        output = self.get_azure_output('{policy_name}/{now:%Y}')
-=======
-        output = self.get_azure_output('{account_id}/{policy}/{now:%Y}')
->>>>>>> 6f6a729a
+        output = self.get_azure_output('{account_id}/{policy_name}/{now:%Y}')
         path = output.get_output_path(output.config['url'])
         self.assertEqual(path,
                          'azure://mystorage.blob.core.windows.net/logs/MyAccountId/MyPolicy/2018')