--- conflicted
+++ resolved
@@ -15,15 +15,11 @@
 import datetime
 import re
 from mock import patch
-from azure_common import BaseTest
 from c7n_azure.session import Session
 from c7n.filters import FilterValidationError
-
-
-<<<<<<< HEAD
-=======
-# Recorded using template: vm
->>>>>>> f1f7de19
+from azure_common import BaseTest, arm_template
+
+
 class TagsTest(BaseTest):
 
     # latest VCR recording date that tag tests
@@ -35,6 +31,7 @@
     def setUp(self):
         super(TagsTest, self).setUp()
 
+    @arm_template('vm.json')
     def test_add_or_update_single_tag(self):
         """Verifies we can add a new tag to a VM and not modify
         an existing tag on that resource
@@ -63,6 +60,7 @@
         vm = client.virtual_machines.get('test_vm', 'cctestvm')
         self.assertEqual(vm.tags, {'tag1': 'value1', 'testtag': 'testvalue'})
 
+    @arm_template('vm.json')
     def test_add_or_update_tags(self):
         """Adds tags to an empty resource group, then updates one
         tag and adds a new tag
@@ -174,6 +172,7 @@
             })
             p.run()
 
+    @arm_template('vm.json')
     @patch('c7n_azure.actions.utcnow', return_value=TEST_DATE)
     def test_auto_tag_add_creator_tag(self, utcnow_mock):
         """Adds CreatorEmail to a resource group
@@ -202,6 +201,7 @@
         self.assertTrue(re.match(self.EMAIL_REGEX, rg.tags['CreatorEmail']))
 
     @patch('c7n_azure.actions.utcnow', return_value=TEST_DATE)
+    @arm_template('vm.json')
     def test_auto_tag_update_false_noop_for_existing_tag(self, utcnow_mock):
         """Adds CreatorEmail to a resource group
         """
