# Copyright 2015-2018 Capital One Services, LLC
#
# Licensed under the Apache License, Version 2.0 (the "License");
# you may not use this file except in compliance with the License.
# You may obtain a copy of the License at
#
# http://www.apache.org/licenses/LICENSE-2.0
#
# Unless required by applicable law or agreed to in writing, software
# distributed under the License is distributed on an "AS IS" BASIS,
# WITHOUT WARRANTIES OR CONDITIONS OF ANY KIND, either express or implied.
# See the License for the specific language governing permissions and
# limitations under the License.
from __future__ import absolute_import, division, print_function, unicode_literals

<<<<<<< HEAD
from azure_common import BaseTest, arm_template
from c7n_azure.resources.key_vault import WhiteListFilter
from mock import patch, Mock
=======
from azure_common import BaseTest, arm_template, DEFAULT_TENANT_ID
from c7n_azure.resources.key_vault import KeyVaultUpdateAccessPolicyAction, WhiteListFilter
from c7n_azure.session import Session
from c7n.utils import local_session
from mock import patch
>>>>>>> 334abb7c
from msrestazure.azure_exceptions import CloudError
from requests import Response


class KeyVaultTest(BaseTest):
    def setUp(self):
        super(KeyVaultTest, self).setUp()

    def test_key_vault_schema_validate(self):
        with self.sign_out_patch():
            p = self.load_policy({
                'name': 'test-key-vault',
                'resource': 'azure.keyvault',
                'filters': [
                    {'type': 'whitelist',
                     'key': 'test'}
                ],
                'actions': [
                    {'type': 'update-access-policy',
                     'operation': 'add',
                     'access-policies': []}
                ]
            }, validate=True)
            self.assertTrue(p)

    @arm_template('keyvault.json')
    def test_find_by_name(self):
        p = self.load_policy({
            'name': 'test-azure-keyvault',
            'resource': 'azure.keyvault',
            'filters': [
                {'type': 'value',
                 'key': 'name',
                 'op': 'glob',
                 'value_type': 'normalize',
                 'value': 'cckeyvault1*'}],
        })
        resources = p.run()
        self.assertEqual(len(resources), 1)

    def test_compare_permissions(self):
        p1 = {"keys": ['get'], "secrets": ['get'], "certificates": ['get']}
        p2 = {"keys": ['Get', 'List'], "secrets": ['Get', 'List'], "certificates": ['Get', 'List']}
        self.assertTrue(WhiteListFilter.compare_permissions(p1, p2))

        p1 = {"keys": ['delete']}
        p2 = {"keys": ['Get', 'List'], "secrets": ['Get', 'List'], "certificates": ['Get', 'List']}
        self.assertFalse(WhiteListFilter.compare_permissions(p1, p2))

        p1 = {"secrets": ['delete']}
        p2 = {"keys": ['Get', 'List'], "secrets": ['Get', 'List'], "certificates": ['Get', 'List']}
        self.assertFalse(WhiteListFilter.compare_permissions(p1, p2))

        p1 = {"certificates": ['delete']}
        p2 = {"keys": ['Get', 'List'], "secrets": ['Get', 'List'], "certificates": ['Get', 'List']}
        self.assertFalse(WhiteListFilter.compare_permissions(p1, p2))

        p1 = {}
        p2 = {"keys": ['Get', 'List'], "secrets": ['Get', 'List'], "certificates": ['Get', 'List']}
        self.assertTrue(WhiteListFilter.compare_permissions(p1, p2))

        p1 = {"keys": ['get'], "secrets": ['get'], "certificates": ['get']}
        p2 = {}
        self.assertFalse(WhiteListFilter.compare_permissions(p1, p2))

    @arm_template('keyvault.json')
    def test_whitelist(self):
        """Tests basic whitelist functionality"""
        p = self.load_policy({
            'name': 'test-key-vault',
            'resource': 'azure.keyvault',
            'filters': [
                {'type': 'value',
                 'key': 'name',
                 'op': 'glob',
                 'value_type': 'normalize',
                 'value': 'cckeyvault1*'},
                {'not': [
                    {'type': 'whitelist',
                     'key': 'principalName',
                     'users': ['account1@sample.com']}
                ]}
            ]
        })
        resources = p.run()
        self.assertEqual(len(resources), 1)

    @arm_template('keyvault-no-policies.json')
    def test_whitelist_zero_access_policies(self):
        """Tests that a keyvault with 0 access policies is processed properly
        and doesn't raise an exception.
        """
        p = self.load_policy({
            'name': 'test-key-vault',
            'resource': 'azure.keyvault',
            'filters': [
                {'type': 'value',
                 'key': 'name',
                 'op': 'glob',
                 'value_type': 'normalize',
                 'value': 'cckeyvault2*'},
                {'not': [
                    {'type': 'whitelist',
                     'key': 'principalName',
                     'users': ['account1@sample.com']}
                ]}
            ]
        })
        resources = p.run()
        self.assertEqual(len(resources), 0)

    @arm_template('keyvault.json')
    @patch('c7n_azure.utils.GraphHelper.get_principal_dictionary', )
    def test_whitelist_not_authorized(self, get_principal_dictionary):
        """Tests that an exception is thrown when both:
          The Microsoft Graph call fails.

          This is mocked because it is impractical to have
          identities with varying levels of graph access for
          live test runs or recordings"""

        mock_response = Mock(spec=Response)
        mock_response.status_code = 403
        mock_response.text = 'forbidden'
        get_principal_dictionary.side_effect = CloudError(mock_response)

        p = self.load_policy({
            'name': 'test-key-vault',
            'resource': 'azure.keyvault',
            'filters': [
                {'type': 'value',
                 'key': 'name',
                 'op': 'glob',
                 'value_type': 'normalize',
                 'value': 'cckeyvault1*'},
                {'not': [
                    {'type': 'whitelist',
                     'key': 'principalName',
                     'users': ['account1@sample.com']}
                ]}
            ]
        })

        with self.assertRaises(CloudError) as e:
            p.run()

<<<<<<< HEAD
        self.assertEqual(403, e.exception.status_code)
=======
        self.assertEqual(403, e.exception.status_code)
        self.assertEqual("Operation failed with status: 'Forbidden'. Details: 403 Client Error: "
                         "Forbidden for url: https://graph.windows.net/"
                         "ea42f556-5106-4743-99b0-c129bfa71a47/getObjectsByObjectIds?"
                         "api-version=1.6", e.exception.message)

    def test_update_access_policy_action(self):
        with patch(self._get_key_vault_client_string() + '.update_access_policy')\
                as access_policy_action_mock:
            p = self.load_policy({
                'name': 'test-azure-keyvault',
                'resource': 'azure.keyvault',
                'filters': [
                    {'type': 'value',
                     'key': 'name',
                     'op': 'glob',
                     'value_type': 'normalize',
                     'value': 'cckeyvault1*'}],
                'actions': [
                    {'type': 'update-access-policy',
                     'operation': 'replace',
                     'access-policies': [{
                         'tenant-id': '00000000-0000-0000-0000-000000000000',
                         'object-id': '11111111-1111-1111-1111-111111111111',
                         'permissions': {'keys': ['Get']}}]}]
            })

            p.run()
            access_policy_action_mock.assert_called()

    def test_transform_access_policies(self):
        mock_access_policies = [{"object-id": "mockObjectId",
                                 "tenant-id": "mockTenantId",
                                 "permissions": {"keys": ["Get"]}}]
        transformed_access_policies = KeyVaultUpdateAccessPolicyAction._transform_access_policies(
            mock_access_policies).get("accessPolicies")[0]
        self.assertTrue("objectId" in transformed_access_policies)
        self.assertTrue("tenantId" in transformed_access_policies)
        self.assertTrue("permissions" in transformed_access_policies)

    def _get_key_vault_client_string(self):
        client = local_session(Session) \
            .client('azure.mgmt.keyvault.KeyVaultManagementClient').vaults
        return client.__module__ + '.' + client.__class__.__name__
>>>>>>> 334abb7c
<|MERGE_RESOLUTION|>--- conflicted
+++ resolved
@@ -13,17 +13,11 @@
 # limitations under the License.
 from __future__ import absolute_import, division, print_function, unicode_literals
 
-<<<<<<< HEAD
 from azure_common import BaseTest, arm_template
-from c7n_azure.resources.key_vault import WhiteListFilter
-from mock import patch, Mock
-=======
-from azure_common import BaseTest, arm_template, DEFAULT_TENANT_ID
 from c7n_azure.resources.key_vault import KeyVaultUpdateAccessPolicyAction, WhiteListFilter
 from c7n_azure.session import Session
 from c7n.utils import local_session
-from mock import patch
->>>>>>> 334abb7c
+from mock import patch, Mock
 from msrestazure.azure_exceptions import CloudError
 from requests import Response
 
@@ -170,9 +164,6 @@
         with self.assertRaises(CloudError) as e:
             p.run()
 
-<<<<<<< HEAD
-        self.assertEqual(403, e.exception.status_code)
-=======
         self.assertEqual(403, e.exception.status_code)
         self.assertEqual("Operation failed with status: 'Forbidden'. Details: 403 Client Error: "
                          "Forbidden for url: https://graph.windows.net/"
@@ -216,5 +207,4 @@
     def _get_key_vault_client_string(self):
         client = local_session(Session) \
             .client('azure.mgmt.keyvault.KeyVaultManagementClient').vaults
-        return client.__module__ + '.' + client.__class__.__name__
->>>>>>> 334abb7c
+        return client.__module__ + '.' + client.__class__.__name__