--- conflicted
+++ resolved
@@ -95,27 +95,6 @@
                         'type': FUNCTION_EVENT_TRIGGER_MODE,
                         'events': [
                             'CosmosDbWrite',
-<<<<<<< HEAD
-                        ]
-                    }
-                }, validate=True)
-
-    def test_azure_function_event_mode_child_event_type(self):
-        with self.sign_out_patch():
-            with self.assertRaises(PolicyValidationError):
-                self.load_policy({
-                    'name': 'test-azure-serverless-mode',
-                    'resource': 'azure.networksecuritygroup',
-                    'mode': {
-                        'type': FUNCTION_EVENT_TRIGGER_MODE,
-                        'events': [
-                            {
-                                'resourceProvider':
-                                    'Microsoft.Network/networkSecurityGroups/securityRules',
-                                'event': 'write'
-                            }
-=======
->>>>>>> 0d720f9a
                         ]
                     }
                 }, validate=True)
