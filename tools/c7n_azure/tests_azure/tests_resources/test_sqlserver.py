--- conflicted
+++ resolved
@@ -302,34 +302,21 @@
         resources = p.run()
         self.assertEqual(1, len(resources))
 
-<<<<<<< HEAD
-    @cassette_name('auditing')
-    def test_auditing_filter_enabled(self):
-=======
     @cassette_name('vulnerability-scan')
     def test_vulnerability_filter_value(self):
         """
         Vulnerability scans require expensive account level defender
         subscriptions so we'll only test the negative here.
         """
->>>>>>> 01dbdbb7
-        p = self.load_policy({
-            'name': 'test-azure-sql-server',
-            'resource': 'azure.sqlserver',
-            'filters': [
-                {'type': 'value',
-                 'key': 'name',
-                 'op': 'glob',
-                 'value_type': 'normalize',
-                 'value': 'cctestsqlserver*'},
-<<<<<<< HEAD
-                {'type': 'auditing',
-                 'enabled': True}],
-        }, validate=True)
-        resources = p.run()
-        self.assertEqual(1, len(resources))
-
-=======
+        p = self.load_policy({
+            'name': 'test-azure-sql-server',
+            'resource': 'azure.sqlserver',
+            'filters': [
+                {'type': 'value',
+                 'key': 'name',
+                 'op': 'glob',
+                 'value_type': 'normalize',
+                 'value': 'cctestsqlserver*'},
                 {'type': 'vulnerability-assessment',
                  'key': 'storageContainerPath',
                  'value': 'absent'}],
@@ -357,7 +344,23 @@
                     'enabled': True}],
             })
 
->>>>>>> 01dbdbb7
+    @cassette_name('auditing')
+    def test_auditing_filter_enabled(self):
+        p = self.load_policy({
+            'name': 'test-azure-sql-server',
+            'resource': 'azure.sqlserver',
+            'filters': [
+                {'type': 'value',
+                 'key': 'name',
+                 'op': 'glob',
+                 'value_type': 'normalize',
+                 'value': 'cctestsqlserver*'},
+                {'type': 'auditing',
+                 'enabled': True}],
+        }, validate=True)
+        resources = p.run()
+        self.assertEqual(1, len(resources))
+
 
 class SQLServerFirewallFilterTest(BaseTest):
 
