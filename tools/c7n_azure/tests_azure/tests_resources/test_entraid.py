# Copyright The Cloud Custodian Authors.
# SPDX-License-Identifier: Apache-2.0

from unittest.mock import Mock, patch
import pytest
import requests
from datetime import datetime, timezone
from pytest_terraform import terraform

from c7n_azure.resources.entraid_user import (
    EntraIDUser
)
from c7n_azure.resources.entraid_group import EntraIDGroup
<<<<<<< HEAD
from c7n_azure.resources.entraid_organization import EntraIDOrganization
=======
>>>>>>> 01e4fdc9
from tests_azure.azure_common import BaseTest


class EntraIDUserTest(BaseTest):
    """Test EntraID User resource functionality"""

    def setUp(self):
        super().setUp()
        self.policy = self.load_policy({
            'name': 'test-entraid-user',
            'resource': 'azure.entraid-user'
        })
        self.manager = self.policy.resource_manager

    def test_entraid_user_schema_validate(self):
        """Test that the EntraID user resource schema validates correctly"""
        with self.sign_out_patch():
            p = self.load_policy({
                'name': 'test-entraid-user',
                'resource': 'azure.entraid-user',
                'filters': [
                    {'type': 'value', 'key': 'accountEnabled', 'value': True}
                ]
            }, validate=True)
            self.assertTrue(p)

    def test_entraid_user_resource_type(self):
        """Test EntraID user resource type configuration"""
        resource_type = EntraIDUser.resource_type
        self.assertEqual(resource_type.service, 'graph')
        self.assertEqual(resource_type.id, 'id')
        self.assertEqual(resource_type.name, 'displayName')
        self.assertTrue(resource_type.global_resource)
        self.assertIn('User.Read.All', resource_type.permissions)

    @patch('c7n_azure.resources.entraid_user.local_session')
    def test_entraid_user_augment(self, mock_session):
        """Test user resource augmentation with computed fields"""
        mock_client = Mock()
        mock_session.return_value.get_session_for_resource.return_value.\
client.return_value = mock_client

        # Sample user data
        users = [
            {
                'objectId': 'user1-id',
                'displayName': 'Test User',
                'userPrincipalName': 'test.user@example.com',
                'accountEnabled': True,
                'lastSignInDateTime': '2023-01-01T12:00:00Z',
                'lastPasswordChangeDateTime': '2022-01-01T12:00:00Z',
                'jobTitle': 'Administrator'
            },
            {
                'objectId': 'user2-id',
                'displayName': 'Regular User',
                'userPrincipalName': 'regular@example.com',
                'accountEnabled': False,
                'lastSignInDateTime': None,
                'lastPasswordChangeDateTime': None,
                'jobTitle': 'User'
            }
        ]

        policy = self.load_policy({
            'name': 'test-augment',
            'resource': 'azure.entraid-user'
        })

        resource_mgr = policy.resource_manager
        augmented = resource_mgr.augment(users)

        # Check augmented fields
        self.assertIn('c7n:LastSignInDays', augmented[0])
        self.assertIn('c7n:IsHighPrivileged', augmented[0])
        self.assertIn('c7n:PasswordAge', augmented[0])

        # Admin user should be flagged as high privileged
        self.assertTrue(augmented[0]['c7n:IsHighPrivileged'])
        self.assertFalse(augmented[1]['c7n:IsHighPrivileged'])

    @patch('c7n_azure.resources.entraid_user.EntraIDUser.get_user_auth_methods')
    def test_auth_methods_filter(self, mock_auth_methods):
        """Test authentication methods filter with real Graph API implementation"""
        users = [
            {
                'id': 'user1',
                'objectId': 'user1',
                'displayName': 'User 1'
            },
            {
                'id': 'user2',
                'objectId': 'user2',
                'displayName': 'User 2'
            },
            {
                'id': 'user3',
                'objectId': 'user3',
                'displayName': 'User 3'
            }
        ]

        # Mock authentication methods: user1 has multiple methods, user2 has one, user3 has none
        def mock_auth_methods_side_effect(user_id):
            if user_id == 'user1':
                return [
                    {
                        '@odata.type': (
                            '#microsoft.graph.'
                            'microsoftAuthenticatorAuthenticationMethod'
                        ),
                        'id': 'method1-id',
                        'displayName': 'Microsoft Authenticator'
                    },
                    {
                        '@odata.type': '#microsoft.graph.phoneAuthenticationMethod',
                        'id': 'method2-id',
                        'phoneNumber': '+1555XXXX123',
                        'phoneType': 'mobile'
                    }
                ]
            elif user_id == 'user2':
                return [
                    {
                        '@odata.type': '#microsoft.graph.phoneAuthenticationMethod',
                        'id': 'method3-id',
                        'phoneNumber': '+1555XXXX456',
                        'phoneType': 'mobile'
                    }
                ]
            else:
                return []  # No authentication methods

        mock_auth_methods.side_effect = mock_auth_methods_side_effect

        policy = self.load_policy({
            'name': 'test-auth-methods-filter',
            'resource': 'azure.entraid-user',
            'filters': [
                {'type': 'auth-methods', 'key': '[]."@odata.type"', 'value': 'not-null'}
            ]
        })

        resource_mgr = policy.resource_manager
        filtered = resource_mgr.filter_resources(users)

        # Should have 3 users with auth methods data enriched (including user with empty list)
        self.assertEqual(len(filtered), 2)

        # Check that users are enriched with auth methods data
        for user in filtered:
            self.assertIn('c7n:AuthMethods', user)

        # Check actual auth methods content
        user1 = next(u for u in filtered if u['id'] == 'user1')
        user2 = next(u for u in filtered if u['id'] == 'user2')

        self.assertEqual(len(user1['c7n:AuthMethods']), 2)  # User1 has 2 methods
        self.assertEqual(len(user2['c7n:AuthMethods']), 1)  # User2 has 1 method

        # Verify the auth methods check was called for each user
        self.assertEqual(mock_auth_methods.call_count, 3)

    def test_last_signin_filter(self):
        """Test last sign-in filter"""
        users = [
            {
                'objectId': 'user1',
                'c7n:LastSignInDays': 120  # Old sign-in
            },
            {
                'objectId': 'user2',
                'c7n:LastSignInDays': 30   # Recent sign-in
            },
            {
                'objectId': 'user3',
                'c7n:LastSignInDays': 999  # Never signed in
            }
        ]

        policy = self.load_policy({
            'name': 'test-signin-filter',
            'resource': 'azure.entraid-user',
            'filters': [
                {'type': 'last-sign-in', 'days': 90, 'op': 'greater-than'}
            ]
        })

        resource_mgr = policy.resource_manager
        filtered = resource_mgr.filter_resources(users)

        # Should match user1 and user3 (>90 days)
        self.assertEqual(len(filtered), 2)
        self.assertEqual(set(u['objectId'] for u in filtered), {'user1', 'user3'})

    @patch('c7n_azure.resources.entraid_user.EntraIDUser.get_user_group_memberships')
    def test_group_membership_filter(self, mock_group_memberships):
        """Test group membership filter with real Graph API implementation"""
        users = [
            {
                'id': 'user1',
                'objectId': 'user1',
                'displayName': 'User 1'
            },
            {
                'id': 'user2',
                'objectId': 'user2',
                'displayName': 'User 2'
            },
            {
                'id': 'user3',
                'objectId': 'user3',
                'displayName': 'User 3'
            }
        ]

        # Mock group memberships: user1 in admin groups, user2 in regular, user3 unknown
        def mock_group_side_effect(user_id):
            if user_id == 'user1':
                return [
                    {'id': 'group1', 'displayName': 'Global Administrators'},
                    {'id': 'group2', 'displayName': 'Regular Users'}
                ]
            elif user_id == 'user2':
                return [
                    {'id': 'group2', 'displayName': 'Regular Users'}
                ]
            else:
                return None  # Unknown group memberships

        mock_group_memberships.side_effect = mock_group_side_effect

        policy = self.load_policy({
            'name': 'test-group-filter',
            'resource': 'azure.entraid-user',
            'filters': [
                {
                    'type': 'group-membership',
                    'groups': ['Global Administrators'],
                    'match': 'any'
                }
            ]
        })

        resource_mgr = policy.resource_manager
        filtered = resource_mgr.filter_resources(users)

        # Only user1 is in admin group (user3 skipped due to unknown status)
        self.assertEqual(len(filtered), 1)
        self.assertEqual(filtered[0]['id'], 'user1')

        # Verify the group membership check was called
        self.assertEqual(mock_group_memberships.call_count, 3)

    @patch('c7n_azure.resources.entraid_user.EntraIDUser.make_graph_request')
    def test_user_type_field_requested(self, mock_graph_request):
        """Test that userType field is explicitly requested from Graph API"""
        # Mock the Graph API response with userType field
        mock_graph_request.return_value = {
            'value': [
                {
                    'id': 'user1',
                    'objectId': 'user1',
                    'displayName': 'Guest User',
                    'userPrincipalName': 'guest@external.com',
                    'userType': 'Guest',
                    'accountEnabled': True
                },
                {
                    'id': 'user2',
                    'objectId': 'user2',
                    'displayName': 'Member User',
                    'userPrincipalName': 'member@internal.com',
                    'userType': 'Member',
                    'accountEnabled': True
                }
            ]
        }

        policy = self.load_policy({
            'name': 'test-usertype-field',
            'resource': 'azure.entraid-user'
        })

        resource_mgr = policy.resource_manager
        resources = resource_mgr.resources()

        # Verify the API was called with $select parameter including userType
        mock_graph_request.assert_called_once()
        call_args = mock_graph_request.call_args[0]
        endpoint = call_args[0]
        self.assertIn('$select=', endpoint)
        self.assertIn('userType', endpoint)

        # Verify userType field is present in returned resources
        self.assertEqual(len(resources), 2)
        self.assertEqual(resources[0]['userType'], 'Guest')
        self.assertEqual(resources[1]['userType'], 'Member')

    def test_guest_user_filter(self):
        """Test that ValueFilter works correctly with userType field for guest users"""
        users = [
            {
                'id': 'user1',
                'objectId': 'user1',
                'displayName': 'Guest User',
                'userPrincipalName': 'guest@external.com',
                'userType': 'Guest',
                'accountEnabled': True
            },
            {
                'id': 'user2',
                'objectId': 'user2',
                'displayName': 'Member User',
                'userPrincipalName': 'member@internal.com',
                'userType': 'Member',
                'accountEnabled': True
            },
            {
                'id': 'user3',
                'objectId': 'user3',
                'displayName': 'Another Member',
                'userPrincipalName': 'member2@internal.com',
                'userType': 'Member',
                'accountEnabled': True
            }
        ]

        # Test filtering for guest users (like the guest-users.yaml policy)
        policy = self.load_policy({
            'name': 'test-guest-filter',
            'resource': 'azure.entraid-user',
            'filters': [
                {'type': 'value', 'key': 'userType', 'value': 'Guest'},
                {'type': 'value', 'key': 'accountEnabled', 'value': True}
            ]
        })

        resource_mgr = policy.resource_manager
        filtered = resource_mgr.filter_resources(users)

        # Should only return the guest user
        self.assertEqual(len(filtered), 1)
        self.assertEqual(filtered[0]['userType'], 'Guest')
        self.assertEqual(filtered[0]['displayName'], 'Guest User')

        # Test filtering for member users
        policy_members = self.load_policy({
            'name': 'test-member-filter',
            'resource': 'azure.entraid-user',
            'filters': [
                {'type': 'value', 'key': 'userType', 'value': 'Member'}
            ]
        })

        resource_mgr_members = policy_members.resource_manager
        filtered_members = resource_mgr_members.filter_resources(users)

        # Should return both member users
        self.assertEqual(len(filtered_members), 2)
        self.assertTrue(all(u['userType'] == 'Member' for u in filtered_members))

    def test_password_age_filter(self):
        """Test password age filter"""
        users = [
            {
                'objectId': 'user1',
                'c7n:PasswordAge': 200  # Old password
            },
            {
                'objectId': 'user2',
                'c7n:PasswordAge': 30   # Recent password change
            }
        ]

        policy = self.load_policy({
            'name': 'test-password-age',
            'resource': 'azure.entraid-user',
            'filters': [
                {'type': 'password-age', 'days': 180, 'op': 'greater-than'}
            ]
        })

        resource_mgr = policy.resource_manager
        filtered = resource_mgr.filter_resources(users)

        # Only user1 has old password
        self.assertEqual(len(filtered), 1)
        self.assertEqual(filtered[0]['objectId'], 'user1')

    def test_disable_user_action(self):
        """Test disable user action"""

        policy = self.load_policy({
            'name': 'test-disable-action',
            'resource': 'azure.entraid-user',
            'actions': [{'type': 'disable'}]
        })

        # Validate action schema
        resource_mgr = policy.resource_manager
        action = resource_mgr.actions[0]
        self.assertEqual(action.type, 'disable')
        self.assertIn('User.ReadWrite.All', action.permissions)

    def test_calculate_last_signin_days_with_valid_date(self):
        """Test _calculate_last_signin_days with valid sign-in date"""
        user = {
            'signInActivity': {
                'lastSignInDateTime': '2023-01-01T12:00:00Z'
            }
        }

        with patch('c7n_azure.resources.entraid_user.datetime') as mock_datetime:
            mock_now = datetime(2023, 4, 1, 12, 0, 0, tzinfo=timezone.utc)
            mock_datetime.now.return_value = mock_now
            mock_datetime.fromisoformat.return_value = \
                datetime(2023, 1, 1, 12, 0, 0, tzinfo=timezone.utc)

            days = self.manager._calculate_last_signin_days(user)
            self.assertEqual(days, 90)  # Approximately 90 days between Jan 1 and April 1

    def test_calculate_last_signin_days_never_signed_in(self):
        """Test _calculate_last_signin_days when user never signed in"""
        user = {}  # No signInActivity

        days = self.manager._calculate_last_signin_days(user)
        self.assertEqual(days, 999)

    def test_calculate_last_signin_days_invalid_date(self):
        """Test _calculate_last_signin_days with invalid date format"""
        user = {
            'signInActivity': {
                'lastSignInDateTime': 'invalid-date'
            }
        }

        days = self.manager._calculate_last_signin_days(user)
        self.assertEqual(days, 999)

    def test_is_high_privileged_user_admin_email(self):
        """Test _is_high_privileged_user with admin email"""
        user = {
            'userPrincipalName': 'testadmin@contoso.com',
            'displayName': 'Test User',
            'jobTitle': 'User'
        }

        result = self.manager._is_high_privileged_user(user)
        self.assertFalse(result)  # Only checks for 'admin@' ending

    def test_is_high_privileged_user_admin_display_name(self):
        """Test _is_high_privileged_user with admin in display name"""
        user = {
            'userPrincipalName': 'test@contoso.com',
            'displayName': 'Admin User',
            'jobTitle': 'User'
        }

        result = self.manager._is_high_privileged_user(user)
        self.assertTrue(result)

    def test_is_high_privileged_user_administrator_title(self):
        """Test _is_high_privileged_user with administrator job title"""
        user = {
            'userPrincipalName': 'test@contoso.com',
            'displayName': 'Test User',
            'jobTitle': 'System Administrator'
        }

        result = self.manager._is_high_privileged_user(user)
        self.assertTrue(result)

    def test_is_high_privileged_user_regular_user(self):
        """Test _is_high_privileged_user with regular user"""
        user = {
            'userPrincipalName': 'test@contoso.com',
            'displayName': 'Test User',
            'jobTitle': 'Developer'
        }

        result = self.manager._is_high_privileged_user(user)
        self.assertFalse(result)

    def test_calculate_password_age_with_valid_date(self):
        """Test _calculate_password_age with valid password change date"""
        user = {
            'lastPasswordChangeDateTime': '2023-01-01T12:00:00Z'
        }

        with patch('c7n_azure.resources.entraid_user.datetime') as mock_datetime:
            mock_now = datetime(2023, 4, 1, 12, 0, 0, tzinfo=timezone.utc)
            mock_datetime.now.return_value = mock_now
            mock_datetime.fromisoformat.return_value = \
                datetime(2023, 1, 1, 12, 0, 0, tzinfo=timezone.utc)

            age = self.manager._calculate_password_age(user)
            self.assertEqual(age, 90)  # Approximately 90 days

    def test_calculate_password_age_no_date(self):
        """Test _calculate_password_age when no password change date"""
        user = {}  # No lastPasswordChangeDateTime

        age = self.manager._calculate_password_age(user)
        self.assertEqual(age, 0)

    def test_calculate_password_age_invalid_date(self):
        """Test _calculate_password_age with invalid date format"""
        user = {
            'lastPasswordChangeDateTime': 'invalid-date'
        }

        age = self.manager._calculate_password_age(user)
        self.assertEqual(age, 0)

    def test_get_graph_resources_success(self):
        """Test get_graph_resources successful API call"""
        mock_response = {
            'value': [
                {
                    'id': 'user1',
                    'displayName': 'Test User',
                    'userPrincipalName': 'test@example.com',
                    'accountEnabled': True,
                    'userType': 'Member'
                }
            ]
        }

        with patch.object(self.manager, 'make_graph_request', return_value=mock_response):
            with patch.object(self.manager, 'augment') as mock_augment:
                mock_augment.return_value = mock_response['value']

                resources = self.manager.get_graph_resources()

                self.assertEqual(len(resources), 1)
                self.assertEqual(resources[0]['id'], 'user1')
                mock_augment.assert_called_once()

    def test_get_graph_resources_error_handling(self):
        """Test get_graph_resources error handling"""
        with patch.object(self.manager, 'make_graph_request',
                         side_effect=Exception("API Error")):
            resources = self.manager.get_graph_resources()

            # Should return empty list on error
            self.assertEqual(resources, [])

    def test_get_graph_resources_permission_error(self):
        """Test get_graph_resources with insufficient privileges"""
        with patch.object(self.manager, 'make_graph_request',
                         side_effect=requests.exceptions.HTTPError("403 Insufficient privileges")):
            resources = self.manager.get_graph_resources()

            # Should return empty list on permission error
            self.assertEqual(resources, [])

    def test_augment_exception_handling(self):
        """Test augment method exception handling"""
        users = [
            {
                'id': 'user1',
                'displayName': 'Test User'
            }
        ]

        with patch.object(self.manager, '_calculate_last_signin_days',
                         side_effect=Exception("Calculation error")):
            # Should not raise exception, just log warning
            result = self.manager.augment(users)

            # Should return original users even with augmentation error
            self.assertEqual(result, users)

    def test_get_user_auth_methods_success(self):
        """Test get_user_auth_methods successful call"""
        mock_response = {
            'value': [
                {
                    '@odata.type': '#microsoft.graph.microsoftAuthenticatorAuthenticationMethod',
                    'id': 'method1'
                }
            ]
        }

        with patch.object(self.manager, 'make_graph_request', return_value=mock_response):
            result = self.manager.get_user_auth_methods('user1')

            self.assertEqual(len(result), 1)
            self.assertEqual(result[0]['@odata.type'],
                           '#microsoft.graph.microsoftAuthenticatorAuthenticationMethod')

    def test_get_user_auth_methods_permission_error(self):
        """Test get_user_auth_methods with permission error"""
        with patch.object(
                self.manager, 'make_graph_request',
                side_effect=requests.exceptions.RequestException("403 Insufficient privileges")
        ):
            result = self.manager.get_user_auth_methods('user1')

            self.assertIsNone(result)

    def test_get_user_auth_methods_other_error(self):
        """Test get_user_auth_methods with other API error"""
        with patch.object(self.manager, 'make_graph_request',
                         side_effect=requests.exceptions.RequestException("500 Server Error")):
            result = self.manager.get_user_auth_methods('user1')

            self.assertIsNone(result)

    def test_check_user_risk_level_success(self):
        """Test check_user_risk_level successful call"""
        mock_response = {
            'riskLevel': 'medium'
        }

        with patch.object(self.manager, 'make_graph_request', return_value=mock_response):
            result = self.manager.check_user_risk_level('user1')

            self.assertEqual(result, 'medium')

    def test_check_user_risk_level_not_found(self):
        """Test check_user_risk_level when user not in risky users"""
        with patch.object(self.manager, 'make_graph_request',
                         side_effect=requests.exceptions.RequestException("404")):
            result = self.manager.check_user_risk_level('user1')

            self.assertEqual(result, 'none')

    def test_check_user_risk_level_permission_error(self):
        """Test check_user_risk_level with permission error"""
        with patch.object(
                self.manager, 'make_graph_request',
                side_effect=requests.exceptions.RequestException("403 Insufficient privileges")
        ):
            result = self.manager.check_user_risk_level('user1')

            self.assertIsNone(result)

    def test_check_user_risk_level_hidden_mapping(self):
        """Test check_user_risk_level with hidden risk level mapping"""
        mock_response = {
            'riskLevel': 'hidden'
        }

        with patch.object(self.manager, 'make_graph_request', return_value=mock_response):
            result = self.manager.check_user_risk_level('user1')

            self.assertEqual(result, 'none')  # hidden maps to none

    def test_get_user_group_memberships_success(self):
        """Test get_user_group_memberships successful call"""
        mock_response = {
            'value': [
                {
                    '@odata.type': '#microsoft.graph.group',
                    'id': 'group1',
                    'displayName': 'Test Group',
                    'mail': 'test@example.com'
                },
                {
                    '@odata.type': '#microsoft.graph.directoryRole',  # Should be filtered out
                    'id': 'role1',
                    'displayName': 'Directory Role'
                }
            ]
        }

        with patch.object(self.manager, 'make_graph_request', return_value=mock_response):
            result = self.manager.get_user_group_memberships('user1')

            # Should only include actual groups, not directory roles
            self.assertEqual(len(result), 1)
            self.assertEqual(result[0]['displayName'], 'Test Group')

    def test_get_user_group_memberships_permission_error(self):
        """Test get_user_group_memberships with permission error"""
        with patch.object(
                self.manager, 'make_graph_request',
                side_effect=requests.exceptions.RequestException("403 Insufficient privileges")
        ):
            result = self.manager.get_user_group_memberships('user1')

            self.assertIsNone(result)

    def test_risk_level_filter_no_user_id(self):
        """Test RiskLevelFilter with user missing ID"""
        resources = [
            {
                'displayName': 'User without ID'
                # Missing 'id' field
            }
        ]

        policy = self.load_policy({
            'name': 'test-risk-filter',
            'resource': 'azure.entraid-user',
            'filters': [
                {'type': 'risk-level', 'value': 'high'}
            ]
        })

        filter_instance = policy.resource_manager.filters[0]
        result = filter_instance.process(resources)

        # Should skip users without ID
        self.assertEqual(len(result), 0)

    def test_group_membership_filter_no_user_id(self):
        """Test GroupMembershipFilter with user missing ID"""
        resources = [
            {
                'displayName': 'User without ID'
                # Missing 'id' field
            }
        ]

        policy = self.load_policy({
            'name': 'test-group-filter',
            'resource': 'azure.entraid-user',
            'filters': [
                {
                    'type': 'group-membership',
                    'groups': ['Test Group'],
                    'match': 'any'
                }
            ]
        })

        filter_instance = policy.resource_manager.filters[0]
        result = filter_instance.process(resources)

        # Should skip users without ID
        self.assertEqual(len(result), 0)

    def test_group_membership_filter_empty_groups(self):
        """Test GroupMembershipFilter with empty groups list"""
        resources = [
            {
                'id': 'user1',
                'displayName': 'Test User'
            }
        ]

        policy = self.load_policy({
            'name': 'test-empty-groups',
            'resource': 'azure.entraid-user',
            'filters': [
                {
                    'type': 'group-membership',
                    'groups': [],  # Empty groups list
                    'match': 'any'
                }
            ]
        })

        filter_instance = policy.resource_manager.filters[0]
        result = filter_instance.process(resources)

        # Should return all resources when no groups specified
        self.assertEqual(len(result), 1)

    def test_group_membership_filter_match_all(self):
        """Test GroupMembershipFilter with 'all' match type"""
        resources = [
            {
                'id': 'user1',
                'displayName': 'Test User'
            }
        ]

        mock_groups = [
            {'displayName': 'Group1'},
            {'displayName': 'Group2'}
        ]

        policy = self.load_policy({
            'name': 'test-match-all',
            'resource': 'azure.entraid-user',
            'filters': [
                {
                    'type': 'group-membership',
                    'groups': ['Group1', 'Group2'],
                    'match': 'all'
                }
            ]
        })

        filter_instance = policy.resource_manager.filters[0]

        with patch.object(policy.resource_manager, 'get_user_group_memberships',
                         return_value=mock_groups):
            result = filter_instance.process(resources)

            # Should match user who has both groups
            self.assertEqual(len(result), 1)

    def test_disable_user_action_no_user_id(self):
        """Test DisableUserAction with user missing ID"""
        policy = self.load_policy({
            'name': 'test-disable',
            'resource': 'azure.entraid-user',
            'actions': [{'type': 'disable'}]
        })

        action = policy.resource_manager.actions[0]
        action._prepare_processing()

        user = {
            'displayName': 'User without ID'
            # Missing 'id' field
        }

        # Should not raise exception, just log error
        action._process_resource(user)

    def test_require_mfa_action_no_user_id(self):
        """Test RequireMFAAction with user missing ID"""
        policy = self.load_policy({
            'name': 'test-mfa',
            'resource': 'azure.entraid-user',
            'actions': [{'type': 'require-mfa'}]
        })

        action = policy.resource_manager.actions[0]
        action._prepare_processing()

        user = {
            'displayName': 'User without ID'
            # Missing 'id' field
        }

        # Should not raise exception, just log error
        action._process_resource(user)


class EntraIDGroupTest(BaseTest):
    """Test EntraID Group resource functionality"""

    def test_entraid_group_schema_validate(self):
        """Test that the EntraID group resource schema validates correctly"""
        with self.sign_out_patch():
            p = self.load_policy({
                'name': 'test-entraid-group',
                'resource': 'azure.entraid-group',
                'filters': [
                    {'type': 'value', 'key': 'securityEnabled', 'value': True}
                ]
            }, validate=True)
            self.assertTrue(p)

    def test_entraid_group_resource_type(self):
        """Test EntraID group resource type configuration"""
        resource_type = EntraIDGroup.resource_type
        self.assertEqual(resource_type.service, 'graph')
        self.assertEqual(resource_type.id, 'id')
        self.assertEqual(resource_type.name, 'displayName')
        self.assertTrue(resource_type.global_resource)
        self.assertIn('Group.Read.All', resource_type.permissions)

    def test_entraid_group_augment(self):
        """Test group resource augmentation with computed fields"""

        # Sample group data
        groups = [
            {
                'id': 'group1-id',
                'displayName': 'Global Administrators',
                'description': 'Admin group',
                'securityEnabled': True,
                'mailEnabled': False,
                'groupTypes': []
            },
            {
                'id': 'group2-id',
                'displayName': 'All Users Distribution',
                'description': 'Distribution list',
                'securityEnabled': False,
                'mailEnabled': True,
                'groupTypes': ['Unified']
            },
            {
                'id': 'group3-id',
                'displayName': 'Dynamic Security Group',
                'description': 'Dynamic membership',
                'securityEnabled': True,
                'mailEnabled': False,
                'groupTypes': ['DynamicMembership']
            }
        ]

        policy = self.load_policy({
            'name': 'test-augment',
            'resource': 'azure.entraid-group'
        })

        resource_mgr = policy.resource_manager
        augmented = resource_mgr.augment(groups)

        # Check augmented fields
        self.assertIn('c7n:IsSecurityGroup', augmented[0])
        self.assertIn('c7n:IsDistributionGroup', augmented[0])
        self.assertIn('c7n:IsDynamicGroup', augmented[0])
        self.assertIn('c7n:IsAdminGroup', augmented[0])

        # Admin group should be flagged correctly
        self.assertTrue(augmented[0]['c7n:IsSecurityGroup'])
        self.assertTrue(augmented[0]['c7n:IsAdminGroup'])
        self.assertFalse(augmented[0]['c7n:IsDistributionGroup'])

        # Distribution group should be flagged correctly
        self.assertFalse(augmented[1]['c7n:IsSecurityGroup'])
        self.assertTrue(augmented[1]['c7n:IsDistributionGroup'])
        self.assertFalse(augmented[1]['c7n:IsAdminGroup'])

        # Dynamic group should be flagged correctly
        self.assertTrue(augmented[2]['c7n:IsSecurityGroup'])
        self.assertTrue(augmented[2]['c7n:IsDynamicGroup'])

<<<<<<< HEAD
    @patch('c7n_azure.resources.entraid_group.EntraIDGroup.get_group_member_count')
=======
    @patch('c7n_azure.resources.entraid_group.EntraIDGroup.make_batched_graph_request')
>>>>>>> 01e4fdc9
    def test_member_count_filter(self, mock_member_count):
        """Test member count filter with real Graph API implementation"""
        groups = [
            {
                'id': 'group1',
                'displayName': 'Small Group'
            },
            {
                'id': 'group2',
                'displayName': 'Large Group'
            },
            {
                'id': 'group3',
                'displayName': 'Empty Group'
            }
        ]

        # Mock member counts: group1=2, group2=5, group3=0
        def mock_count_side_effect(group_id):
<<<<<<< HEAD
            if group_id == 'group1':
                return 2
            elif group_id == 'group2':
                return 5
            elif group_id == 'group3':
                return 0
            else:
                return None
=======
            return [
                {
                    "status": 200,
                    "id": "group1",
                    "body": 2
                },
                {
                    "status": 200,
                    "id": "group2",
                    "body": 5
                },
                {
                    "status": 200,
                    "id": "group3",
                    "body": 0
                }
            ]
>>>>>>> 01e4fdc9

        mock_member_count.side_effect = mock_count_side_effect

        policy = self.load_policy({
            'name': 'test-member-count',
            'resource': 'azure.entraid-group',
            'filters': [
                {'type': 'member-count', 'count': 3, 'op': 'greater-than'}
            ]
        })

        resource_mgr = policy.resource_manager
        filtered = resource_mgr.filter_resources(groups)

        # Only group2 has >3 members
        self.assertEqual(len(filtered), 1)
        self.assertEqual(filtered[0]['id'], 'group2')

        # Verify the member count check was called
<<<<<<< HEAD
        self.assertEqual(mock_member_count.call_count, 3)
=======
        self.assertEqual(mock_member_count.call_count, 1)
>>>>>>> 01e4fdc9

    @patch('c7n_azure.resources.entraid_group.EntraIDGroup.get_group_owner_count')
    def test_owner_count_filter(self, mock_owner_count):
        """Test owner count filter with real Graph API implementation"""
        groups = [
            {
                'id': 'group1',
                'displayName': 'Owned Group'
            },
            {
                'id': 'group2',
                'displayName': 'Orphaned Group'
            }
        ]

        # Mock owner counts: group1=1, group2=0
        def mock_count_side_effect(group_id):
            if group_id == 'group1':
                return 1
            elif group_id == 'group2':
                return 0
            else:
                return None

        mock_owner_count.side_effect = mock_count_side_effect

        policy = self.load_policy({
            'name': 'test-owner-count',
            'resource': 'azure.entraid-group',
            'filters': [
                {'type': 'owner-count', 'count': 0, 'op': 'equal'}
            ]
        })

        resource_mgr = policy.resource_manager
        filtered = resource_mgr.filter_resources(groups)

        # Only group2 has no owners
        self.assertEqual(len(filtered), 1)
        self.assertEqual(filtered[0]['id'], 'group2')

        # Verify the owner count check was called
        self.assertEqual(mock_owner_count.call_count, 2)

    def test_group_type_filter(self):
        """Test group type filter"""
        groups = [
            {
                'id': 'group1',
                'displayName': 'Security Group',
                'c7n:IsSecurityGroup': True,
                'c7n:IsDistributionGroup': False,
                'c7n:IsDynamicGroup': False,
                'c7n:IsAdminGroup': False
            },
            {
                'id': 'group2',
                'displayName': 'Distribution Group',
                'c7n:IsSecurityGroup': False,
                'c7n:IsDistributionGroup': True,
                'c7n:IsDynamicGroup': False,
                'c7n:IsAdminGroup': False
            },
            {
                'id': 'group3',
                'displayName': 'Admin Group',
                'c7n:IsSecurityGroup': True,
                'c7n:IsDistributionGroup': False,
                'c7n:IsDynamicGroup': False,
                'c7n:IsAdminGroup': True
            }
        ]

        policy = self.load_policy({
            'name': 'test-group-type',
            'resource': 'azure.entraid-group',
            'filters': [
                {'type': 'group-type', 'group-type': 'admin'}
            ]
        })

        resource_mgr = policy.resource_manager
        filtered = resource_mgr.filter_resources(groups)

        # Only group3 is an admin group
        self.assertEqual(len(filtered), 1)
        self.assertEqual(filtered[0]['id'], 'group3')

    @patch('c7n_azure.resources.entraid_group.EntraIDGroup.make_graph_request')
    def test_get_graph_resources_success(self, mock_request):
        """Test successful retrieval of groups from Graph API"""
        mock_request.return_value = {
            'value': [
                {
                    'id': 'group1',
                    'displayName': 'Test Group 1',
                    'securityEnabled': True,
                    'mailEnabled': False,
                    'groupTypes': []
                },
                {
                    'id': 'group2',
                    'displayName': 'Admin Group',
                    'securityEnabled': True,
                    'mailEnabled': False,
                    'groupTypes': []
                }
            ]
        }

        policy = self.load_policy({
            'name': 'test-get-groups',
            'resource': 'azure.entraid-group'
        })

        resources = policy.resource_manager.get_graph_resources()

        self.assertEqual(len(resources), 2)
        self.assertIn('c7n:IsSecurityGroup', resources[0])
        self.assertTrue(resources[0]['c7n:IsSecurityGroup'])
        self.assertTrue(resources[1]['c7n:IsAdminGroup'])

    @patch('c7n_azure.resources.entraid_group.EntraIDGroup.make_graph_request')
    def test_get_graph_resources_permission_error(self, mock_request):
        """Test handling of permission errors when retrieving groups"""
        mock_request.side_effect = requests.exceptions.RequestException(
            "403 Forbidden: Insufficient privileges"
        )

        policy = self.load_policy({
            'name': 'test-get-groups-error',
            'resource': 'azure.entraid-group'
        })

<<<<<<< HEAD
        resources = policy.resource_manager.get_graph_resources()

        # Should return empty list on permission error
        self.assertEqual(resources, [])
=======
        with self.assertRaises(requests.exceptions.RequestException):
            policy.resource_manager.get_graph_resources()
>>>>>>> 01e4fdc9

    @patch('c7n_azure.resources.entraid_group.EntraIDGroup.make_graph_request')
    def test_get_graph_resources_generic_error(self, mock_request):
        """Test handling of generic errors when retrieving groups"""
        mock_request.side_effect = requests.exceptions.RequestException("Network error")

        policy = self.load_policy({
            'name': 'test-get-groups-error',
            'resource': 'azure.entraid-group'
        })

<<<<<<< HEAD
        resources = policy.resource_manager.get_graph_resources()

        # Should return empty list on error
        self.assertEqual(resources, [])
=======
        with self.assertRaises(requests.exceptions.RequestException):
            policy.resource_manager.get_graph_resources()
>>>>>>> 01e4fdc9

    def test_augment_exception_handling(self):
        """Test exception handling during augmentation"""
        policy = self.load_policy({
            'name': 'test-augment-error',
            'resource': 'azure.entraid-group'
        })

        # Pass invalid data that will cause augmentation to fail
        resources = [{'id': 'test', 'displayName': None}]

        # Should handle exception and still return resources
        result = policy.resource_manager.augment(resources)
        self.assertEqual(len(result), 1)

    @patch('c7n_azure.resources.entraid_group.EntraIDGroup.make_graph_request')
    def test_get_group_member_count_success(self, mock_request):
        """Test successful retrieval of group member count"""
        mock_request.return_value = 42

        policy = self.load_policy({
            'name': 'test-member-count',
            'resource': 'azure.entraid-group'
        })

        count = policy.resource_manager.get_group_member_count('group-id')
        self.assertEqual(count, 42)

    @patch('c7n_azure.resources.entraid_group.EntraIDGroup.make_graph_request')
    def test_get_group_member_count_string_response(self, mock_request):
        """Test member count with string response"""
        mock_request.return_value = "25"

        policy = self.load_policy({
            'name': 'test-member-count',
            'resource': 'azure.entraid-group'
        })

        count = policy.resource_manager.get_group_member_count('group-id')
        self.assertEqual(count, 25)

    @patch('c7n_azure.resources.entraid_group.EntraIDGroup.make_graph_request')
    def test_get_group_member_count_unexpected_format(self, mock_request):
        """Test member count with unexpected response format"""
        mock_request.return_value = {'unexpected': 'format'}

        policy = self.load_policy({
            'name': 'test-member-count',
            'resource': 'azure.entraid-group'
        })

        count = policy.resource_manager.get_group_member_count('group-id')
        self.assertEqual(count, 0)

    @patch('c7n_azure.resources.entraid_group.EntraIDGroup.make_graph_request')
    def test_get_group_member_count_permission_error(self, mock_request):
        """Test member count with permission error"""
        mock_request.side_effect = requests.exceptions.RequestException("403 Forbidden")

        policy = self.load_policy({
            'name': 'test-member-count',
            'resource': 'azure.entraid-group'
        })

<<<<<<< HEAD
        count = policy.resource_manager.get_group_member_count('group-id')
        self.assertIsNone(count)
=======
        with self.assertRaises(requests.exceptions.RequestException):
            policy.resource_manager.get_group_member_count('group-id')
>>>>>>> 01e4fdc9

    @patch('c7n_azure.resources.entraid_group.EntraIDGroup.make_graph_request')
    def test_get_group_member_count_generic_error(self, mock_request):
        """Test member count with generic error"""
        mock_request.side_effect = requests.exceptions.RequestException("Network error")

        policy = self.load_policy({
            'name': 'test-member-count',
            'resource': 'azure.entraid-group'
        })

<<<<<<< HEAD
        count = policy.resource_manager.get_group_member_count('group-id')
        self.assertIsNone(count)
=======
        with self.assertRaises(requests.exceptions.RequestException):
            policy.resource_manager.get_group_member_count('group-id')

    @patch('c7n_azure.graph_utils.requests.get')
    @patch('c7n_azure.graph_utils.local_session')
    def test_get_group_member_count_consistency_level_header(self, mock_session, mock_get):
        """Test that member count requests include ConsistencyLevel: eventual header"""
        # Setup mock session and credentials
        mock_session_instance = Mock()
        mock_session.return_value = mock_session_instance
        mock_session_instance.get_session_for_resource.return_value = mock_session_instance

        mock_credentials = Mock()
        mock_token = Mock()
        mock_token.token = 'test-token'
        mock_credentials.get_token.return_value = mock_token
        mock_session_instance.credentials = mock_credentials
        mock_session_instance._initialize_session = Mock()

        # Setup mock response
        mock_response = Mock()
        mock_response.json.return_value = 42
        mock_response.raise_for_status = Mock()
        mock_get.return_value = mock_response

        policy = self.load_policy({
            'name': 'test-member-count-header',
            'resource': 'azure.entraid-group'
        })

        # Call the method
        count = policy.resource_manager.get_group_member_count('test-group-id')

        # Verify the call was made with the ConsistencyLevel header
        mock_get.assert_called_once()
        call_args = mock_get.call_args
        headers = call_args.kwargs.get('headers', {})

        # Assert that ConsistencyLevel: eventual header is present
        self.assertIn('ConsistencyLevel', headers)
        self.assertEqual(headers['ConsistencyLevel'], 'eventual')
        self.assertEqual(count, 42)
>>>>>>> 01e4fdc9

    @patch('c7n_azure.resources.entraid_group.EntraIDGroup.make_graph_request')
    def test_get_group_owner_count_success(self, mock_request):
        """Test successful retrieval of group owner count"""
        mock_request.return_value = 3

        policy = self.load_policy({
            'name': 'test-owner-count',
            'resource': 'azure.entraid-group'
        })

        count = policy.resource_manager.get_group_owner_count('group-id')
        self.assertEqual(count, 3)

    @patch('c7n_azure.resources.entraid_group.EntraIDGroup.make_graph_request')
    def test_get_group_owner_count_unexpected_format(self, mock_request):
        """Test owner count with unexpected response format"""
        mock_request.return_value = ['not', 'a', 'number']

        policy = self.load_policy({
            'name': 'test-owner-count',
            'resource': 'azure.entraid-group'
        })

        count = policy.resource_manager.get_group_owner_count('group-id')
        self.assertEqual(count, 0)

    @patch('c7n_azure.resources.entraid_group.EntraIDGroup.make_graph_request')
    def test_get_group_owner_count_permission_error(self, mock_request):
        """Test owner count with permission error"""
        mock_request.side_effect = requests.exceptions.RequestException("Insufficient privileges")

        policy = self.load_policy({
            'name': 'test-owner-count',
            'resource': 'azure.entraid-group'
        })

        count = policy.resource_manager.get_group_owner_count('group-id')
        self.assertIsNone(count)

    @patch('c7n_azure.resources.entraid_group.EntraIDGroup.make_graph_request')
    def test_get_group_owner_count_generic_error(self, mock_request):
        """Test owner count with generic error"""
        mock_request.side_effect = requests.exceptions.RequestException("Timeout")

        policy = self.load_policy({
            'name': 'test-owner-count',
            'resource': 'azure.entraid-group'
        })

        count = policy.resource_manager.get_group_owner_count('group-id')
        self.assertIsNone(count)

    @patch('c7n_azure.resources.entraid_group.EntraIDGroup.make_graph_request')
    def test_analyze_group_member_types_success(self, mock_request):
        """Test successful analysis of group member types"""
        mock_request.return_value = {
            'value': [
                {
                    '@odata.type': '#microsoft.graph.user',
                    'id': 'user1',
                    'userType': 'Member',
                    'userPrincipalName': 'user1@example.com'
                },
                {
                    '@odata.type': '#microsoft.graph.user',
                    'id': 'user2',
                    'userType': 'Guest',
                    'userPrincipalName': 'user2_external#EXT#@example.com'
                }
            ]
        }

        policy = self.load_policy({
            'name': 'test-member-types',
            'resource': 'azure.entraid-group'
        })

        analysis = policy.resource_manager.analyze_group_member_types('group-id')

        self.assertTrue(analysis['has_external_members'])
        self.assertTrue(analysis['has_guest_members'])
        self.assertEqual(analysis['total_members'], 2)

    @patch('c7n_azure.resources.entraid_group.EntraIDGroup.make_graph_request')
    def test_analyze_group_member_types_external_only(self, mock_request):
        """Test analysis with external members only"""
        mock_request.return_value = {
            'value': [
                {
                    '@odata.type': '#microsoft.graph.user',
                    'id': 'user1',
                    'userType': 'Member',
                    'userPrincipalName': 'user1_external#EXT#@example.com'
                }
            ]
        }

        policy = self.load_policy({
            'name': 'test-member-types',
            'resource': 'azure.entraid-group'
        })

        analysis = policy.resource_manager.analyze_group_member_types('group-id')

        self.assertTrue(analysis['has_external_members'])
        self.assertFalse(analysis['has_guest_members'])

    @patch('c7n_azure.resources.entraid_group.EntraIDGroup.make_graph_request')
    def test_analyze_group_member_types_permission_error(self, mock_request):
        """Test member type analysis with permission error"""
        mock_request.side_effect = requests.exceptions.RequestException("403 Forbidden")

        policy = self.load_policy({
            'name': 'test-member-types',
            'resource': 'azure.entraid-group'
        })

        analysis = policy.resource_manager.analyze_group_member_types('group-id')
        self.assertIsNone(analysis)

    @patch('c7n_azure.resources.entraid_group.EntraIDGroup.make_graph_request')
    def test_analyze_group_member_types_generic_error(self, mock_request):
        """Test member type analysis with generic error"""
        mock_request.side_effect = requests.exceptions.RequestException("Connection error")

        policy = self.load_policy({
            'name': 'test-member-types',
            'resource': 'azure.entraid-group'
        })

        analysis = policy.resource_manager.analyze_group_member_types('group-id')
        self.assertIsNone(analysis)

<<<<<<< HEAD
    @patch('c7n_azure.resources.entraid_group.EntraIDGroup.get_group_member_count')
=======
    @patch('c7n_azure.resources.entraid_group.EntraIDGroup.make_batched_graph_request')
>>>>>>> 01e4fdc9
    def test_member_count_filter_missing_group_id(self, mock_count):
        """Test member count filter with missing group ID"""
        groups = [
            {'displayName': 'Test Group'}  # No ID
        ]

        policy = self.load_policy({
            'name': 'test-member-count-filter',
            'resource': 'azure.entraid-group',
            'filters': [
                {'type': 'member-count', 'count': 10, 'op': 'greater-than'}
            ]
        })

        filtered = policy.resource_manager.filter_resources(groups)
        self.assertEqual(len(filtered), 0)

<<<<<<< HEAD
    @patch('c7n_azure.resources.entraid_group.EntraIDGroup.get_group_member_count')
    def test_member_count_filter_none_count(self, mock_count):
        """Test member count filter with None count (permission error)"""
        mock_count.return_value = None
=======
    @patch('c7n_azure.resources.entraid_group.EntraIDGroup.make_batched_graph_request')
    def test_member_count_filter_none_count(self, mock_count):
        """Test member count filter with None count (permission error)"""
        mock_count.return_value = [
            {
                "status": 403,
                "id": "group1",
                "body": "Permission denied"
            }
        ]
>>>>>>> 01e4fdc9

        groups = [
            {'id': 'group1', 'displayName': 'Test Group'}
        ]

        policy = self.load_policy({
            'name': 'test-member-count-filter',
            'resource': 'azure.entraid-group',
            'filters': [
                {'type': 'member-count', 'count': 10, 'op': 'greater-than'}
            ]
        })

        filtered = policy.resource_manager.filter_resources(groups)
        self.assertEqual(len(filtered), 0)

<<<<<<< HEAD
    @patch('c7n_azure.resources.entraid_group.EntraIDGroup.get_group_member_count')
    def test_member_count_filter_less_than(self, mock_count):
        """Test member count filter with less-than operator"""
        mock_count.return_value = 5
=======
    @patch('c7n_azure.resources.entraid_group.EntraIDGroup.make_batched_graph_request')
    def test_member_count_filter_less_than(self, mock_count):
        """Test member count filter with less-than operator"""
        mock_count.return_value = [
            {
                "status": 200,
                "id": "group1",
                "body": 5
            }
        ]
>>>>>>> 01e4fdc9

        groups = [
            {'id': 'group1', 'displayName': 'Small Group'}
        ]

        policy = self.load_policy({
            'name': 'test-member-count-filter',
            'resource': 'azure.entraid-group',
            'filters': [
                {'type': 'member-count', 'count': 10, 'op': 'less-than'}
            ]
        })

        filtered = policy.resource_manager.filter_resources(groups)
        self.assertEqual(len(filtered), 1)

<<<<<<< HEAD
    @patch('c7n_azure.resources.entraid_group.EntraIDGroup.get_group_member_count')
    def test_member_count_filter_equal(self, mock_count):
        """Test member count filter with equal operator"""
        mock_count.return_value = 10
=======
    @patch('c7n_azure.resources.entraid_group.EntraIDGroup.make_batched_graph_request')
    def test_member_count_filter_equal(self, mock_count):
        """Test member count filter with equal operator"""
        mock_count.return_value = [
            {
                "status": 200,
                "id": "group1",
                "body": 10
            }
        ]
>>>>>>> 01e4fdc9

        groups = [
            {'id': 'group1', 'displayName': 'Exact Group'}
        ]

        policy = self.load_policy({
            'name': 'test-member-count-filter',
            'resource': 'azure.entraid-group',
            'filters': [
                {'type': 'member-count', 'count': 10, 'op': 'equal'}
            ]
        })

        filtered = policy.resource_manager.filter_resources(groups)
        self.assertEqual(len(filtered), 1)

<<<<<<< HEAD
    @patch('c7n_azure.resources.entraid_group.EntraIDGroup.get_group_member_count')
    def test_member_count_filter_greater_than(self, mock_count):
        """Test member count filter with greater-than matching"""
        mock_count.return_value = 150
=======
    @patch('c7n_azure.resources.entraid_group.EntraIDGroup.make_batched_graph_request')
    def test_member_count_filter_greater_than(self, mock_count):
        """Test member count filter with greater-than matching"""
        mock_count.return_value = [
            {
                "status": 200,
                "id": "group1",
                "body": 150
            }
        ]
>>>>>>> 01e4fdc9

        groups = [
            {'id': 'group1', 'displayName': 'Large Group'}
        ]

        policy = self.load_policy({
            'name': 'test-member-count-filter',
            'resource': 'azure.entraid-group',
            'filters': [
                {'type': 'member-count', 'count': 100, 'op': 'greater-than'}
            ]
        })

        filtered = policy.resource_manager.filter_resources(groups)
        self.assertEqual(len(filtered), 1)

    @patch('c7n_azure.resources.entraid_group.EntraIDGroup.get_group_owner_count')
    def test_owner_count_filter_missing_group_id(self, mock_count):
        """Test owner count filter with missing group ID"""
        groups = [
            {'displayName': 'Test Group'}  # No ID
        ]

        policy = self.load_policy({
            'name': 'test-owner-count-filter',
            'resource': 'azure.entraid-group',
            'filters': [
                {'type': 'owner-count', 'count': 0, 'op': 'equal'}
            ]
        })

        filtered = policy.resource_manager.filter_resources(groups)
        self.assertEqual(len(filtered), 0)

    @patch('c7n_azure.resources.entraid_group.EntraIDGroup.get_group_owner_count')
    def test_owner_count_filter_none_count(self, mock_count):
        """Test owner count filter with None count (permission error)"""
        mock_count.return_value = None

        groups = [
            {'id': 'group1', 'displayName': 'Test Group'}
        ]

        policy = self.load_policy({
            'name': 'test-owner-count-filter',
            'resource': 'azure.entraid-group',
            'filters': [
                {'type': 'owner-count', 'count': 0, 'op': 'equal'}
            ]
        })

        filtered = policy.resource_manager.filter_resources(groups)
        self.assertEqual(len(filtered), 0)

    @patch('c7n_azure.resources.entraid_group.EntraIDGroup.get_group_owner_count')
    def test_owner_count_filter_greater_than(self, mock_count):
        """Test owner count filter with greater-than operator"""
        mock_count.return_value = 5

        groups = [
            {'id': 'group1', 'displayName': 'Many Owners Group'}
        ]

        policy = self.load_policy({
            'name': 'test-owner-count-filter',
            'resource': 'azure.entraid-group',
            'filters': [
                {'type': 'owner-count', 'count': 3, 'op': 'greater-than'}
            ]
        })

        filtered = policy.resource_manager.filter_resources(groups)
        self.assertEqual(len(filtered), 1)

    @patch('c7n_azure.resources.entraid_group.EntraIDGroup.get_group_owner_count')
    def test_owner_count_filter_less_than(self, mock_count):
        """Test owner count filter with less-than operator"""
        mock_count.return_value = 1

        groups = [
            {'id': 'group1', 'displayName': 'Few Owners Group'}
        ]

        policy = self.load_policy({
            'name': 'test-owner-count-filter',
            'resource': 'azure.entraid-group',
            'filters': [
                {'type': 'owner-count', 'count': 2, 'op': 'less-than'}
            ]
        })

        filtered = policy.resource_manager.filter_resources(groups)
        self.assertEqual(len(filtered), 1)

    @patch('c7n_azure.resources.entraid_group.EntraIDGroup.get_group_owner_count')
    def test_owner_count_filter_equal(self, mock_count):
        """Test owner count filter with equal operator matching"""
        mock_count.return_value = 2

        groups = [
            {'id': 'group1', 'displayName': 'Two Owners Group'}
        ]

        policy = self.load_policy({
            'name': 'test-owner-count-filter',
            'resource': 'azure.entraid-group',
            'filters': [
                {'type': 'owner-count', 'count': 2, 'op': 'equal'}
            ]
        })

        filtered = policy.resource_manager.filter_resources(groups)
        self.assertEqual(len(filtered), 1)

    @patch('c7n_azure.resources.entraid_group.EntraIDGroup.analyze_group_member_types')
    def test_member_types_filter_missing_group_id(self, mock_analysis):
        """Test member types filter with missing group ID"""
        groups = [
            {'displayName': 'Test Group'}  # No ID
        ]

        policy = self.load_policy({
            'name': 'test-member-types-filter',
            'resource': 'azure.entraid-group',
            'filters': [
                {'type': 'member-types', 'include-external': True}
            ]
        })

        filtered = policy.resource_manager.filter_resources(groups)
        self.assertEqual(len(filtered), 0)

    @patch('c7n_azure.resources.entraid_group.EntraIDGroup.analyze_group_member_types')
    def test_member_types_filter_none_analysis(self, mock_analysis):
        """Test member types filter with None analysis (permission error)"""
        mock_analysis.return_value = None

        groups = [
            {'id': 'group1', 'displayName': 'Test Group'}
        ]

        policy = self.load_policy({
            'name': 'test-member-types-filter',
            'resource': 'azure.entraid-group',
            'filters': [
                {'type': 'member-types', 'include-external': True}
            ]
        })

        filtered = policy.resource_manager.filter_resources(groups)
        self.assertEqual(len(filtered), 0)

    @patch('c7n_azure.resources.entraid_group.EntraIDGroup.analyze_group_member_types')
    def test_member_types_filter_include_external(self, mock_analysis):
        """Test member types filter with include-external"""
        mock_analysis.return_value = {
            'has_external_members': True,
            'has_guest_members': False,
            'total_members': 5
        }

        groups = [
            {'id': 'group1', 'displayName': 'External Group'}
        ]

        policy = self.load_policy({
            'name': 'test-member-types-filter',
            'resource': 'azure.entraid-group',
            'filters': [
                {'type': 'member-types', 'include-external': True}
            ]
        })

        filtered = policy.resource_manager.filter_resources(groups)
        self.assertEqual(len(filtered), 1)

    @patch('c7n_azure.resources.entraid_group.EntraIDGroup.analyze_group_member_types')
    def test_member_types_filter_exclude_external(self, mock_analysis):
        """Test member types filter with exclude external"""
        mock_analysis.return_value = {
            'has_external_members': True,
            'has_guest_members': False,
            'total_members': 5
        }

        groups = [
            {'id': 'group1', 'displayName': 'External Group'}
        ]

        policy = self.load_policy({
            'name': 'test-member-types-filter',
            'resource': 'azure.entraid-group',
            'filters': [
                {'type': 'member-types', 'include-external': False}
            ]
        })

        filtered = policy.resource_manager.filter_resources(groups)
        self.assertEqual(len(filtered), 0)

    @patch('c7n_azure.resources.entraid_group.EntraIDGroup.analyze_group_member_types')
    def test_member_types_filter_include_guests(self, mock_analysis):
        """Test member types filter with include-guests"""
        mock_analysis.return_value = {
            'has_external_members': False,
            'has_guest_members': True,
            'total_members': 3
        }

        groups = [
            {'id': 'group1', 'displayName': 'Guest Group'}
        ]

        policy = self.load_policy({
            'name': 'test-member-types-filter',
            'resource': 'azure.entraid-group',
            'filters': [
                {'type': 'member-types', 'include-guests': True}
            ]
        })

        filtered = policy.resource_manager.filter_resources(groups)
        self.assertEqual(len(filtered), 1)

    @patch('c7n_azure.resources.entraid_group.EntraIDGroup.analyze_group_member_types')
    def test_member_types_filter_exclude_guests(self, mock_analysis):
        """Test member types filter excluding guest users"""
        mock_analysis.return_value = {
            'has_external_members': False,
            'has_guest_members': True,
            'total_members': 5
        }

        groups = [
            {'id': 'group1', 'displayName': 'Guest Group'}
        ]

        policy = self.load_policy({
            'name': 'test-member-types-filter',
            'resource': 'azure.entraid-group',
            'filters': [
                {'type': 'member-types', 'include-guests': False}
            ]
        })

        filtered = policy.resource_manager.filter_resources(groups)
        self.assertEqual(len(filtered), 0)

    @patch('c7n_azure.resources.entraid_group.EntraIDGroup.analyze_group_member_types')
    def test_member_types_filter_no_external_when_required(self, mock_analysis):
        """Test member types filter when external members are required but not present"""
        mock_analysis.return_value = {
            'has_external_members': False,
            'has_guest_members': False,
            'total_members': 5
        }

        groups = [
            {'id': 'group1', 'displayName': 'Internal Only Group'}
        ]

        policy = self.load_policy({
            'name': 'test-member-types-filter',
            'resource': 'azure.entraid-group',
            'filters': [
                {'type': 'member-types', 'include-external': True}
            ]
        })

        filtered = policy.resource_manager.filter_resources(groups)
        self.assertEqual(len(filtered), 0)

    @patch('c7n_azure.resources.entraid_group.EntraIDGroup.analyze_group_member_types')
    def test_member_types_filter_no_guests_when_required(self, mock_analysis):
        """Test member types filter when guests are required but not present"""
        mock_analysis.return_value = {
            'has_external_members': False,
            'has_guest_members': False,
            'total_members': 5
        }

        groups = [
            {'id': 'group1', 'displayName': 'No Guests Group'}
        ]

        policy = self.load_policy({
            'name': 'test-member-types-filter',
            'resource': 'azure.entraid-group',
            'filters': [
                {'type': 'member-types', 'include-guests': True}
            ]
        })

        filtered = policy.resource_manager.filter_resources(groups)
        self.assertEqual(len(filtered), 0)

    @patch('c7n_azure.resources.entraid_group.EntraIDGroup.analyze_group_member_types')
    def test_member_types_filter_combined(self, mock_analysis):
        """Test member types filter with combined filters"""
        mock_analysis.return_value = {
            'has_external_members': True,
            'has_guest_members': True,
            'total_members': 10
        }

        groups = [
            {'id': 'group1', 'displayName': 'Mixed Group'}
        ]

        policy = self.load_policy({
            'name': 'test-member-types-filter',
            'resource': 'azure.entraid-group',
            'filters': [
                {'type': 'member-types', 'include-external': True, 'include-guests': True}
            ]
        })

        filtered = policy.resource_manager.filter_resources(groups)
        self.assertEqual(len(filtered), 1)


<<<<<<< HEAD
class EntraIDOrganizationTest(BaseTest):
    """Test EntraID Organization resource functionality"""

    def test_entraid_organization_schema_validate(self):
        """Test organization resource schema validation"""
        with self.sign_out_patch():
            p = self.load_policy({
                'name': 'test-organization',
                'resource': 'azure.entraid-organization',
                'filters': [
                    {'type': 'security-defaults', 'enabled': True}
                ]
            }, validate=True)
            self.assertTrue(p)

    def test_organization_resource_type(self):
        """Test organization resource type configuration"""
        resource_type = EntraIDOrganization.resource_type
        self.assertEqual(resource_type.service, 'graph')
        self.assertEqual(resource_type.id, 'id')
        self.assertTrue(resource_type.global_resource)
        self.assertIn('Organization.Read.All', resource_type.permissions)
        self.assertIn('Directory.Read.All', resource_type.permissions)

    def test_security_defaults_filter(self):
        """Test security defaults filter"""
        orgs = [
            {
                'id': 'org1',
                'displayName': 'Test Organization',
                'securityDefaults': {'isEnabled': True}
            },
            {
                'id': 'org2',
                'displayName': 'Another Organization',
                'securityDefaults': {'isEnabled': False}
            }
        ]

        policy = self.load_policy({
            'name': 'test-security-defaults',
            'resource': 'azure.entraid-organization',
            'filters': [
                {'type': 'security-defaults', 'enabled': False}
            ]
        })

        resource_mgr = policy.resource_manager
        filtered = resource_mgr.filter_resources(orgs)

        # Only org2 has security defaults disabled
        self.assertEqual(len(filtered), 1)
        self.assertEqual(filtered[0]['id'], 'org2')

    def test_password_lockout_threshold_schema_validate(self):
        """Test password lockout threshold filter schema validation"""
        with self.sign_out_patch():
            p = self.load_policy({
                'name': 'test-lockout-threshold',
                'resource': 'azure.entraid-organization',
                'filters': [
                    {'type': 'password-lockout-threshold', 'max_threshold': 10}
                ]
            }, validate=True)
            self.assertTrue(p)

    @patch('c7n_azure.resources.entraid_organization.EntraIDOrganization.make_graph_request')
    def test_password_lockout_threshold_filter(self, mock_graph_request):
        """Test password lockout threshold filter with mocked API responses"""
        # Mock API responses for template lookup and settings
        def mock_request_side_effect(endpoint):
            if 'directorySettingTemplates' in endpoint:
                return {
                    'value': [{
                        'id': '5cf42378-d67d-4f36-ba46-e8b86229381d',
                        'displayName': 'Password Rule Settings'
                    }]
                }
            elif endpoint == 'settings':
                return {
                    'value': [{
                        'id': 'setting1',
                        'templateId': '5cf42378-d67d-4f36-ba46-e8b86229381d',
                        'values': [
                            {'name': 'LockoutThreshold', 'value': '15'},
                            {'name': 'LockoutDurationInSeconds', 'value': '60'}
                        ]
                    }]
                }
            else:
                return {'value': []}

        mock_graph_request.side_effect = mock_request_side_effect

        orgs = [
            {
                'id': 'org1',
                'displayName': 'Test Organization'
            }
        ]

        policy = self.load_policy({
            'name': 'test-lockout-threshold',
            'resource': 'azure.entraid-organization',
            'filters': [
                {'type': 'password-lockout-threshold', 'max_threshold': 10}
            ]
        })

        resource_mgr = policy.resource_manager
        filtered = resource_mgr.filter_resources(orgs)

        # Should filter org1 because threshold (15) > max_threshold (10)
        self.assertEqual(len(filtered), 1)
        self.assertEqual(filtered[0]['id'], 'org1')
        self.assertEqual(filtered[0]['lockoutThreshold'], 15)

        # Verify API calls were made
        self.assertEqual(mock_graph_request.call_count, 2)
        mock_graph_request.assert_any_call('directorySettingTemplates')
        mock_graph_request.assert_any_call('settings')

    @patch('c7n_azure.resources.entraid_organization.EntraIDOrganization.make_graph_request')
    def test_password_lockout_threshold_filter_within_limit(self, mock_graph_request):
        """Test password lockout threshold filter when threshold is within acceptable limit"""
        # Mock API responses with threshold within limit
        def mock_request_side_effect(endpoint):
            if 'directorySettingTemplates' in endpoint:
                return {
                    'value': [{
                        'id': '5cf42378-d67d-4f36-ba46-e8b86229381d',
                        'displayName': 'Password Rule Settings'
                    }]
                }
            elif endpoint == 'settings':
                return {
                    'value': [{
                        'id': 'setting1',
                        'templateId': '5cf42378-d67d-4f36-ba46-e8b86229381d',
                        'values': [
                            {'name': 'LockoutThreshold', 'value': '8'},
                            {'name': 'LockoutDurationInSeconds', 'value': '60'}
                        ]
                    }]
                }
            else:
                return {'value': []}

        mock_graph_request.side_effect = mock_request_side_effect

        orgs = [
            {
                'id': 'org1',
                'displayName': 'Test Organization'
            }
        ]

        policy = self.load_policy({
            'name': 'test-lockout-threshold-compliant',
            'resource': 'azure.entraid-organization',
            'filters': [
                {'type': 'password-lockout-threshold', 'max_threshold': 10}
            ]
        })

        resource_mgr = policy.resource_manager
        filtered = resource_mgr.filter_resources(orgs)

        # Should not filter org1 because threshold (8) <= max_threshold (10)
        self.assertEqual(len(filtered), 0)

    @patch('c7n_azure.resources.entraid_organization.EntraIDOrganization.make_graph_request')
    def test_password_lockout_threshold_template_not_found(self, mock_graph_request):
        """Test password lockout threshold filter when template is not found"""
        # Mock API response with empty template list
        def mock_request_side_effect(endpoint):
            if 'directorySettingTemplates' in endpoint:
                return {'value': []}
            else:
                return {'value': []}

        mock_graph_request.side_effect = mock_request_side_effect

        orgs = [
            {
                'id': 'org1',
                'displayName': 'Test Organization'
            }
        ]

        policy = self.load_policy({
            'name': 'test-lockout-threshold-no-template',
            'resource': 'azure.entraid-organization',
            'filters': [
                {'type': 'password-lockout-threshold', 'max_threshold': 10}
            ]
        })

        resource_mgr = policy.resource_manager
        filtered = resource_mgr.filter_resources(orgs)

        # Should return empty list when template is not found
        self.assertEqual(len(filtered), 0)

    @patch('c7n_azure.resources.entraid_organization.EntraIDOrganization.make_graph_request')
    def test_password_lockout_threshold_setting_not_found(self, mock_graph_request):
        """Test password lockout threshold filter when directory setting is not found"""
        # Mock API responses where template exists but no directory settings
        def mock_request_side_effect(endpoint):
            if 'directorySettingTemplates' in endpoint:
                return {
                    'value': [{
                        'id': '5cf42378-d67d-4f36-ba46-e8b86229381d',
                        'displayName': 'Password Rule Settings'
                    }]
                }
            elif endpoint == 'settings':
                return {'value': []}  # No directory settings
            else:
                return {'value': []}

        mock_graph_request.side_effect = mock_request_side_effect

        orgs = [
            {
                'id': 'org1',
                'displayName': 'Test Organization'
            }
        ]

        policy = self.load_policy({
            'name': 'test-lockout-threshold-no-setting',
            'resource': 'azure.entraid-organization',
            'filters': [
                {'type': 'password-lockout-threshold', 'max_threshold': 10}
            ]
        })

        resource_mgr = policy.resource_manager
        filtered = resource_mgr.filter_resources(orgs)

        # Should return empty list when directory setting is not found
        self.assertEqual(len(filtered), 0)

    @patch('c7n_azure.resources.entraid_organization.EntraIDOrganization.make_graph_request')
    def test_password_lockout_threshold_invalid_value(self, mock_graph_request):
        """Test password lockout threshold filter with invalid threshold value"""
        # Mock API responses with invalid threshold value
        def mock_request_side_effect(endpoint):
            if 'directorySettingTemplates' in endpoint:
                return {
                    'value': [{
                        'id': '5cf42378-d67d-4f36-ba46-e8b86229381d',
                        'displayName': 'Password Rule Settings'
                    }]
                }
            elif endpoint == 'settings':
                return {
                    'value': [{
                        'id': 'setting1',
                        'templateId': '5cf42378-d67d-4f36-ba46-e8b86229381d',
                        'values': [
                            {'name': 'LockoutThreshold', 'value': 'invalid_number'},
                            {'name': 'LockoutDurationInSeconds', 'value': '60'}
                        ]
                    }]
                }
            else:
                return {'value': []}

        mock_graph_request.side_effect = mock_request_side_effect

        orgs = [
            {
                'id': 'org1',
                'displayName': 'Test Organization'
            }
        ]

        policy = self.load_policy({
            'name': 'test-lockout-threshold-invalid',
            'resource': 'azure.entraid-organization',
            'filters': [
                {'type': 'password-lockout-threshold', 'max_threshold': 10}
            ]
        })

        resource_mgr = policy.resource_manager
        filtered = resource_mgr.filter_resources(orgs)

        # Should return empty list when threshold value is invalid
        self.assertEqual(len(filtered), 0)

    @patch('c7n_azure.resources.entraid_organization.EntraIDOrganization.make_graph_request')
    def test_password_lockout_threshold_default_max_threshold(self, mock_graph_request):
        """Test password lockout threshold filter with default max_threshold (10)"""
        # Mock API responses with threshold above default limit
        def mock_request_side_effect(endpoint):
            if 'directorySettingTemplates' in endpoint:
                return {
                    'value': [{
                        'id': '5cf42378-d67d-4f36-ba46-e8b86229381d',
                        'displayName': 'Password Rule Settings'
                    }]
                }
            elif endpoint == 'settings':
                return {
                    'value': [{
                        'id': 'setting1',
                        'templateId': '5cf42378-d67d-4f36-ba46-e8b86229381d',
                        'values': [
                            {'name': 'LockoutThreshold', 'value': '12'},
                            {'name': 'LockoutDurationInSeconds', 'value': '60'}
                        ]
                    }]
                }
            else:
                return {'value': []}

        mock_graph_request.side_effect = mock_request_side_effect

        orgs = [
            {
                'id': 'org1',
                'displayName': 'Test Organization'
            }
        ]

        # Test without specifying max_threshold (should default to 10)
        policy = self.load_policy({
            'name': 'test-lockout-threshold-default',
            'resource': 'azure.entraid-organization',
            'filters': [
                {'type': 'password-lockout-threshold'}
            ]
        })

        resource_mgr = policy.resource_manager
        filtered = resource_mgr.filter_resources(orgs)

        # Should filter org1 because threshold (12) > default max_threshold (10)
        self.assertEqual(len(filtered), 1)
        self.assertEqual(filtered[0]['id'], 'org1')
        self.assertEqual(filtered[0]['lockoutThreshold'], 12)

    @patch('c7n_azure.resources.entraid_organization.requests.get')
    @patch('c7n_azure.resources.entraid_organization.EntraIDOrganization.get_client')
    def test_make_graph_request_beta_api(self, mock_get_client, mock_requests_get):
        """Test make_graph_request method for beta API endpoints"""
        # Setup mock session and credentials
        mock_token = Mock()
        mock_token.token = 'test-access-token'
        mock_credentials = Mock()
        mock_credentials.get_token.return_value = mock_token

        mock_session = Mock()
        mock_session.credentials = mock_credentials
        mock_session._initialize_session = Mock()
        mock_get_client.return_value = mock_session

        # Setup mock response
        mock_response = Mock()
        mock_response.json.return_value = {
            'value': [{
                'id': 'template1',
                'displayName': 'Test Template'
            }]
        }
        mock_response.raise_for_status = Mock()
        mock_requests_get.return_value = mock_response

        policy = self.load_policy({
            'name': 'test-beta-api',
            'resource': 'azure.entraid-organization'
        })

        resource_mgr = policy.resource_manager
        result = resource_mgr.make_graph_request('directorySettingTemplates')

        # Verify beta API was called
        mock_requests_get.assert_called_once()
        call_args = mock_requests_get.call_args
        self.assertIn('beta', call_args[0][0])
        self.assertIn('directorySettingTemplates', call_args[0][0])

        # Verify headers
        headers = call_args[1]['headers']
        self.assertEqual(headers['Authorization'], 'Bearer test-access-token')
        self.assertEqual(headers['Content-Type'], 'application/json')

        # Verify result
        self.assertEqual(result['value'][0]['id'], 'template1')

    @patch('c7n_azure.resources.entraid_organization.requests.get')
    @patch('c7n_azure.resources.entraid_organization.EntraIDOrganization.get_client')
    def test_make_graph_request_beta_api_http_error(self, mock_get_client, mock_requests_get):
        """Test make_graph_request error handling for beta API HTTP errors"""
        # Setup mock session and credentials
        mock_token = Mock()
        mock_token.token = 'test-access-token'
        mock_credentials = Mock()
        mock_credentials.get_token.return_value = mock_token

        mock_session = Mock()
        mock_session.credentials = mock_credentials
        mock_session._initialize_session = Mock()
        mock_get_client.return_value = mock_session

        # Setup mock response to raise HTTP error
        mock_response = Mock()
        mock_response.raise_for_status.side_effect = requests.HTTPError('403 Forbidden')
        mock_requests_get.return_value = mock_response

        policy = self.load_policy({
            'name': 'test-beta-api-error',
            'resource': 'azure.entraid-organization'
        })

        resource_mgr = policy.resource_manager

        # Should raise exception
        with self.assertRaises(requests.HTTPError):
            resource_mgr.make_graph_request('settings')

    @patch('c7n_azure.resources.entraid_organization.EntraIDOrganization.get_client')
    @patch('c7n_azure.graph_utils.get_required_permissions_for_endpoint')
    def test_make_graph_request_beta_api_unmapped_endpoint(self, mock_get_perms, mock_get_client):
        """Test make_graph_request error handling for unmapped endpoint"""
        # Setup mocks
        mock_get_perms.side_effect = ValueError("Unmapped endpoint")

        mock_session = Mock()
        mock_session._initialize_session = Mock()
        mock_get_client.return_value = mock_session

        policy = self.load_policy({
            'name': 'test-unmapped-endpoint',
            'resource': 'azure.entraid-organization'
        })

        resource_mgr = policy.resource_manager

        # Should raise ValueError for unmapped endpoint
        with self.assertRaises(ValueError):
            resource_mgr.make_graph_request('settings')

    @patch('c7n_azure.resources.entraid_organization.EntraIDOrganization.make_graph_request')
    def test_make_graph_request_v1_fallback(self, mock_make_graph_request):
        """Test that make_graph_request falls back to v1.0 for non-beta endpoints"""
        # Mock the parent class method
        mock_make_graph_request.return_value = {
            'value': [{
                'id': 'org1',
                'displayName': 'Test Org'
            }]
        }

        policy = self.load_policy({
            'name': 'test-v1-fallback',
            'resource': 'azure.entraid-organization'
        })

        resource_mgr = policy.resource_manager

        # Directly test that organization endpoint would use parent class
        # This tests line 100 (the else branch)
        # We'll validate this indirectly through get_graph_resources
        result = resource_mgr.get_graph_resources()

        # Verify the method was called
        mock_make_graph_request.assert_called()
        self.assertEqual(len(result), 1)

    @patch('c7n_azure.resources.entraid_organization.EntraIDOrganization.make_graph_request')
    def test_get_graph_resources_error_handling(self, mock_make_graph_request):
        """Test get_graph_resources error handling"""
        # Make the API request raise an exception
        mock_make_graph_request.side_effect = Exception("API Error")

        policy = self.load_policy({
            'name': 'test-get-resources-error',
            'resource': 'azure.entraid-organization'
        })

        resource_mgr = policy.resource_manager
        result = resource_mgr.get_graph_resources()

        # Should return empty list on error
        self.assertEqual(result, [])

    @patch('c7n_azure.resources.entraid_organization.EntraIDOrganization.make_graph_request')
    def test_password_lockout_threshold_no_template_id(self, mock_graph_request):
        """Test password lockout threshold filter when template has no ID"""
        # Mock API response with template missing id field
        def mock_request_side_effect(endpoint):
            if 'directorySettingTemplates' in endpoint:
                return {
                    'value': [{
                        'displayName': 'Password Rule Settings'
                        # No 'id' field
                    }]
                }
            else:
                return {'value': []}

        mock_graph_request.side_effect = mock_request_side_effect

        orgs = [
            {
                'id': 'org1',
                'displayName': 'Test Organization'
            }
        ]

        policy = self.load_policy({
            'name': 'test-lockout-threshold-no-id',
            'resource': 'azure.entraid-organization',
            'filters': [
                {'type': 'password-lockout-threshold', 'max_threshold': 10}
            ]
        })

        resource_mgr = policy.resource_manager
        filtered = resource_mgr.filter_resources(orgs)

        # Should return empty list when template ID is not found
        self.assertEqual(len(filtered), 0)

    @patch('c7n_azure.resources.entraid_organization.EntraIDOrganization.make_graph_request')
    def test_password_lockout_threshold_template_api_error(self, mock_graph_request):
        """Test password lockout threshold filter when template API call fails"""
        # Mock API to raise exception
        mock_graph_request.side_effect = Exception("API Error")

        orgs = [
            {
                'id': 'org1',
                'displayName': 'Test Organization'
            }
        ]

        policy = self.load_policy({
            'name': 'test-lockout-threshold-api-error',
            'resource': 'azure.entraid-organization',
            'filters': [
                {'type': 'password-lockout-threshold', 'max_threshold': 10}
            ]
        })

        resource_mgr = policy.resource_manager
        filtered = resource_mgr.filter_resources(orgs)

        # Should return empty list on API error
        self.assertEqual(len(filtered), 0)

    @patch('c7n_azure.resources.entraid_organization.EntraIDOrganization.make_graph_request')
    def test_password_lockout_threshold_settings_api_error(self, mock_graph_request):
        """Test password lockout threshold filter when settings API call fails"""
        # Mock API responses where template works but settings fails
        def mock_request_side_effect(endpoint):
            if 'directorySettingTemplates' in endpoint:
                return {
                    'value': [{
                        'id': '5cf42378-d67d-4f36-ba46-e8b86229381d',
                        'displayName': 'Password Rule Settings'
                    }]
                }
            elif endpoint == 'settings':
                raise Exception("Settings API Error")
            else:
                return {'value': []}

        mock_graph_request.side_effect = mock_request_side_effect

        orgs = [
            {
                'id': 'org1',
                'displayName': 'Test Organization'
            }
        ]

        policy = self.load_policy({
            'name': 'test-lockout-threshold-settings-error',
            'resource': 'azure.entraid-organization',
            'filters': [
                {'type': 'password-lockout-threshold', 'max_threshold': 10}
            ]
        })

        resource_mgr = policy.resource_manager
        filtered = resource_mgr.filter_resources(orgs)

        # Should return empty list when settings API fails
        self.assertEqual(len(filtered), 0)


=======
>>>>>>> 01e4fdc9
# Terraform-based integration tests
# These tests use real Azure EntraID resources provisioned via Terraform
# Following the same pattern as AWS tests


@terraform('entraid_user')
@pytest.mark.functional
def test_entraid_user_discovery_terraform(test, entraid_user):
    """Test that Cloud Custodian can discover users provisioned by Terraform"""
    # Verify terraform fixtures loaded successfully
    assert len(entraid_user.outputs) == 5, (
        f"Expected 5 total outputs (4 users + 1 group), got {len(entraid_user.outputs)}"
    )
    assert 'azuread_user' in entraid_user.resources, "azuread_user resources not found"

    # Get terraform-provisioned user data
    admin_user = entraid_user.outputs['test_admin_user']['value']
    disabled_user = entraid_user.outputs['test_disabled_user']['value']
    regular_user = entraid_user.outputs['test_regular_user']['value']
    old_password_user = entraid_user.outputs['test_old_password_user']['value']

    # Verify test data integrity

    assert admin_user['account_enabled'] is True
    assert admin_user['job_title'] == 'Administrator'
    assert admin_user['department'] == 'IT'

    assert disabled_user['account_enabled'] is False
    assert disabled_user['job_title'] == 'User'
    assert disabled_user['department'] == 'HR'

    assert regular_user['account_enabled'] is True
    assert regular_user['job_title'] == 'Developer'
    assert regular_user['department'] == 'Engineering'

    assert old_password_user['account_enabled'] is True

    assert old_password_user['job_title'] == 'Analyst'
    assert old_password_user['department'] == 'Finance'

    # Test Cloud Custodian policy creation and validation
    policy = test.load_policy({
        'name': 'terraform-enabled-users',
        'resource': 'azure.entraid-user',
        'filters': [
            {'type': 'value', 'key': 'accountEnabled', 'value': True}
        ]
    })

    # Verify policy loads correctly
    assert policy.resource_manager.type == 'entraid-user'

    # Test job title filter policy
    admin_policy = test.load_policy({
        'name': 'terraform-admin-users',
        'resource': 'azure.entraid-user',
        'filters': [
            {'type': 'value', 'key': 'jobTitle', 'value': 'Administrator'}
        ]
    })

    assert admin_policy.resource_manager.type == 'entraid-user'

    print(f"SUCCESS: Terraform fixtures loaded {len(entraid_user.outputs)} users successfully")


@terraform('entraid_user')
@pytest.mark.functional
def test_entraid_user_job_title_filter_terraform(test, entraid_user):
    """Test job title filter against Terraform-provisioned users"""
    admin_user = entraid_user.outputs['test_admin_user']['value']
    regular_user = entraid_user.outputs['test_regular_user']['value']

    # Test policy for admin job titles
    policy = test.load_policy({
        'name': 'terraform-admin-users',
        'resource': 'azure.entraid-user',
        'filters': [
            {'type': 'value', 'key': 'jobTitle', 'value': 'Administrator'}
        ]
    })

    # Verify test data has expected job titles
    assert admin_user['job_title'] == 'Administrator'
    assert regular_user['job_title'] == 'Developer'

    # Verify policy validates correctly
    assert policy is not None


@terraform('entraid_user')
@pytest.mark.functional
def test_entraid_user_department_filter_terraform(test, entraid_user):
    """Test department filter against Terraform-provisioned users"""
    admin_user = entraid_user.outputs['test_admin_user']['value']
    old_password_user = entraid_user.outputs['test_old_password_user']['value']

    # Test policy for IT department users
    policy = test.load_policy({
        'name': 'terraform-it-users',
        'resource': 'azure.entraid-user',
        'filters': [
            {'type': 'value', 'key': 'department', 'value': 'IT'}
        ]
    })

    # Verify test data has expected departments
    assert admin_user['department'] == 'IT'
    assert old_password_user['department'] == 'Finance'

    assert policy is not None


<<<<<<< HEAD
@terraform('entraid_organization')
@pytest.mark.functional
def test_entraid_organization_discovery_terraform(test, entraid_organization):
    """Test that Cloud Custodian can discover organization provisioned by Terraform"""
    org_info = entraid_organization.outputs['organization_basic_info']['value']

    # Test basic organization discovery
    policy = test.load_policy({
        'name': 'terraform-organization-discovery',
        'resource': 'azure.entraid-organization'
    })

    # Verify policy loads correctly
    assert policy.resource_manager.type == 'entraid-organization'

    # Verify test data structure
    assert 'id' in org_info
    assert 'display_name' in org_info
    assert 'tenant_id' in org_info


@terraform('entraid_organization')
@pytest.mark.functional
def test_entraid_organization_domains_terraform(test, entraid_organization):
    """Test organization domains against Terraform-provisioned data"""
    domains_info = entraid_organization.outputs['organization_domains']['value']

    # Test organization domains discovery
    policy = test.load_policy({
        'name': 'terraform-organization-domains',
        'resource': 'azure.entraid-organization'
    })

    # Verify domains data structure
    assert 'domains' in domains_info
    assert len(domains_info['domains']) > 0

    # Verify domain properties
    for domain in domains_info['domains']:
        assert 'domain_name' in domain
        assert 'is_verified' in domain
        assert 'is_default' in domain
        assert 'authentication_type' in domain

    assert policy is not None


@terraform('entraid_organization')
@pytest.mark.functional
def test_entraid_organization_compliance_terraform(test, entraid_organization):
    """Test organization compliance data against Terraform-provisioned data"""
    compliance = entraid_organization.outputs['organization_compliance']['value']

    # Test compliance monitoring
    policy = test.load_policy({
        'name': 'terraform-organization-compliance',
        'resource': 'azure.entraid-organization'
    })

    # Verify CIS compliance structure
    assert 'cis_compliance' in compliance
    cis_compliance = compliance['cis_compliance']
    assert 'version' in cis_compliance
    assert 'controls' in cis_compliance

    # Verify NIST compliance structure
    assert 'nist_compliance' in compliance
    nist_compliance = compliance['nist_compliance']
    assert 'framework' in nist_compliance
    assert 'controls' in nist_compliance

    assert policy is not None
=======
@terraform('entraid_group')
@pytest.mark.functional
def test_entraid_group_discovery_terraform(test, entraid_group):
    """Test that Cloud Custodian can discover groups provisioned by Terraform"""
    # Verify terraform fixtures loaded successfully
    assert len(entraid_group.outputs) > 0, (
        f"Expected outputs from Terraform, got {len(entraid_group.outputs)}"
    )
    assert 'azuread_group' in entraid_group.resources, "azuread_group resources not found"

    # Get terraform-provisioned group data
    security_group = entraid_group.outputs['test_security_group']['value']
    distribution_group = entraid_group.outputs['test_distribution_group']['value']
    dynamic_group = entraid_group.outputs['test_dynamic_group']['value']
    admin_group = entraid_group.outputs['test_admin_group']['value']
    empty_group = entraid_group.outputs['test_empty_group']['value']

    # Verify test data integrity
    assert security_group['security_enabled'] is True
    assert security_group['mail_enabled'] is False
    assert 'Security' in security_group['display_name']

    # Distribution group is simplified to just another security group (not mail-enabled)
    assert distribution_group['security_enabled'] is True
    assert distribution_group['mail_enabled'] is False
    assert (
        'Second' in distribution_group['display_name']
        or 'Distribution' in distribution_group['display_name']
    )

    # Dynamic group is now just a regular security group
    # (dynamic membership requires Azure AD P1 license)
    assert dynamic_group['security_enabled'] is True
    assert dynamic_group['mail_enabled'] is False
    assert (
        'Third' in dynamic_group['display_name']
        or 'Dynamic' in dynamic_group['display_name']
    )

    assert admin_group['security_enabled'] is True
    assert 'Admin' in admin_group['display_name']

    assert empty_group['security_enabled'] is True
    assert 'Empty' in empty_group['display_name']

    # Test Cloud Custodian policy creation and validation
    policy = test.load_policy({
        'name': 'terraform-security-groups',
        'resource': 'azure.entraid-group',
        'filters': [
            {'type': 'value', 'key': 'securityEnabled', 'value': True}
        ]
    })

    # Verify policy loads correctly
    assert policy.resource_manager.type == 'entraid-group'

    print(f"SUCCESS: Terraform fixtures loaded {len(entraid_group.outputs)} groups successfully")


@terraform('entraid_group')
@pytest.mark.functional
def test_entraid_group_type_filter_terraform(test, entraid_group):
    """Test group-type filter against Terraform-provisioned groups"""
    security_group = entraid_group.outputs['test_security_group']['value']
    distribution_group = entraid_group.outputs['test_distribution_group']['value']
    dynamic_group = entraid_group.outputs['test_dynamic_group']['value']

    # Test policy for security groups
    security_policy = test.load_policy({
        'name': 'terraform-security-groups',
        'resource': 'azure.entraid-group',
        'filters': [
            {'type': 'group-type', 'group-type': 'security'}
        ]
    })

    # Verify test data has expected types
    assert security_group['security_enabled'] is True
    assert security_group['mail_enabled'] is False

    # Distribution group is now just another security group (simplified)
    assert distribution_group['security_enabled'] is True
    assert distribution_group['mail_enabled'] is False

    # Dynamic group is now just a regular security group (no DynamicMembership type)
    assert dynamic_group['security_enabled'] is True
    assert dynamic_group['mail_enabled'] is False

    # Verify policy validates correctly
    assert security_policy is not None

    # Test policy for distribution groups
    distribution_policy = test.load_policy({
        'name': 'terraform-distribution-groups',
        'resource': 'azure.entraid-group',
        'filters': [
            {'type': 'group-type', 'group-type': 'distribution'}
        ]
    })

    assert distribution_policy is not None

    # Test policy for dynamic groups
    dynamic_policy = test.load_policy({
        'name': 'terraform-dynamic-groups',
        'resource': 'azure.entraid-group',
        'filters': [
            {'type': 'group-type', 'group-type': 'dynamic'}
        ]
    })

    assert dynamic_policy is not None


@terraform('entraid_group')
@pytest.mark.functional
def test_entraid_group_owner_count_filter_terraform(test, entraid_group):
    """Test owner-count filter against Terraform-provisioned groups"""
    empty_group = entraid_group.outputs['test_empty_group']['value']
    security_group = entraid_group.outputs['test_security_group']['value']

    # Test policy for groups without owners
    no_owner_policy = test.load_policy({
        'name': 'terraform-groups-no-owners',
        'resource': 'azure.entraid-group',
        'filters': [
            {'type': 'owner-count', 'count': 0, 'op': 'equal'}
        ]
    })

    # Verify test data
    assert empty_group['display_name'] is not None
    assert security_group['display_name'] is not None

    # Verify policy validates correctly
    assert no_owner_policy is not None

    # Test policy for groups with owners
    has_owner_policy = test.load_policy({
        'name': 'terraform-groups-with-owners',
        'resource': 'azure.entraid-group',
        'filters': [
            {'type': 'owner-count', 'count': 0, 'op': 'greater-than'}
        ]
    })

    assert has_owner_policy is not None


@terraform('entraid_group')
@pytest.mark.functional
def test_entraid_group_member_count_filter_terraform(test, entraid_group):
    """Test member-count filter against Terraform-provisioned groups"""
    empty_group = entraid_group.outputs['test_empty_group']['value']
    security_group = entraid_group.outputs['test_security_group']['value']

    # Test policy for empty groups
    empty_policy = test.load_policy({
        'name': 'terraform-empty-groups',
        'resource': 'azure.entraid-group',
        'filters': [
            {'type': 'member-count', 'count': 0, 'op': 'equal'}
        ]
    })

    # Verify test data
    assert empty_group['display_name'] is not None
    assert security_group['display_name'] is not None

    # Verify policy validates correctly
    assert empty_policy is not None

    # Test policy for groups with members
    has_members_policy = test.load_policy({
        'name': 'terraform-groups-with-members',
        'resource': 'azure.entraid-group',
        'filters': [
            {'type': 'member-count', 'count': 0, 'op': 'greater-than'}
        ]
    })

    assert has_members_policy is not None

    # Test policy for large groups
    large_groups_policy = test.load_policy({
        'name': 'terraform-large-groups',
        'resource': 'azure.entraid-group',
        'filters': [
            {'type': 'member-count', 'count': 100, 'op': 'greater-than'}
        ]
    })

    assert large_groups_policy is not None
>>>>>>> 01e4fdc9
<|MERGE_RESOLUTION|>--- conflicted
+++ resolved
@@ -11,10 +11,7 @@
     EntraIDUser
 )
 from c7n_azure.resources.entraid_group import EntraIDGroup
-<<<<<<< HEAD
 from c7n_azure.resources.entraid_organization import EntraIDOrganization
-=======
->>>>>>> 01e4fdc9
 from tests_azure.azure_common import BaseTest
 
 
@@ -934,11 +931,7 @@
         self.assertTrue(augmented[2]['c7n:IsSecurityGroup'])
         self.assertTrue(augmented[2]['c7n:IsDynamicGroup'])
 
-<<<<<<< HEAD
-    @patch('c7n_azure.resources.entraid_group.EntraIDGroup.get_group_member_count')
-=======
     @patch('c7n_azure.resources.entraid_group.EntraIDGroup.make_batched_graph_request')
->>>>>>> 01e4fdc9
     def test_member_count_filter(self, mock_member_count):
         """Test member count filter with real Graph API implementation"""
         groups = [
@@ -958,16 +951,6 @@
 
         # Mock member counts: group1=2, group2=5, group3=0
         def mock_count_side_effect(group_id):
-<<<<<<< HEAD
-            if group_id == 'group1':
-                return 2
-            elif group_id == 'group2':
-                return 5
-            elif group_id == 'group3':
-                return 0
-            else:
-                return None
-=======
             return [
                 {
                     "status": 200,
@@ -985,7 +968,6 @@
                     "body": 0
                 }
             ]
->>>>>>> 01e4fdc9
 
         mock_member_count.side_effect = mock_count_side_effect
 
@@ -1005,11 +987,7 @@
         self.assertEqual(filtered[0]['id'], 'group2')
 
         # Verify the member count check was called
-<<<<<<< HEAD
-        self.assertEqual(mock_member_count.call_count, 3)
-=======
         self.assertEqual(mock_member_count.call_count, 1)
->>>>>>> 01e4fdc9
 
     @patch('c7n_azure.resources.entraid_group.EntraIDGroup.get_group_owner_count')
     def test_owner_count_filter(self, mock_owner_count):
@@ -1144,15 +1122,8 @@
             'resource': 'azure.entraid-group'
         })
 
-<<<<<<< HEAD
-        resources = policy.resource_manager.get_graph_resources()
-
-        # Should return empty list on permission error
-        self.assertEqual(resources, [])
-=======
         with self.assertRaises(requests.exceptions.RequestException):
             policy.resource_manager.get_graph_resources()
->>>>>>> 01e4fdc9
 
     @patch('c7n_azure.resources.entraid_group.EntraIDGroup.make_graph_request')
     def test_get_graph_resources_generic_error(self, mock_request):
@@ -1164,15 +1135,8 @@
             'resource': 'azure.entraid-group'
         })
 
-<<<<<<< HEAD
-        resources = policy.resource_manager.get_graph_resources()
-
-        # Should return empty list on error
-        self.assertEqual(resources, [])
-=======
         with self.assertRaises(requests.exceptions.RequestException):
             policy.resource_manager.get_graph_resources()
->>>>>>> 01e4fdc9
 
     def test_augment_exception_handling(self):
         """Test exception handling during augmentation"""
@@ -1237,13 +1201,8 @@
             'resource': 'azure.entraid-group'
         })
 
-<<<<<<< HEAD
-        count = policy.resource_manager.get_group_member_count('group-id')
-        self.assertIsNone(count)
-=======
         with self.assertRaises(requests.exceptions.RequestException):
             policy.resource_manager.get_group_member_count('group-id')
->>>>>>> 01e4fdc9
 
     @patch('c7n_azure.resources.entraid_group.EntraIDGroup.make_graph_request')
     def test_get_group_member_count_generic_error(self, mock_request):
@@ -1255,10 +1214,6 @@
             'resource': 'azure.entraid-group'
         })
 
-<<<<<<< HEAD
-        count = policy.resource_manager.get_group_member_count('group-id')
-        self.assertIsNone(count)
-=======
         with self.assertRaises(requests.exceptions.RequestException):
             policy.resource_manager.get_group_member_count('group-id')
 
@@ -1301,7 +1256,6 @@
         self.assertIn('ConsistencyLevel', headers)
         self.assertEqual(headers['ConsistencyLevel'], 'eventual')
         self.assertEqual(count, 42)
->>>>>>> 01e4fdc9
 
     @patch('c7n_azure.resources.entraid_group.EntraIDGroup.make_graph_request')
     def test_get_group_owner_count_success(self, mock_request):
@@ -1436,11 +1390,7 @@
         analysis = policy.resource_manager.analyze_group_member_types('group-id')
         self.assertIsNone(analysis)
 
-<<<<<<< HEAD
-    @patch('c7n_azure.resources.entraid_group.EntraIDGroup.get_group_member_count')
-=======
     @patch('c7n_azure.resources.entraid_group.EntraIDGroup.make_batched_graph_request')
->>>>>>> 01e4fdc9
     def test_member_count_filter_missing_group_id(self, mock_count):
         """Test member count filter with missing group ID"""
         groups = [
@@ -1458,12 +1408,6 @@
         filtered = policy.resource_manager.filter_resources(groups)
         self.assertEqual(len(filtered), 0)
 
-<<<<<<< HEAD
-    @patch('c7n_azure.resources.entraid_group.EntraIDGroup.get_group_member_count')
-    def test_member_count_filter_none_count(self, mock_count):
-        """Test member count filter with None count (permission error)"""
-        mock_count.return_value = None
-=======
     @patch('c7n_azure.resources.entraid_group.EntraIDGroup.make_batched_graph_request')
     def test_member_count_filter_none_count(self, mock_count):
         """Test member count filter with None count (permission error)"""
@@ -1474,7 +1418,6 @@
                 "body": "Permission denied"
             }
         ]
->>>>>>> 01e4fdc9
 
         groups = [
             {'id': 'group1', 'displayName': 'Test Group'}
@@ -1491,12 +1434,6 @@
         filtered = policy.resource_manager.filter_resources(groups)
         self.assertEqual(len(filtered), 0)
 
-<<<<<<< HEAD
-    @patch('c7n_azure.resources.entraid_group.EntraIDGroup.get_group_member_count')
-    def test_member_count_filter_less_than(self, mock_count):
-        """Test member count filter with less-than operator"""
-        mock_count.return_value = 5
-=======
     @patch('c7n_azure.resources.entraid_group.EntraIDGroup.make_batched_graph_request')
     def test_member_count_filter_less_than(self, mock_count):
         """Test member count filter with less-than operator"""
@@ -1507,7 +1444,6 @@
                 "body": 5
             }
         ]
->>>>>>> 01e4fdc9
 
         groups = [
             {'id': 'group1', 'displayName': 'Small Group'}
@@ -1524,12 +1460,6 @@
         filtered = policy.resource_manager.filter_resources(groups)
         self.assertEqual(len(filtered), 1)
 
-<<<<<<< HEAD
-    @patch('c7n_azure.resources.entraid_group.EntraIDGroup.get_group_member_count')
-    def test_member_count_filter_equal(self, mock_count):
-        """Test member count filter with equal operator"""
-        mock_count.return_value = 10
-=======
     @patch('c7n_azure.resources.entraid_group.EntraIDGroup.make_batched_graph_request')
     def test_member_count_filter_equal(self, mock_count):
         """Test member count filter with equal operator"""
@@ -1540,7 +1470,6 @@
                 "body": 10
             }
         ]
->>>>>>> 01e4fdc9
 
         groups = [
             {'id': 'group1', 'displayName': 'Exact Group'}
@@ -1557,12 +1486,6 @@
         filtered = policy.resource_manager.filter_resources(groups)
         self.assertEqual(len(filtered), 1)
 
-<<<<<<< HEAD
-    @patch('c7n_azure.resources.entraid_group.EntraIDGroup.get_group_member_count')
-    def test_member_count_filter_greater_than(self, mock_count):
-        """Test member count filter with greater-than matching"""
-        mock_count.return_value = 150
-=======
     @patch('c7n_azure.resources.entraid_group.EntraIDGroup.make_batched_graph_request')
     def test_member_count_filter_greater_than(self, mock_count):
         """Test member count filter with greater-than matching"""
@@ -1573,7 +1496,6 @@
                 "body": 150
             }
         ]
->>>>>>> 01e4fdc9
 
         groups = [
             {'id': 'group1', 'displayName': 'Large Group'}
@@ -1895,7 +1817,6 @@
         self.assertEqual(len(filtered), 1)
 
 
-<<<<<<< HEAD
 class EntraIDOrganizationTest(BaseTest):
     """Test EntraID Organization resource functionality"""
 
@@ -2492,8 +2413,6 @@
         self.assertEqual(len(filtered), 0)
 
 
-=======
->>>>>>> 01e4fdc9
 # Terraform-based integration tests
 # These tests use real Azure EntraID resources provisioned via Terraform
 # Following the same pattern as AWS tests
@@ -2607,80 +2526,6 @@
     assert policy is not None
 
 
-<<<<<<< HEAD
-@terraform('entraid_organization')
-@pytest.mark.functional
-def test_entraid_organization_discovery_terraform(test, entraid_organization):
-    """Test that Cloud Custodian can discover organization provisioned by Terraform"""
-    org_info = entraid_organization.outputs['organization_basic_info']['value']
-
-    # Test basic organization discovery
-    policy = test.load_policy({
-        'name': 'terraform-organization-discovery',
-        'resource': 'azure.entraid-organization'
-    })
-
-    # Verify policy loads correctly
-    assert policy.resource_manager.type == 'entraid-organization'
-
-    # Verify test data structure
-    assert 'id' in org_info
-    assert 'display_name' in org_info
-    assert 'tenant_id' in org_info
-
-
-@terraform('entraid_organization')
-@pytest.mark.functional
-def test_entraid_organization_domains_terraform(test, entraid_organization):
-    """Test organization domains against Terraform-provisioned data"""
-    domains_info = entraid_organization.outputs['organization_domains']['value']
-
-    # Test organization domains discovery
-    policy = test.load_policy({
-        'name': 'terraform-organization-domains',
-        'resource': 'azure.entraid-organization'
-    })
-
-    # Verify domains data structure
-    assert 'domains' in domains_info
-    assert len(domains_info['domains']) > 0
-
-    # Verify domain properties
-    for domain in domains_info['domains']:
-        assert 'domain_name' in domain
-        assert 'is_verified' in domain
-        assert 'is_default' in domain
-        assert 'authentication_type' in domain
-
-    assert policy is not None
-
-
-@terraform('entraid_organization')
-@pytest.mark.functional
-def test_entraid_organization_compliance_terraform(test, entraid_organization):
-    """Test organization compliance data against Terraform-provisioned data"""
-    compliance = entraid_organization.outputs['organization_compliance']['value']
-
-    # Test compliance monitoring
-    policy = test.load_policy({
-        'name': 'terraform-organization-compliance',
-        'resource': 'azure.entraid-organization'
-    })
-
-    # Verify CIS compliance structure
-    assert 'cis_compliance' in compliance
-    cis_compliance = compliance['cis_compliance']
-    assert 'version' in cis_compliance
-    assert 'controls' in cis_compliance
-
-    # Verify NIST compliance structure
-    assert 'nist_compliance' in compliance
-    nist_compliance = compliance['nist_compliance']
-    assert 'framework' in nist_compliance
-    assert 'controls' in nist_compliance
-
-    assert policy is not None
-=======
 @terraform('entraid_group')
 @pytest.mark.functional
 def test_entraid_group_discovery_terraform(test, entraid_group):
@@ -2875,4 +2720,77 @@
     })
 
     assert large_groups_policy is not None
->>>>>>> 01e4fdc9
+
+
+@terraform('entraid_organization')
+@pytest.mark.functional
+def test_entraid_organization_discovery_terraform(test, entraid_organization):
+    """Test that Cloud Custodian can discover organization provisioned by Terraform"""
+    org_info = entraid_organization.outputs['organization_basic_info']['value']
+
+    # Test basic organization discovery
+    policy = test.load_policy({
+        'name': 'terraform-organization-discovery',
+        'resource': 'azure.entraid-organization'
+    })
+
+    # Verify policy loads correctly
+    assert policy.resource_manager.type == 'entraid-organization'
+
+    # Verify test data structure
+    assert 'id' in org_info
+    assert 'display_name' in org_info
+    assert 'tenant_id' in org_info
+
+
+@terraform('entraid_organization')
+@pytest.mark.functional
+def test_entraid_organization_domains_terraform(test, entraid_organization):
+    """Test organization domains against Terraform-provisioned data"""
+    domains_info = entraid_organization.outputs['organization_domains']['value']
+
+    # Test organization domains discovery
+    policy = test.load_policy({
+        'name': 'terraform-organization-domains',
+        'resource': 'azure.entraid-organization'
+    })
+
+    # Verify domains data structure
+    assert 'domains' in domains_info
+    assert len(domains_info['domains']) > 0
+
+    # Verify domain properties
+    for domain in domains_info['domains']:
+        assert 'domain_name' in domain
+        assert 'is_verified' in domain
+        assert 'is_default' in domain
+        assert 'authentication_type' in domain
+
+    assert policy is not None
+
+
+@terraform('entraid_organization')
+@pytest.mark.functional
+def test_entraid_organization_compliance_terraform(test, entraid_organization):
+    """Test organization compliance data against Terraform-provisioned data"""
+    compliance = entraid_organization.outputs['organization_compliance']['value']
+
+    # Test compliance monitoring
+    policy = test.load_policy({
+        'name': 'terraform-organization-compliance',
+        'resource': 'azure.entraid-organization'
+    })
+
+    # Verify CIS compliance structure
+    assert 'cis_compliance' in compliance
+    cis_compliance = compliance['cis_compliance']
+    assert 'version' in cis_compliance
+    assert 'controls' in cis_compliance
+
+    # Verify NIST compliance structure
+    assert 'nist_compliance' in compliance
+    nist_compliance = compliance['nist_compliance']
+    assert 'framework' in nist_compliance
+    assert 'controls' in nist_compliance
+
+    assert policy is not None