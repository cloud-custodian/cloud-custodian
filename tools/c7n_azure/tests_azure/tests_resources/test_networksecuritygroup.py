# Copyright The Cloud Custodian Authors.
# SPDX-License-Identifier: Apache-2.0
from mock import patch

from ..azure_common import BaseTest, arm_template


class NetworkSecurityGroupTest(BaseTest):
    def setUp(self):
        super(NetworkSecurityGroupTest, self).setUp()

    def test_network_security_group_schema_validate(self):
        with self.sign_out_patch():
            p = self.load_policy({
                'name': 'test-azure-network-security-group',
                'resource': 'azure.networksecuritygroup',
                'filters': [
                    {'type': 'ingress',
                     'ports': '80',
                     'access': 'Allow'},
                    {'type': 'egress',
                     'ports': '22',
                     'ipProtocol': 'TCP',
                     'access': 'Allow'}
                ],
                'actions': [
                    {'type': 'open',
                     'ports': '1000-1100',
                     'direction': 'Inbound'},
                    {'type': 'close',
                     'ports': '1000-1100',
                     'direction': 'Inbound'},

                ]
            }, validate=True)
            self.assertTrue(p)

    @arm_template('networksecuritygroup.json')
    def test_find_by_name(self):
        p = self.load_policy({
            'name': 'test-azure-nsg',
            'resource': 'azure.networksecuritygroup',
            'filters': [
                {'type': 'value',
                 'key': 'name',
                 'op': 'eq',
                 'value_type': 'normalize',
                 'value': 'c7n-nsg'}],
        })

        resources = p.run()
        self.assertEqual(len(resources), 1)

    @arm_template('networksecuritygroup.json')
    def test_allow_single_port(self):
        p = self.load_policy({
            'name': 'test-azure-nsg',
            'resource': 'azure.networksecuritygroup',
            'filters': [
                {'type': 'value',
                 'key': 'name',
                 'op': 'eq',
                 'value_type': 'normalize',
                 'value': 'c7n-nsg'},
                {'type': 'ingress',
                 'ports': '80',
                 'source': '*',
                 'access': 'Allow'}],
        })

        resources = p.run()
        self.assertEqual(len(resources), 1)

    @arm_template('networksecuritygroup.json')
    def test_allow_multiple_ports(self):
        p = self.load_policy({
            'name': 'test-azure-nsg',
            'resource': 'azure.networksecuritygroup',
            'filters': [
                {'type': 'value',
                 'key': 'name',
                 'op': 'eq',
                 'value_type': 'normalize',
                 'value': 'c7n-nsg'},
                {'type': 'ingress',
                 'ports': '80,8080-8084,88-90',
                 'match': 'all',
                 'access': 'Allow'}],
        })

        resources = p.run()
        self.assertEqual(len(resources), 1)

    @arm_template('networksecuritygroup.json')
    def test_allow_ports_range_any(self):
        p = self.load_policy({
            'name': 'test-azure-nsg',
            'resource': 'azure.networksecuritygroup',
            'filters': [
                {'type': 'value',
                 'key': 'name',
                 'op': 'eq',
                 'value_type': 'normalize',
                 'value': 'c7n-nsg'},
                {'type': 'ingress',
                 'ports': '40-100',
                 'match': 'any',
                 'access': 'Allow'}]
        })

        resources = p.run()
        self.assertEqual(len(resources), 1)

    @arm_template('networksecuritygroup.json')
    def test_deny_port(self):
        p = self.load_policy({
            'name': 'test-azure-nsg',
            'resource': 'azure.networksecuritygroup',
            'filters': [
                {'type': 'value',
                 'key': 'name',
                 'op': 'eq',
                 'value_type': 'normalize',
                 'value': 'c7n-nsg'},
                {'type': 'ingress',
                 'ports': '8086',
                 'access': 'Deny'}],
        })

        resources = p.run()
        self.assertEqual(len(resources), 1)

    @arm_template('networksecuritygroup.json')
    def test_egress_policy_protocols(self):
        p = self.load_policy({
            'name': 'test-azure-nsg',
            'resource': 'azure.networksecuritygroup',
            'filters': [
                {'type': 'value',
                 'key': 'name',
                 'op': 'eq',
                 'value_type': 'normalize',
                 'value': 'c7n-nsg'},
                {'type': 'egress',
                 'ports': '22',
                 'ipProtocol': 'TCP',
                 'destination': '*',
                 'access': 'Allow'}],
        })

        resources = p.run()
        self.assertEqual(len(resources), 1)

        p = self.load_policy({
            'name': 'test-azure-nsg',
            'resource': 'azure.networksecuritygroup',
            'filters': [
                {'type': 'value',
                 'key': 'name',
                 'op': 'eq',
                 'value_type': 'normalize',
                 'value': 'c7n-nsg'},
                {'type': 'egress',
                 'ports': '22',
                 'ipProtocol': 'UDP',
                 'access': 'Allow'}],
        })

        resources = p.run()
        self.assertEqual(len(resources), 0)

    @arm_template('networksecuritygroup.json')
    @patch('uuid.uuid1', return_value='00000000-0000-0000-0000-000000000000')
    def test_open_ports(self, _1):
        p = self.load_policy({
            'name': 'test-azure-nsg',
            'resource': 'azure.networksecuritygroup',
            'filters': [
                {'type': 'value',
                 'key': 'name',
                 'op': 'eq',
                 'value_type': 'normalize',
                 'value': 'c7n-nsg'},
            ],
            'actions': [
                {
                    'type': 'open',
                    'ports': '1000-1100',
                    'direction': 'Inbound'}
            ]
        })

        resources = p.run()
        self.assertEqual(len(resources), 1)

        p = self.load_policy({
            'name': 'test-azure-nsg',
            'resource': 'azure.networksecuritygroup',
            'filters': [
                {'type': 'value',
                 'key': 'name',
                 'op': 'eq',
                 'value_type': 'normalize',
                 'value': 'c7n-nsg'},
                {'type': 'ingress',
                 'ports': '1000-1100',
                 'match': 'any',
                 'access': 'Deny'}]
        })

        resources = p.run()
        self.assertEqual(len(resources), 0)
<<<<<<< HEAD
    
    @arm_template('networksecuritygroup.json')
    def test_icmp_protocol(self):
=======


class NetworkSecurityGroupFlowLogsFilterTest(BaseTest):
    def test_flow_log_filter_all(self):
        p = self.load_policy({
            'name': 'test-azure-nsg',
            'resource': 'azure.networksecuritygroup',
            'filters': [
                {
                    'type': 'flow-logs',
                    'key': 'length(logs)',
                    'value': 0
                }
            ]
        })

        resources = p.run()
        self.assertEqual(len(resources), 0)

    def test_flow_log_filter_matching(self):
>>>>>>> 0a62e449
        p = self.load_policy({
            'name': 'test-azure-nsg',
            'resource': 'azure.networksecuritygroup',
            'filters': [
<<<<<<< HEAD
                {'type': 'value',
                 'key': 'name',
                 'op': 'eq',
                 'value_type': 'normalize',
                 'value': 'c7n-nsg'},
                {'type': 'ingress',
                 'ports': '0-65535',
                 'ipProtocol': 'ICMP',
                 'source': '*',
                 'access': 'Deny'}]
=======
                {
                    'type': 'flow-logs',
                    'key': 'length(logs)',
                    'op': 'gt',
                    'value': 0
                }
            ]
>>>>>>> 0a62e449
        })

        resources = p.run()
        self.assertEqual(len(resources), 1)<|MERGE_RESOLUTION|>--- conflicted
+++ resolved
@@ -210,11 +210,27 @@
 
         resources = p.run()
         self.assertEqual(len(resources), 0)
-<<<<<<< HEAD
     
     @arm_template('networksecuritygroup.json')
     def test_icmp_protocol(self):
-=======
+        p = self.load_policy({
+            'name': 'test-azure-nsg',
+            'resource': 'azure.networksecuritygroup',
+            'filters': [
+                {'type': 'value',
+                 'key': 'name',
+                 'op': 'eq',
+                 'value_type': 'normalize',
+                 'value': 'c7n-nsg'},
+                {'type': 'ingress',
+                 'ports': '0-65535',
+                 'ipProtocol': 'ICMP',
+                 'source': '*',
+                 'access': 'Deny'}]
+        })
+
+        resources = p.run()
+        self.assertEqual(len(resources), 1)
 
 
 class NetworkSecurityGroupFlowLogsFilterTest(BaseTest):
@@ -235,23 +251,10 @@
         self.assertEqual(len(resources), 0)
 
     def test_flow_log_filter_matching(self):
->>>>>>> 0a62e449
-        p = self.load_policy({
-            'name': 'test-azure-nsg',
-            'resource': 'azure.networksecuritygroup',
-            'filters': [
-<<<<<<< HEAD
-                {'type': 'value',
-                 'key': 'name',
-                 'op': 'eq',
-                 'value_type': 'normalize',
-                 'value': 'c7n-nsg'},
-                {'type': 'ingress',
-                 'ports': '0-65535',
-                 'ipProtocol': 'ICMP',
-                 'source': '*',
-                 'access': 'Deny'}]
-=======
+        p = self.load_policy({
+            'name': 'test-azure-nsg',
+            'resource': 'azure.networksecuritygroup',
+            'filters': [
                 {
                     'type': 'flow-logs',
                     'key': 'length(logs)',
@@ -259,7 +262,6 @@
                     'value': 0
                 }
             ]
->>>>>>> 0a62e449
         })
 
         resources = p.run()
