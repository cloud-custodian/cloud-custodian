<<<<<<< HEAD
from .azure_common import BaseTest, DEFAULT_SUBSCRIPTION_ID
from mock import patch
from c7n_azure.provider import Azure
from c7n.config import Config
from msrestazure.azure_cloud import (AZURE_CHINA_CLOUD, AZURE_GERMAN_CLOUD,
                                     AZURE_PUBLIC_CLOUD, AZURE_US_GOV_CLOUD)
import pytest


class ProviderTest(BaseTest):
    def test_initialize_default_account_id(self):
        # Patch get_subscription_id during provider initialization
        with patch('c7n_azure.session.Session.get_subscription_id',
                   return_value=DEFAULT_SUBSCRIPTION_ID):
            options = Config.empty()
            azure = Azure()
            azure.initialize(options)
            self.assertEqual(options['account_id'], DEFAULT_SUBSCRIPTION_ID)
            session = azure.get_session_factory(options)()

        self.assertEqual(DEFAULT_SUBSCRIPTION_ID, session.get_subscription_id())

    def test_initialize_custom_account_id(self):
        sample_account_id = "00000000-5106-4743-99b0-c129bfa71a47"
        options = Config.empty()
        options['account_id'] = sample_account_id
        azure = Azure()
        azure.initialize(options)
        self.assertEqual(options['account_id'], sample_account_id)

        session = azure.get_session_factory(options)()
        self.assertEqual(sample_account_id, session.get_subscription_id())

    def test_initialize_default_azure_cloud(self):
        with patch('c7n_azure.session.Session.get_subscription_id'):
            options = Config.empty()
            azure = Azure()
            azure.initialize(options)
            self.assertEqual(AZURE_PUBLIC_CLOUD, azure.cloud_endpoints)
            self.assertEqual(AZURE_PUBLIC_CLOUD.name, options['region'])
            session = azure.get_session_factory(options)()

        self.assertEqual(AZURE_PUBLIC_CLOUD.endpoints.active_directory_resource_id,
                         session.resource_namespace)

    def test_initialize_azure_cloud(self):

        clouds = [AZURE_PUBLIC_CLOUD, AZURE_CHINA_CLOUD, AZURE_GERMAN_CLOUD, AZURE_US_GOV_CLOUD]
        with patch('c7n_azure.session.Session.get_subscription_id'):
            for cloud_endpoints in clouds:
                options = Config.empty(regions=[cloud_endpoints.name])
                azure = Azure()
                azure.initialize(options)
                self.assertEqual(cloud_endpoints, azure.cloud_endpoints)
                self.assertEqual(cloud_endpoints.name, options['region'])
                session = azure.get_session_factory(options)()
                self.assertEqual(cloud_endpoints.endpoints.active_directory_resource_id,
                         session.resource_namespace)

    def test_exit_on_nonexistent_azure_cloud(self):
        with patch('c7n_azure.session.Session.get_subscription_id'):
            with pytest.raises(SystemExit) as exit:
                options = Config.empty(regions=['InvalidCloudName'])
                azure = Azure()
                azure.initialize(options)
                azure.get_session_factory(options)()

        self.assertEqual(SystemExit, exit.type)
        self.assertEqual(1, exit.value.code)
=======
# Copyright The Cloud Custodian Authors.
# SPDX-License-Identifier: Apache-2.0
from .azure_common import BaseTest, DEFAULT_SUBSCRIPTION_ID
from mock import patch
from c7n_azure.provider import Azure
from c7n.config import Config


class ProviderTest(BaseTest):
    def test_initialize_default_account_id(self):
        # Patch get_subscription_id during provider initialization
        with patch('c7n_azure.session.Session.get_subscription_id',
                   return_value=DEFAULT_SUBSCRIPTION_ID):
            options = Config.empty()
            azure = Azure()
            azure.initialize(options)
            self.assertEqual(options['account_id'], DEFAULT_SUBSCRIPTION_ID)
            session = azure.get_session_factory(options)()

        self.assertEqual(DEFAULT_SUBSCRIPTION_ID, session.get_subscription_id())

    def test_initialize_custom_account_id(self):
        sample_account_id = "00000000-5106-4743-99b0-c129bfa71a47"
        options = Config.empty()
        options['account_id'] = sample_account_id
        azure = Azure()
        azure.initialize(options)
        self.assertEqual(options['account_id'], sample_account_id)

        session = azure.get_session_factory(options)()
        self.assertEqual(sample_account_id, session.get_subscription_id())
>>>>>>> 17c68784
<|MERGE_RESOLUTION|>--- conflicted
+++ resolved
@@ -1,4 +1,5 @@
-<<<<<<< HEAD
+# Copyright The Cloud Custodian Authors.
+# SPDX-License-Identifier: Apache-2.0
 from .azure_common import BaseTest, DEFAULT_SUBSCRIPTION_ID
 from mock import patch
 from c7n_azure.provider import Azure
@@ -67,37 +68,4 @@
                 azure.get_session_factory(options)()
 
         self.assertEqual(SystemExit, exit.type)
-        self.assertEqual(1, exit.value.code)
-=======
-# Copyright The Cloud Custodian Authors.
-# SPDX-License-Identifier: Apache-2.0
-from .azure_common import BaseTest, DEFAULT_SUBSCRIPTION_ID
-from mock import patch
-from c7n_azure.provider import Azure
-from c7n.config import Config
-
-
-class ProviderTest(BaseTest):
-    def test_initialize_default_account_id(self):
-        # Patch get_subscription_id during provider initialization
-        with patch('c7n_azure.session.Session.get_subscription_id',
-                   return_value=DEFAULT_SUBSCRIPTION_ID):
-            options = Config.empty()
-            azure = Azure()
-            azure.initialize(options)
-            self.assertEqual(options['account_id'], DEFAULT_SUBSCRIPTION_ID)
-            session = azure.get_session_factory(options)()
-
-        self.assertEqual(DEFAULT_SUBSCRIPTION_ID, session.get_subscription_id())
-
-    def test_initialize_custom_account_id(self):
-        sample_account_id = "00000000-5106-4743-99b0-c129bfa71a47"
-        options = Config.empty()
-        options['account_id'] = sample_account_id
-        azure = Azure()
-        azure.initialize(options)
-        self.assertEqual(options['account_id'], sample_account_id)
-
-        session = azure.get_session_factory(options)()
-        self.assertEqual(sample_account_id, session.get_subscription_id())
->>>>>>> 17c68784
+        self.assertEqual(1, exit.value.code)