# Copyright 2018 Capital One Services, LLC
#
# Licensed under the Apache License, Version 2.0 (the "License");
# you may not use this file except in compliance with the License.
# You may obtain a copy of the License at
#
# http://www.apache.org/licenses/LICENSE-2.0
#
# Unless required by applicable law or agreed to in writing, software
# distributed under the License is distributed on an "AS IS" BASIS,
# WITHOUT WARRANTIES OR CONDITIONS OF ANY KIND, either express or implied.
# See the License for the specific language governing permissions and
# limitations under the License.

import importlib
<<<<<<< HEAD
import os
import logging
import jwt
=======
>>>>>>> 3c71793b
import json
import logging
import os

from azure.cli.core._profile import Profile
from azure.cli.core.cloud import AZURE_PUBLIC_CLOUD
from azure.common.credentials import ServicePrincipalCredentials, BasicTokenAuthentication
from c7n_azure.utils import ResourceIdParser


class Session(object):

    def __init__(self, subscription_id=None, authorization_file=None,
                 resource=AZURE_PUBLIC_CLOUD.endpoints.active_directory_resource_id):
        """
        :param subscription_id: If provided overrides environment variables.

        """

        self.log = logging.getLogger('custodian.azure.session')
        self._provider_cache = {}
        self.subscription_id_override = subscription_id
        self.credentials = None
        self.subscription_id = None
        self.tenant_id = None
        self.resource_namespace = resource
        self._is_token_auth = False
        self._is_cli_auth = False
        self.authorization_file = authorization_file

    def _initialize_session(self):
        """
        Creates a session using available authentication type.

        Auth priority:
        1. Token Auth
        2. Tenant Auth
        3. Azure CLI Auth

        """

        # Only run once
        if self.credentials is not None:
            return

        tenant_auth_variables = [
            'AZURE_TENANT_ID', 'AZURE_SUBSCRIPTION_ID',
            'AZURE_CLIENT_ID', 'AZURE_CLIENT_SECRET'
        ]
        token_auth_variables = ['AZURE_ACCESS_TOKEN', 'AZURE_SUBSCRIPTION_ID']

        if self.authorization_file:
            self.credentials, self.subscription_id = self.load_auth_file(self.authorization_file)
            self.log.info("Creating session with authorization file")

        elif all(k in os.environ for k in token_auth_variables):
            # Token authentication
            self.credentials = BasicTokenAuthentication(
                token={
                    'access_token': os.environ['AZURE_ACCESS_TOKEN']
                })
            self.subscription_id = os.environ['AZURE_SUBSCRIPTION_ID']
            self.log.info("Creating session with Token Authentication")
            self._is_token_auth = True

        elif all(k in os.environ for k in tenant_auth_variables):
            # Tenant (service principal) authentication
            self.credentials = ServicePrincipalCredentials(
                client_id=os.environ['AZURE_CLIENT_ID'],
                secret=os.environ['AZURE_CLIENT_SECRET'],
                tenant=os.environ['AZURE_TENANT_ID'],
                resource=self.resource_namespace)
            self.subscription_id = os.environ['AZURE_SUBSCRIPTION_ID']
            self.tenant_id = os.environ['AZURE_TENANT_ID']
            self.log.info("Creating session with Service Principal Authentication")

        else:
            # Azure CLI authentication
            self._is_cli_auth = True
            (self.credentials,
             self.subscription_id,
             self.tenant_id) = Profile().get_login_credentials(
                resource=self.resource_namespace)
            self.log.info("Creating session with Azure CLI Authentication")

        # Let provided id parameter override everything else
        if self.subscription_id_override is not None:
            self.subscription_id = self.subscription_id_override

        self.log.info("Session using Subscription ID: %s" % self.subscription_id)

        if self.credentials is None:
            self.log.error('Unable to locate credentials for Azure session.')

    def client(self, client):
        self._initialize_session()
        service_name, client_name = client.rsplit('.', 1)
        svc_module = importlib.import_module(service_name)
        klass = getattr(svc_module, client_name)
        return klass(self.credentials, self.subscription_id)

    def get_credentials(self):
        self._initialize_session()
        return self.credentials

    def resource_api_version(self, resource_id):
        """ latest non-preview api version for resource """

        namespace = ResourceIdParser.get_namespace(resource_id)
        resource_type = ResourceIdParser.get_resource_type(resource_id)

        if resource_type in self._provider_cache:
            return self._provider_cache[resource_type]

        resource_client = self.client('azure.mgmt.resource.ResourceManagementClient')
        provider = resource_client.providers.get(namespace)

        rt = next((t for t in provider.resource_types
            if t.resource_type == str(resource_type).split('/')[-1]), None)
        if rt and rt.api_versions:
            versions = [v for v in rt.api_versions if 'preview' not in v.lower()]
            api_version = versions[0] if versions else rt.api_versions[0]
            self._provider_cache[resource_type] = api_version
            return api_version

    def get_tenant_id(self):
        if self._is_token_auth:
            decoded = jwt.decode(self.credentials['token']['access_token'], verify=False)
            return decoded['tid']

        return self.tenant_id

    def get_bearer_token(self):
        if self._is_cli_auth:
            return self.credentials._token_retriever()[1]
        return self.credentials.token['access_token']

    def load_auth_file(self, path):
        with open(path) as json_file:
            data = json.load(json_file)
            return (ServicePrincipalCredentials(
                client_id=data['credentials']['client_id'],
                secret=data['credentials']['secret'],
                tenant=data['credentials']['tenant']
            ), data['subscription'])

    def get_auth_string(self):
        if type(self.credentials) is not ServicePrincipalCredentials:
            raise NotImplementedError(
                "Writing auth file only supported for Service Principal credentials.")

        auth = {
            'credentials':
                {
                    'client_id': os.environ['AZURE_CLIENT_ID'],
                    'secret': os.environ['AZURE_CLIENT_SECRET'],
                    'tenant': os.environ['AZURE_TENANT_ID']
                },
            'subscription': self.subscription_id
        }

        return json.dumps(auth)<|MERGE_RESOLUTION|>--- conflicted
+++ resolved
@@ -13,12 +13,7 @@
 # limitations under the License.
 
 import importlib
-<<<<<<< HEAD
-import os
-import logging
 import jwt
-=======
->>>>>>> 3c71793b
 import json
 import logging
 import os
