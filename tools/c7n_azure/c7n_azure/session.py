--- conflicted
+++ resolved
@@ -15,11 +15,8 @@
 import importlib
 import os
 import logging
-<<<<<<< HEAD
 import jwt
-=======
 import json
->>>>>>> 8d3c5b4e
 from azure.cli.core.cloud import AZURE_PUBLIC_CLOUD
 from azure.cli.core._profile import Profile
 from azure.common.credentials import ServicePrincipalCredentials, BasicTokenAuthentication
@@ -28,11 +25,8 @@
 
 class Session(object):
 
-<<<<<<< HEAD
-    def __init__(self, subscription_id=None, resource=AZURE_PUBLIC_CLOUD.endpoints.active_directory_resource_id):
-=======
-    def __init__(self, subscription_id=None, authorization_file=None):
->>>>>>> 8d3c5b4e
+    def __init__(self, subscription_id=None,authorization_file=None,
+     resource=AZURE_PUBLIC_CLOUD.endpoints.active_directory_resource_id):
         """
         :param subscription_id: If provided overrides environment variables.
 
@@ -44,13 +38,10 @@
         self.credentials = None
         self.subscription_id = None
         self.tenant_id = None
-<<<<<<< HEAD
         self.resource_namespace = resource
         self._is_token_auth = False
         self._is_cli_auth = False
-=======
         self.authorization_file = authorization_file
->>>>>>> 8d3c5b4e
 
     def _initialize_session(self):
         """
@@ -104,12 +95,7 @@
             (self.credentials,
              self.subscription_id,
              self.tenant_id) = Profile().get_login_credentials(
-<<<<<<< HEAD
                 resource=self.resource_namespace)
-=======
-                resource=AZURE_PUBLIC_CLOUD.endpoints.active_directory_resource_id)
-            self._is_cli_auth = True
->>>>>>> 8d3c5b4e
             self.log.info("Creating session with Azure CLI Authentication")
 
         # Let provided id parameter override everything else
@@ -152,7 +138,6 @@
             self._provider_cache[resource_type] = api_version
             return api_version
 
-<<<<<<< HEAD
     def get_tenant_id(self):
         if self._is_token_auth:
             decoded = jwt.decode(self.credentials['token']['access_token'], verify=False)
@@ -160,11 +145,6 @@
 
         return self.tenant_id
 
-    def get_bearer_token(self):
-        if self._is_cli_auth:
-            return self.credentials._token_retriever()[1]
-        return self.credentials.token['access_token']
-=======
     def get_bearer_token(self):
         if self._is_cli_auth:
             return self.credentials._token_retriever()[1]
@@ -194,5 +174,4 @@
             'subscription': self.subscription_id
         }
 
-        return json.dumps(auth)
->>>>>>> 8d3c5b4e
+        return json.dumps(auth)