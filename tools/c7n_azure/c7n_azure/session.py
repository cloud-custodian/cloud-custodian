--- conflicted
+++ resolved
@@ -62,7 +62,6 @@
         self._is_cli_auth = False
         self.authorization_file = authorization_file
         self._auth_params = {}
-<<<<<<< HEAD
 
     @property
     def auth_params(self):
@@ -188,64 +187,6 @@
         if self.credentials is None:
             self.log.error('Unable to authenticate with Azure.')
             sys.exit(1)
-=======
-
-    @property
-    def auth_params(self):
-        self._initialize_session()
-        return self._auth_params
-
-    def _authenticate(self):
-        client_id = self._auth_params.get('client_id')
-        client_secret = self._auth_params.get('client_secret')
-        access_token = self._auth_params.get('access_token')
-        tenant_id = self._auth_params.get('tenant_id')
-        use_msi = self._auth_params.get('use_msi')
-        subscription_id = self._auth_params.get('subscription_id')
-
-        if access_token and subscription_id:
-            self.log.info("Creating session with Token Authentication")
-            self.subscription_id = subscription_id
-            self.credentials = BasicTokenAuthentication(
-                token={
-                    'access_token': access_token
-                })
-            self._is_token_auth = True
-
-        elif client_id and client_secret and tenant_id and subscription_id:
-            self.log.info("Creating session with Service Principal Authentication")
-            self.subscription_id = subscription_id
-            self.credentials = ServicePrincipalCredentials(
-                client_id=client_id,
-                secret=client_secret,
-                tenant=tenant_id,
-                resource=self.resource_namespace)
-            self.tenant_id = tenant_id
-
-        elif use_msi and subscription_id:
-            self.log.info("Creating session with MSI Authentication")
-            self.subscription_id = subscription_id
-            if client_id:
-                self.credentials = MSIAuthentication(
-                    client_id=client_id,
-                    resource=self.resource_namespace)
-            else:
-                self.credentials = MSIAuthentication(
-                    resource=self.resource_namespace)
-
-        elif self._auth_params.get('enable_cli_auth'):
-            self.log.info("Creating session with Azure CLI Authentication")
-            self._is_cli_auth = True
-            try:
-                (self.credentials,
-                 self.subscription_id,
-                 self.tenant_id) = Profile().get_login_credentials(
-                    resource=self.resource_namespace)
-            except Exception:
-                self.log.error('Unable to authenticate with Azure')
-
-        self.log.info("Session using Subscription ID: %s" % self.subscription_id)
->>>>>>> 39e38438
 
     def _initialize_session(self):
         """
@@ -278,8 +219,6 @@
                 'enable_cli_auth': True
             }
 
-<<<<<<< HEAD
-=======
         # Let provided id parameter override everything else
         if self.subscription_id_override is not None:
             self._auth_params['subscription_id'] = self.subscription_id_override
@@ -296,7 +235,6 @@
             access_token = AccessToken(token=self.get_bearer_token())
             self.credentials = KeyVaultAuthentication(lambda _1, _2, _3: access_token)
 
->>>>>>> 39e38438
     def get_session_for_resource(self, resource):
         return Session(
             subscription_id=self.subscription_id_override,
