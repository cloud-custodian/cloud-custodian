--- conflicted
+++ resolved
@@ -8,12 +8,7 @@
 from azure.storage.common import TokenCredential
 from azure.storage.blob import BlockBlobService
 from azure.storage.queue import QueueService
-<<<<<<< HEAD
 from c7n_azure.constants import STORAGE_AUTH_ENDPOINT
-from six.moves.urllib.parse import urlparse
-=======
-from c7n_azure.constants import RESOURCE_STORAGE
->>>>>>> 17c68784
 
 try:
     from functools import lru_cache
