# Copyright 2015-2017 Capital One Services, LLC
#
# Licensed under the Apache License, Version 2.0 (the "License");
# you may not use this file except in compliance with the License.
# You may obtain a copy of the License at
#
# http://www.apache.org/licenses/LICENSE-2.0
#
# Unless required by applicable law or agreed to in writing, software
# distributed under the License is distributed on an "AS IS" BASIS,
# WITHOUT WARRANTIES OR CONDITIONS OF ANY KIND, either express or implied.
# See the License for the specific language governing permissions and
# limitations under the License.
"""
Actions to perform on Azure resources
"""
import datetime
<<<<<<< HEAD
=======
from datetime import timedelta
>>>>>>> 1b16366d

from azure.mgmt.resource.resources.models import GenericResource, ResourceGroupPatchable
from c7n_azure.storage_utils import StorageUtilities
from c7n_azure.utils import utcnow
<<<<<<< HEAD
=======
from dateutil import zoneinfo
>>>>>>> 1b16366d
from msrestazure.azure_exceptions import CloudError

from c7n import utils
from c7n.actions import BaseAction, BaseNotify
from c7n.filters import FilterValidationError
from c7n.filters.core import PolicyValidationError
from c7n.filters.offhours import Time
from c7n.resolver import ValuesFrom
from c7n.utils import local_session, type_schema


def update_resource_tags(self, resource, tags):

    # resource group type
    if self.manager.type == 'resourcegroup':
        params_patch = ResourceGroupPatchable(
            tags=tags
        )
        self.client.resource_groups.update(
            resource['name'],
            params_patch,
        )
    # other Azure resources
    else:
        if self.manager.type == 'armresource':
            raise NotImplementedError('Cannot tag generic ARM resources.')

        az_resource = GenericResource.deserialize(resource)
        api_version = self.session.resource_api_version(az_resource.id)
        az_resource.tags = tags

        self.client.resources.create_or_update_by_id(resource['id'], api_version, az_resource)


class Tag(BaseAction):
    """Adds tags to Azure resources

        .. code-block:: yaml

          policies:
            - name: azure-tag-resourcegroups
              resource: azure.resourcegroup
              description: |
                Tag all existing resource groups with a value such as Environment
              actions:
               - type: tag
                 tag: Environment
                 value: Test
    """

    schema = utils.type_schema(
        'tag',
        **{
            'tag': {'type': 'string'},
            'value': {'type': 'string'},
            'tags': {'type': 'object'}
        }
    )

    def __init__(self, data=None, manager=None, log_dir=None):
        super(Tag, self).__init__(data, manager, log_dir)
        self.session = utils.local_session(self.manager.session_factory)
        self.client = self.manager.get_client('azure.mgmt.resource.ResourceManagementClient')

    def validate(self):
        if not self.data.get('tags') and not (self.data.get('tag') and self.data.get('value')):
            raise FilterValidationError(
                "Must specify either tags or a tag and value")

        if self.data.get('tags') and self.data.get('tag'):
            raise FilterValidationError(
                "Can't specify both tags and tag, choose one")

        return self

    def process(self, resources):
        with self.executor_factory(max_workers=3) as w:
            list(w.map(self.process_resource, resources))

    def process_resource(self, resource):
        # get existing tags
        tags = resource.get('tags', {})

        # add or update tags
        new_tags = self.data.get('tags') or {self.data.get('tag'): self.data.get('value')}
        for key in new_tags:
            tags[key] = new_tags[key]

        update_resource_tags(self, resource, tags)


class RemoveTag(BaseAction):
    """Removes tags from Azure resources

        .. code-block:: yaml

          policies:
            - name: azure-remove-tag-resourcegroups
              resource: azure.resourcegroup
              description: |
                Remove tag for all existing resource groups with a key such as Environment
              actions:
               - type: untag
                 tags: ['Environment']
    """
    schema = utils.type_schema(
        'untag',
        tags={'type': 'array', 'items': {'type': 'string'}})

    def __init__(self, data=None, manager=None, log_dir=None):
        super(RemoveTag, self).__init__(data, manager, log_dir)
        self.session = utils.local_session(self.manager.session_factory)
        self.client = self.manager.get_client('azure.mgmt.resource.ResourceManagementClient')

    def validate(self):
        if not self.data.get('tags'):
            raise FilterValidationError("Must specify tags")
        return self

    def process(self, resources):
        with self.executor_factory(max_workers=3) as w:
            list(w.map(self.process_resource, resources))

    def process_resource(self, resource):
        # get existing tags
        tags = resource.get('tags', {})

        # delete tag
        tags_to_delete = self.data.get('tags')
        resource_tags = {key: tags[key] for key in tags if key not in tags_to_delete}

        update_resource_tags(self, resource, resource_tags)


class AutoTagUser(BaseAction):
    """Attempts to tag a resource with the first user who created/modified it.

    .. code-block:: yaml

      policies:
        - name: azure-auto-tag-creator
          resource: azure.resourcegroup
          description: |
            Tag all existing resource groups with the 'CreatorEmail' tag
          actions:
           - type: auto-tag-user
             tag: CreatorEmail

    This action searches from the earliest 'write' operation's caller
    in the activity logs for a particular resource.

    Note: activity logs are only held for the last 90 days.

    """
    default_user = "Unknown"
    query_select = "eventTimestamp, operationName, caller"
    max_query_days = 90

    schema = utils.type_schema(
        'auto-tag-user',
        required=['tag'],
        **{'update': {'type': 'boolean'},
           'tag': {'type': 'string'},
           'days': {'type': 'integer'}})

    def __init__(self, data=None, manager=None, log_dir=None):
        super(AutoTagUser, self).__init__(data, manager, log_dir)
        delta_days = self.data.get('days', self.max_query_days)
        self.start_time = utcnow() - datetime.timedelta(days=delta_days)
        self.client = self.manager.get_client('azure.mgmt.monitor.MonitorManagementClient')
        self.tag_action = self.manager.action_registry.get('tag')

    def validate(self):
        if self.manager.action_registry.get('tag') is None:
            raise FilterValidationError("Resource does not support tagging")

        if (self.data.get('days') is not None and
                (self.data.get('days') < 1 or self.data.get('days') > 90)):
            raise FilterValidationError("Days must be between 1 and 90")

        return self

    def process(self, resources):
        self.tag_key = self.data['tag']
        self.should_update = self.data.get('update', False)
        with self.executor_factory(max_workers=3) as w:
            list(w.map(self.process_resource, resources))

    def process_resource(self, resource):
        # if the auto-tag-user policy set update to False (or it's unset) then we
        # will skip writing their UserName tag and not overwrite pre-existing values
        if not self.should_update and resource.get('tags', {}).get(self.tag_key, None):
            return

        user = self.default_user

        # resource group type
        if self.manager.type == 'resourcegroup':
            resource_type = "Microsoft.Resources/subscriptions/resourcegroups"
            query_filter = " and ".join([
                "eventTimestamp ge '%s'" % self.start_time,
                "resourceGroupName eq '%s'" % resource['name'],
                "eventChannels eq 'Operation'"
            ])
        # other Azure resources
        else:
            resource_type = resource['type']
            query_filter = " and ".join([
                "eventTimestamp ge '%s'" % self.start_time,
                "resourceUri eq '%s'" % resource['id'],
                "eventChannels eq 'Operation'"
            ])

        # fetch activity logs
        logs = self.client.activity_logs.list(
            filter=query_filter,
            select=self.query_select
        )

        # get the user who issued the first operation
        operation_name = "%s/write" % resource_type
        first_op = self.get_first_operation(logs, operation_name)
        if first_op is not None:
            user = first_op.caller

        # issue tag action to label user
        try:
            self.tag_action({'tag': self.tag_key, 'value': user}, self.manager).process([resource])
        except CloudError as e:
            # resources can be locked
            if e.inner_exception.error == 'ScopeLocked':
                pass

    @staticmethod
    def get_first_operation(logs, operation_name):
        first_operation = None
        for l in logs:
            if l.operation_name.value.lower() == operation_name.lower():
                first_operation = l

        return first_operation


class TagTrim(BaseAction):
    """Automatically remove tags from an azure resource.

    Azure Resources and Resource Groups have a limit of 15 tags.
    In order to make additional tag space on a set of resources,
    this action can be used to remove enough tags to make the
    desired amount of space while preserving a given set of tags.
    Setting the space value to 0 removes all tags but those
    listed to preserve.

    .. code-block :: yaml

      - policies:
         - name: azure-tag-trim
           comment: |
             Any instances with 14 or more tags get tags removed until
             they match the target tag count, in this case 13, so
             that we free up tag slots for another usage.
           resource: azure.resourcegroup
           filters:
               # Filter down to resources that do not have the space
               # to add additional required tags. For example, if an
               # additional 2 tags need to be added to a resource, with
               # 15 tags as the limit, then filter down to resources that
               # have 14 or more tags since they will need to have tags
               # removed for the 2 extra. This also ensures that metrics
               # reporting is correct for the policy.
               type: value
               key: "[length(Tags)][0]"
               op: ge
               value: 14
           actions:
             - type: tag-trim
               space: 2
               preserve:
                - OwnerContact
                - Environment
                - downtime
                - custodian_status
    """
    max_tag_count = 15

    schema = utils.type_schema(
        'tag-trim',
        space={'type': 'integer'},
        preserve={'type': 'array', 'items': {'type': 'string'}})

    def __init__(self, data=None, manager=None, log_dir=None):
        super(TagTrim, self).__init__(data, manager, log_dir)
        self.untag_action = self.manager.action_registry.get('untag')

    def validate(self):
        if self.data.get('space') < 0 or self.data.get('space') > 15:
            raise FilterValidationError("Space must be between 0 and 15")

        return self

    def process(self, resources):
        self.preserve = set(self.data.get('preserve', {}))
        self.space = self.data.get('space', 1)

        with self.executor_factory(max_workers=3) as w:
            list(w.map(self.process_resource, resources))

    def process_resource(self, resource):
        # get existing tags
        tags = resource.get('tags', {})

        if self.space and len(tags) + self.space <= self.max_tag_count:
            return

        # delete tags
        keys = set(tags)
        tags_to_preserve = self.preserve.intersection(keys)
        candidates = keys - tags_to_preserve

        if self.space:
            # Free up slots to fit
            remove = len(candidates) - (
                self.max_tag_count - (self.space + len(tags_to_preserve)))
            candidates = list(sorted(candidates))[:remove]

        if not candidates:
            self.log.warning(
                "Could not find any candidates to trim %s" % resource['id'])
            return

        self.untag_action({'tags': candidates}, self.manager).process([resource])


class Notify(BaseNotify):

    batch_size = 50

    schema = {
        'type': 'object',
        'anyOf': [
            {'required': ['type', 'transport', 'to']},
            {'required': ['type', 'transport', 'to_from']}],
        'properties': {
            'type': {'enum': ['notify']},
            'to': {'type': 'array', 'items': {'type': 'string'}},
            'owner_absent_contact': {'type': 'array', 'items': {'type': 'string'}},
            'to_from': ValuesFrom.schema,
            'cc': {'type': 'array', 'items': {'type': 'string'}},
            'cc_from': ValuesFrom.schema,
            'cc_manager': {'type': 'boolean'},
            'from': {'type': 'string'},
            'subject': {'type': 'string'},
            'template': {'type': 'string'},
            'transport': {
                'oneOf': [
                    {'type': 'object',
                     'required': ['type', 'queue'],
                     'properties': {
                         'queue': {'type': 'string'},
                         'type': {'enum': ['asq']}
                     }}],
            },
        }
    }

    def __init__(self, data=None, manager=None, log_dir=None):
        super(Notify, self).__init__(data, manager, log_dir)

    def process(self, resources, event=None):
        session = utils.local_session(self.manager.session_factory)
        message = {
            'event': event,
            'account_id': session.subscription_id,
            'account': session.subscription_id,
            'region': 'all',
            'policy': self.manager.data}

        message['action'] = self.expand_variables(message)

        for batch in utils.chunks(resources, self.batch_size):
            message['resources'] = batch
            receipt = self.send_data_message(message)
            self.log.info("sent message:%s policy:%s template:%s count:%s" % (
                receipt, self.manager.data['name'],
                self.data.get('template', 'default'), len(batch)))

    def send_data_message(self, message):
        if self.data['transport']['type'] == 'asq':
            queue_uri = self.data['transport']['queue']
            return self.send_to_azure_queue(queue_uri, message)

    def send_to_azure_queue(self, queue_uri, message):
        queue_service, queue_name = StorageUtilities.get_queue_client_by_uri(queue_uri)
        return StorageUtilities.put_queue_message(queue_service, queue_name, self.pack(message)).id


DEFAULT_TAG = "custodian_status"


class TagDelayedAction(BaseAction):
    """Tag resources for future action.

    The optional 'tz' parameter can be used to adjust the clock to align
    with a given timezone. The default value is 'utc'.

    If neither 'days' nor 'hours' is specified, Cloud Custodian will default
    to marking the resource for action 4 days in the future.

    .. code-block :: yaml

      - policies:
        - name: vm-mark-for-stop
          resource: azure.vm
          filters:
            - type: value
              key: Name
              value: instance-to-stop-in-four-days
          actions:
            - type: mark-for-op
              op: stop
    """

    schema = utils.type_schema(
        'mark-for-op',
        tag={'type': 'string'},
        msg={'type': 'string'},
        days={'type': 'integer', 'minimum': 0, 'exclusiveMinimum': False},
        hours={'type': 'integer', 'minimum': 0, 'exclusiveMinimum': False},
        tz={'type': 'string'},
        op={'type': 'string'})

    default_template = 'Resource does not meet policy: {op}@{action_date}'

    def __init__(self, data=None, manager=None, log_dir=None):
        super(TagDelayedAction, self).__init__(data, manager, log_dir)
        self.session = utils.local_session(self.manager.session_factory)
        self.client = self.manager.get_client('azure.mgmt.resource.ResourceManagementClient')

    def validate(self):
        op = self.data.get('op')
        if self.manager and op not in self.manager.action_registry.keys():
            raise PolicyValidationError(
                "mark-for-op specifies invalid op:%s in %s" % (
                    op, self.manager.data))

        self.tz = zoneinfo.gettz(
            Time.TZ_ALIASES.get(self.data.get('tz', 'utc')))
        if not self.tz:
            raise PolicyValidationError(
                "Invalid timezone specified %s in %s" % (
                    self.tz, self.manager.data))
        return self

    def generate_timestamp(self, days, hours):
        from c7n_azure.utils import now
        n = now(tz=self.tz)
        if days is None or hours is None:
            # maintains default value of days being 4 if nothing is provided
            days = 4
        action_date = (n + timedelta(days=days, hours=hours))
        if hours > 0:
            action_date_string = action_date.strftime('%Y/%m/%d %H%M %Z')
        else:
            action_date_string = action_date.strftime('%Y/%m/%d')

        return action_date_string

    def process(self, resources):
        self.tz = zoneinfo.gettz(
            Time.TZ_ALIASES.get(self.data.get('tz', 'utc')))

        msg_tmpl = self.data.get('msg', self.default_template)

        op = self.data.get('op', 'stop')
        days = self.data.get('days', 0)
        hours = self.data.get('hours', 0)
        action_date = self.generate_timestamp(days, hours)

        self.tag = self.data.get('tag', DEFAULT_TAG)

        self.msg = msg_tmpl.format(
            op=op, action_date=action_date)

        self.log.info("Tagging %d resources for %s on %s" % (
            len(resources), op, action_date))

        with self.executor_factory(max_workers=1) as w:
            list(w.map(self.process_resource, resources))

    def process_resource(self, resource):
        # get existing tags
        tags = resource.get('tags', {})

        # add new tag
        tags[self.tag] = self.msg

        update_resource_tags(self, resource, tags)


class DeleteAction(BaseAction):

    schema = type_schema('delete')

    def process(self, resources):
        session = local_session(self.manager.session_factory)
        #: :type: azure.mgmt.resource.ResourceManagementClient
        client = self.manager.get_client('azure.mgmt.resource.ResourceManagementClient')
        for resource in resources:
            client.resources.delete_by_id(resource['id'],
                session.resource_api_version(resource['id']))<|MERGE_RESOLUTION|>--- conflicted
+++ resolved
@@ -15,18 +15,12 @@
 Actions to perform on Azure resources
 """
 import datetime
-<<<<<<< HEAD
-=======
 from datetime import timedelta
->>>>>>> 1b16366d
 
 from azure.mgmt.resource.resources.models import GenericResource, ResourceGroupPatchable
 from c7n_azure.storage_utils import StorageUtilities
 from c7n_azure.utils import utcnow
-<<<<<<< HEAD
-=======
 from dateutil import zoneinfo
->>>>>>> 1b16366d
 from msrestazure.azure_exceptions import CloudError
 
 from c7n import utils
