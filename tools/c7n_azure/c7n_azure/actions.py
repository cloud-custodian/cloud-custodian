--- conflicted
+++ resolved
@@ -138,19 +138,11 @@
         # get existing tags
         tags = resource.get('tags', {})
 
-<<<<<<< HEAD
         # delete tag
         tags_to_delete = self.data.get('tags')
         resource_tags = {key: tags[key] for key in tags if key not in tags_to_delete}
 
-        update_resource_tags(self, resource, resource_tags)
-=======
-            # delete tag
-            tags_to_delete = self.data.get('tags')
-            resource_tags = {key: tags[key] for key in tags if key not in tags_to_delete}
-
-            update_resource_tags(self, session, client, resource, resource_tags)
->>>>>>> b94f8c6d
+        update_resource_tags(self, session, client, resource, resource_tags)
 
 
 class AutoTagUser(BaseAction):
@@ -317,7 +309,6 @@
         return self
 
     def process(self, resources):
-<<<<<<< HEAD
         self.preserve = set(self.data.get('preserve', {}))
         self.space = self.data.get('space', 1)
         self.untag_action = self.manager.action_registry.get('untag')
@@ -348,34 +339,4 @@
                 "Could not find any candidates to trim %s" % resource['id'])
             return
 
-        self.untag_action({'tags': candidates}, self.manager).process([resource])
-=======
-        preserve = set(self.data.get('preserve', {}))
-        space = self.data.get('space')
-        untag_action = self.manager.action_registry.get('untag')
-
-        for resource in resources:
-            # get existing tags
-            tags = resource.get('tags', {})
-
-            if space and len(tags) + space <= self.max_tag_count:
-                continue
-
-            # delete tags
-            keys = set(tags)
-            tags_to_preserve = preserve.intersection(keys)
-            candidates = keys - tags_to_preserve
-
-            if space:
-                # Free up slots to fit
-                remove = len(candidates) - (
-                    self.max_tag_count - (space + len(tags_to_preserve)))
-                candidates = list(sorted(candidates))[:remove]
-
-            if not candidates:
-                self.log.warning(
-                    "Could not find any candidates to trim %s" % resource['id'])
-                continue
-
-            untag_action({'tags': candidates}, self.manager).process([resource])
->>>>>>> b94f8c6d
+        self.untag_action({'tags': candidates}, self.manager).process([resource])