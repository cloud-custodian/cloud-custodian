--- conflicted
+++ resolved
@@ -7,12 +7,7 @@
 except ImportError:
     from collections import Iterable
 
-<<<<<<< HEAD
-import six
-from c7n_azure.constants import DEFAULT_RESOURCE_AUTH_ENDPOINT
-=======
 from c7n_azure import constants
->>>>>>> 17c68784
 from c7n_azure.actions.logic_app import LogicAppAction
 from azure.mgmt.resourcegraph.models import QueryRequest
 from c7n_azure.actions.notify import Notify
