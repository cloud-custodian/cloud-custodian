--- conflicted
+++ resolved
@@ -1,17 +1,5 @@
-<<<<<<< HEAD
-# Copyright 2018 Capital One Services, LLC
-#
-# Licensed under the Apache License, Version 2.0 (the "License");
-# you may not use this file except in compliance with the License.
-# You may obtain a copy of the License at
-#
-# http://www.apache.org/licenses/LICENSE-2.0
-#
-# Unless required by applicable law or agreed to in writing, software
-# distributed under the License is distributed on an "AS IS" BASIS,
-# WITHOUT WARRANTIES OR CONDITIONS OF ANY KIND, either express or implied.
-# See the License for the specific language governing permissions and
-# limitations under the License.from c7n_azure.provider import resources
+# Copyright The Cloud Custodian Authors.
+# SPDX-License-Identifier: Apache-2.0
 
 import logging
 
@@ -172,169 +160,4 @@
             except Exception as error:
                 log.warning(error)
 
-        return matched
-=======
-# Copyright The Cloud Custodian Authors.
-# SPDX-License-Identifier: Apache-2.0
-
-import logging
-
-from azure.keyvault.key_vault_id import KeyVaultId
-
-from c7n.filters import Filter
-from c7n.utils import type_schema
-
-from c7n_azure import constants
-from c7n_azure.provider import resources
-from c7n_azure.query import ChildResourceManager, ChildTypeInfo
-from c7n_azure.utils import ThreadHelper, ResourceIdParser, generate_key_vault_url
-
-
-log = logging.getLogger('custodian.azure.keyvault.keys')
-
-
-@resources.register('keyvault-key', aliases=['keyvault-keys'])
-class KeyVaultKeys(ChildResourceManager):
-    """Key Vault Key Resource
-
-    :example:
-
-    This policy will find all Keys in `keyvault_test` and `keyvault_prod` KeyVaults
-
-    .. code-block:: yaml
-
-        policies:
-          - name: keyvault-keys
-            description:
-              List all keys from 'keyvault_test' and 'keyvault_prod' vaults
-            resource: azure.keyvault-key
-            filters:
-              - type: keyvault
-                vaults:
-                  - keyvault_test
-                  - keyvault_prod
-
-    :example:
-
-    This policy will find all Keys in all KeyVaults that are older than 30 days
-
-    .. code-block:: yaml
-
-        policies:
-          - name: keyvault-keys
-            description:
-              List all keys that are older than 30 days
-            resource: azure.keyvault-key
-            filters:
-              - type: value
-                key: attributes.created
-                value_type: age
-                op: gt
-                value: 30
-
-    :example:
-
-    If your company wants to enforce usage of HSM-backed keys in the KeyVaults,
-    you can use this policy to find all Keys in all KeyVaults not backed by an HSM module.
-
-    .. code-block:: yaml
-
-        policies:
-          - name: keyvault-keys
-            description:
-              List all non-HSM keys
-            resource: azure.keyvault-key
-            filters:
-              - not:
-                 - type: key-type
-                   key-types:
-                     - RSA-HSM, EC-HSM
-
-    """
-
-    class resource_type(ChildTypeInfo):
-        doc_groups = ['Security']
-
-        resource = constants.RESOURCE_VAULT
-        service = 'azure.keyvault'
-        client = 'KeyVaultClient'
-        enum_spec = (None, 'get_keys', None)
-
-        parent_manager_name = 'keyvault'
-        raise_on_exception = False
-
-        id = 'kid'
-
-        default_report_fields = (
-            'kid',
-            'attributes.enabled',
-            'attributes.exp',
-            'attributes.recoveryLevel'
-        )
-
-        @classmethod
-        def extra_args(cls, parent_resource):
-            return {'vault_base_url': generate_key_vault_url(parent_resource['name'])}
-
-    def augment(self, resources):
-        resources = super(KeyVaultKeys, self).augment(resources)
-        # When KeyVault contains certificates, it creates corresponding key and secret objects to
-        # store cert data. They are managed by KeyVault it is not possible to do any actions.
-        return [r for r in resources if not r.get('managed')]
-
-
-@KeyVaultKeys.filter_registry.register('keyvault')
-class KeyVaultFilter(Filter):
-    schema = type_schema(
-        'keyvault',
-        required=['vaults'],
-        **{
-            'vaults': {'type': 'array', 'items': {'type': 'string'}}
-        }
-    )
-
-    def process(self, resources, event=None):
-        parent_key = self.manager.resource_type.parent_key
-        return [r for r in resources
-                if ResourceIdParser.get_resource_name(r[parent_key]) in self.data['vaults']]
-
-
-@KeyVaultKeys.filter_registry.register('key-type')
-class KeyTypeFilter(Filter):
-    schema = type_schema(
-        'key-type',
-        **{
-            'key-types': {'type': 'array', 'items': {'enum': ['EC', 'EC-HSM', 'RSA', 'RSA-HSM']}}
-        }
-    )
-
-    def process(self, resources, event=None):
-
-        resources, _ = ThreadHelper.execute_in_parallel(
-            resources=resources,
-            event=event,
-            execution_method=self._process_resource_set,
-            executor_factory=self.executor_factory,
-            log=log
-        )
-        return resources
-
-    def _process_resource_set(self, resources, event):
-        client = self.manager.get_client()
-
-        matched = []
-        for resource in resources:
-            try:
-                if 'c7n:kty' not in resource:
-                    id = KeyVaultId.parse_key_id(resource['kid'])
-                    key = client.get_key(id.vault, id.name, id.version)
-
-                    resource['c7n:kty'] = key.key.kty.lower()
-
-                if resource['c7n:kty'] in [t.lower() for t in self.data['key-types']]:
-                    matched.append(resource)
-            except Exception as error:
-                log.warning(error)
-
-        return matched
->>>>>>> 17c68784
+        return matched