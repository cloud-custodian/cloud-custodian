--- conflicted
+++ resolved
@@ -15,14 +15,9 @@
 import six
 from c7n_azure.actions.delete import DeleteAction
 from c7n_azure.actions.lock import LockAction
-<<<<<<< HEAD
-from c7n_azure.actions.tagging import (Tag, AutoTagUser, RemoveTag, TagTrim, TagDelayedAction, \
-                                       AutoTagDate)
-from c7n_azure.filters import (MetricFilter, TagActionFilter,
-=======
+from c7n_azure.actions.tagging import (AutoTagDate)
 from c7n_azure.actions.tagging import Tag, AutoTagUser, RemoveTag, TagTrim, TagDelayedAction
 from c7n_azure.filters import (CostFilter, MetricFilter, TagActionFilter,
->>>>>>> 88ea843e
                                DiagnosticSettingsFilter, PolicyCompliantFilter, ResourceLockFilter)
 from c7n_azure.provider import resources
 from c7n_azure.query import QueryResourceManager, QueryMeta, ChildResourceManager, TypeInfo, \
@@ -30,7 +25,6 @@
 from c7n_azure.utils import ResourceIdParser
 
 from c7n.utils import local_session
-
 
 arm_resource_types = {}
 
