# Copyright The Cloud Custodian Authors.
# SPDX-License-Identifier: Apache-2.0
#
# Licensed under the Apache License, Version 2.0 (the "License");
# you may not use this file except in compliance with the License.
# You may obtain a copy of the License at
#
# http://www.apache.org/licenses/LICENSE-2.0
#
# Unless required by applicable law or agreed to in writing, software
# distributed under the License is distributed on an "AS IS" BASIS,
# WITHOUT WARRANTIES OR CONDITIONS OF ANY KIND, either express or implied.
# See the License for the specific language governing permissions and
# limitations under the License.from c7n_azure.provider import resources

import abc
import enum
import logging

from azure.core.exceptions import AzureError, ResourceNotFoundError
from azure.mgmt.sql.models import (
<<<<<<< HEAD
    BackupLongTermRetentionPolicy,
=======
    LongTermRetentionPolicy,
>>>>>>> b25153fd
    BackupShortTermRetentionPolicy,
    DatabaseUpdate,
    Sku,
)
from c7n.filters import Filter
from c7n.filters.core import PolicyValidationError
from c7n.utils import get_annotation_prefix, type_schema
from c7n_azure.actions.base import AzureBaseAction
from c7n_azure.filters import scalar_ops
from c7n_azure.provider import resources
from c7n_azure.query import ChildTypeInfo
from c7n_azure.resources.arm import ChildArmResourceManager
from c7n_azure.utils import ResourceIdParser, RetentionPeriod, ThreadHelper, StringUtils

log = logging.getLogger('custodian.azure.sqldatabase')


@resources.register('sql-database', aliases=['sqldatabase'])
class SqlDatabase(ChildArmResourceManager):
    """SQL Server Database Resource

    The ``azure.sql-database`` resource is a child resource of the SQL Server resource,
    and the SQL Server parent id is available as the ``c7n:parent-id`` property.

    :example:

    Finds all SQL Servers Database in the subscription.

    .. code-block:: yaml

        policies:
            - name: find-all-sql-databases
              resource: azure.sql-database

    """
    class resource_type(ChildArmResourceManager.resource_type):
        doc_groups = ['Databases']

        service = 'azure.mgmt.sql'
        client = 'SqlManagementClient'
        enum_spec = ('databases', 'list_by_server', None)
        parent_manager_name = 'sqlserver'
        resource_type = 'Microsoft.Sql/servers/databases'
        default_report_fields = (
            'name',
            'location',
            'resourceGroup',
            'sku.[name, tier, capacity, family]',
            '"c7n:parent-id"'
        )

        @classmethod
        def extra_args(cls, parent_resource):
            return {'resource_group_name': parent_resource['resourceGroup'],
                    'server_name': parent_resource['name']}


@SqlDatabase.filter_registry.register('transparent-data-encryption')
class TransparentDataEncryptionFilter(Filter):
    """
    Filter by the current Transparent Data Encryption
    configuration for this database.

    :example:

    Find SQL databases with TDE disabled

    .. code-block:: yaml

        policies:
          - name: sql-database-no-tde
            resource: azure.sql-database
            filters:
              - type: transparent-data-encryption
                enabled: false

    """

    schema = type_schema(
        'transparent-data-encryption',
        required=['type', 'enabled'],
        **{
            'enabled': {"type": "boolean"},
        }
    )

    log = logging.getLogger('custodian.azure.sqldatabase.transparent-data-encryption-filter')

    def __init__(self, data, manager=None):
        super(TransparentDataEncryptionFilter, self).__init__(data, manager)
        self.enabled = self.data['enabled']

    def process(self, resources, event=None):
        resources, exceptions = ThreadHelper.execute_in_parallel(
            resources=resources,
            event=event,
            execution_method=self._process_resource_set,
            executor_factory=self.executor_factory,
            log=log
        )
        if exceptions:
            raise exceptions[0]
        return resources

    def _process_resource_set(self, resources, event=None):
        client = self.manager.get_client()
        result = []
        for resource in resources:
            if 'transparentDataEncryption' not in resource['properties']:
                server_id = resource[ChildTypeInfo.parent_key]
                server_name = ResourceIdParser.get_resource_name(server_id)

                tde = client.transparent_data_encryptions.get(
                    resource['resourceGroup'],
                    server_name,
                    resource['name'],
                    "current")

                resource['properties']['transparentDataEncryption'] = \
                    tde.serialize(True).get('properties', {})

            required_status = 'Enabled' if self.enabled else 'Disabled'

            if StringUtils.equal(
                    resource['properties']['transparentDataEncryption'].get('status'),
                    required_status):
                result.append(resource)

        return result


@SqlDatabase.filter_registry.register('data-masking-policy')
class DataMaskingPolicyFilter(Filter):
    """
    Filter by the current data masking policy
    configuration for this database.

    This filter will exclude the `master` database
    because data masking can not be configured on it.

    :example:

    Find SQL databases with data masking disabled

    .. code-block:: yaml

        policies:
          - name: sql-database-masking
            resource: azure.sql-database
            filters:
              - type: data-masking-policy
                enabled: false

    """

    schema = type_schema(
        'data-masking-policy',
        required=['type', 'enabled'],
        **{
            'enabled': {"type": "boolean"},
        }
    )

    log = logging.getLogger('custodian.azure.sqldatabase.data-masking-policy-filter')

    def __init__(self, data, manager=None):
        super(DataMaskingPolicyFilter, self).__init__(data, manager)
        self.enabled = self.data['enabled']

    def process(self, resources, event=None):
        resources, exceptions = ThreadHelper.execute_in_parallel(
            resources=resources,
            event=event,
            execution_method=self._process_resource_set,
            executor_factory=self.executor_factory,
            log=log
        )
        if exceptions:
            raise exceptions[0]
        return resources

    def _process_resource_set(self, resources, event=None):
        client = self.manager.get_client()
        result = []
        for resource in resources:
            database_name = resource['name']
            if StringUtils.equal(database_name, "master"):
                continue

            if 'c7n:data-masking-policy' not in resource:
                server_id = resource[ChildTypeInfo.parent_key]
                server_name = ResourceIdParser.get_resource_name(server_id)

                dmr = client.data_masking_policies.get(
                    resource['resourceGroup'],
                    server_name,
                    database_name)

                if dmr:
                    resource['c7n:data-masking-policy'] = dmr.serialize(True).get('properties', {})
                else:
                    resource['c7n:data-masking-policy'] = {}

            required_status = 'Enabled' if self.enabled else 'Disabled'

            if StringUtils.equal(
                    resource['c7n:data-masking-policy'].get('dataMaskingState'),
                    required_status):
                result.append(resource)

        return result


class BackupRetentionPolicyHelper:

    SHORT_TERM_SQL_OPERATIONS = 'backup_short_term_retention_policies'
    LONG_TERM_SQL_OPERATIONS = 'long_term_retention_policies'

    WEEK_OF_YEAR = 'week_of_year'

    @enum.unique
    class LongTermBackupType(enum.Enum):
        weekly = ('weekly_retention',)
        monthly = ('monthly_retention',)
        yearly = ('yearly_retention',)

        def __init__(self, retention_property):
            self.retention_property = retention_property

        def get_retention_from_backup_policy(self, backup_policy):
            return backup_policy[self.retention_property]

        def __str__(self):
            return self.name

    @staticmethod
    def get_backup_retention_policy_context(database):
        server_id = database[ChildTypeInfo.parent_key]
        resource_group_name = database['resourceGroup']
        database_name = database['name']
        server_name = ResourceIdParser.get_resource_name(server_id)
        policy = 'default'

        return resource_group_name, server_name, database_name, policy

    @staticmethod
    def get_backup_retention_policy(database, get_operation, cache_key):

        policy_key = get_annotation_prefix(cache_key)
        cached_policy = database.get(policy_key)
        if cached_policy:
            return cached_policy

        resource_group_name, server_name, database_name, policy = \
            BackupRetentionPolicyHelper.get_backup_retention_policy_context(database)

        try:
            response = get_operation(resource_group_name, server_name, database_name, policy)
        except ResourceNotFoundError:
            return None
        except AzureError as e:
            log.error(
                "Unable to get backup retention policy. "
                "(resourceGroup: {}, sqlserver: {}, sqldatabase: {})".format(
                    resource_group_name, server_name, database_name
                )
            )
            raise e

        retention_policy = response.as_dict()
        database[policy_key] = retention_policy
        return retention_policy


class BackupRetentionPolicyBaseFilter(Filter, metaclass=abc.ABCMeta):

    schema = type_schema(
        'backup-retention-policy',
        **{
            'op': {'enum': list(scalar_ops.keys())}
        }
    )

    def __init__(self, operations_property, retention_limit, data, manager=None):
        super(BackupRetentionPolicyBaseFilter, self).__init__(data, manager)
        self.operations_property = operations_property
        self.retention_limit = retention_limit

    @abc.abstractmethod
    def get_retention_from_backup_policy(self, retention_policy):
        raise NotImplementedError()

    def process(self, resources, event=None):
        resources, exceptions = ThreadHelper.execute_in_parallel(
            resources=resources,
            event=event,
            execution_method=self._process_resource_set,
            executor_factory=self.executor_factory,
            log=log
        )
        if exceptions:
            raise exceptions[0]
        return resources

    def _process_resource_set(self, resources, event):
        client = self.manager.get_client()
        get_operation = getattr(client, self.operations_property).get
        matched_resources = []

        for resource in resources:
            match = self._process_resource(resource, get_operation)
            if match:
                matched_resources.append(resource)
        return matched_resources

    def _process_resource(self, resource, get_operation):
        retention_policy = BackupRetentionPolicyHelper.get_backup_retention_policy(
            resource, get_operation, self.operations_property)
        if retention_policy is None:
            return self._perform_op(0, self.retention_limit)
        retention = self.get_retention_from_backup_policy(retention_policy)
        return retention is not None and self._perform_op(retention, self.retention_limit)

    def _perform_op(self, a, b):
        op = scalar_ops.get(self.data.get('op', 'eq'))
        return op(a, b)


@SqlDatabase.filter_registry.register('short-term-backup-retention-policy')
@SqlDatabase.filter_registry.register('short-term-backup-retention')
class ShortTermBackupRetentionPolicyFilter(BackupRetentionPolicyBaseFilter):
    """

    Filter SQL Databases on the length of their short term backup retention policies.

    If the database has no backup retention policies, the database is treated as if
    it has a backup retention of zero days.

    :example:

    Find all SQL Databases with a short term retention policy shorter than 2 weeks.

    .. code-block:: yaml

            policies:
              - name: short-term-backup-retention-policy
                resource: azure.sqldatabase
                filters:
                  - type: short-term-backup-retention-policy
                    op: lt
                    retention-period-days: 14

    """

    schema = type_schema(
        'short-term-backup-retention-policy',
        aliases=['short-term-backup-retention'],
        required=['retention-period-days'],
        rinherit=BackupRetentionPolicyBaseFilter.schema,
        **{
            'retention-period-days': {'type': 'number'}
        }
    )

    def __init__(self, data, manager=None):
        retention_limit = data.get('retention-period-days')
        super(ShortTermBackupRetentionPolicyFilter, self).__init__(
            BackupRetentionPolicyHelper.SHORT_TERM_SQL_OPERATIONS, retention_limit, data, manager)

    def get_retention_from_backup_policy(self, retention_policy):
        return retention_policy['retention_days']


@SqlDatabase.filter_registry.register('long-term-backup-retention-policy')
@SqlDatabase.filter_registry.register('long-term-backup-retention')
class LongTermBackupRetentionPolicyFilter(BackupRetentionPolicyBaseFilter):
    """

    Filter SQL Databases on the length of their long term backup retention policies.

    There are 3 backup types for a sql database: weekly, monthly, and yearly. And, each
    of these backups has a retention period that can specified in units of days, weeks,
    months, or years.

    :example:

    Find all SQL Databases with weekly backup retentions longer than 1 month.

    .. code-block:: yaml

            policies:
              - name: long-term-backup-retention-policy
                resource: azure.sqldatabase
                filters:
                  - type: long-term-backup-retention-policy
                    backup-type: weekly
                    op: gt
                    retention-period: 1
                    retention-period-units: months

    """

    schema = type_schema(
        'long-term-backup-retention-policy',
        aliases=['long-term-backup-retention'],
        required=['backup-type', 'retention-period', 'retention-period-units'],
        rinherit=BackupRetentionPolicyBaseFilter.schema,
        **{
            'backup-type': {
                'enum': list([t.name for t in BackupRetentionPolicyHelper.LongTermBackupType])
            },
            'retention-period': {'type': 'number'},
            'retention-period-units': {
                'enum': list([u.name for u in RetentionPeriod.Units])
            }
        }
    )

    def __init__(self, data, manager=None):
        retention_period = data.get('retention-period')
        self.retention_period_units = RetentionPeriod.Units[
            data.get('retention-period-units')]

        super(LongTermBackupRetentionPolicyFilter, self).__init__(
            BackupRetentionPolicyHelper.LONG_TERM_SQL_OPERATIONS, retention_period, data, manager)
        self.backup_type = BackupRetentionPolicyHelper.LongTermBackupType[self.data.get(
            'backup-type')]

    def get_retention_from_backup_policy(self, retention_policy):
        actual_retention_iso8601 = self.backup_type.get_retention_from_backup_policy(
            retention_policy)

        try:
            actual_duration, actual_duration_units = RetentionPeriod.parse_iso8601_retention_period(
                actual_retention_iso8601)
        except ValueError:
            return None

        if actual_duration_units.iso8601_symbol != self.retention_period_units.iso8601_symbol:
            return None
        return actual_duration


class BackupRetentionPolicyBaseAction(AzureBaseAction, metaclass=abc.ABCMeta):

    def __init__(self, operations_property, *args, **kwargs):
        super(BackupRetentionPolicyBaseAction, self).__init__(*args, **kwargs)
        self.operations_property = operations_property

    def _prepare_processing(self):
        self.client = self.manager.get_client()

    def _process_resource(self, database):
        update_operation = getattr(self.client, self.operations_property).begin_create_or_update

        resource_group_name, server_name, database_name, policy = \
            BackupRetentionPolicyHelper.get_backup_retention_policy_context(database)
        parameters = self._get_parameters_for_new_retention_policy(database)

        new_retention_policy = update_operation(
            resource_group_name, server_name, database_name, policy, parameters).result()

        # Update the cached version
        database[get_annotation_prefix(self.operations_property)] = new_retention_policy.as_dict()

    @abc.abstractmethod
    def _get_parameters_for_new_retention_policy(self, database):
        raise NotImplementedError()


@SqlDatabase.action_registry.register('update-short-term-backup-retention-policy')
@SqlDatabase.action_registry.register('update-short-term-backup-retention')
class ShortTermBackupRetentionPolicyAction(BackupRetentionPolicyBaseAction):
    """

    Update the short term backup retention policy for a SQL Database.

    :example:

    Update any SQL Database short term retentions to at least 7 days.

    .. code-block:: yaml

            policies:
              - name: update-short-term-backup-retention-policy
                resource: azure.sqldatabase
                filters:
                  - type: short-term-backup-retention-policy
                    op: lt
                    retention-period-days: 7
                actions:
                  - type: update-short-term-backup-retention-policy
                    retention-period-days: 7

    """

    VALID_RETENTION_PERIOD_DAYS = [7, 14, 21, 28, 35]

    schema = type_schema(
        'update-short-term-backup-retention-policy',
        aliases=['update-short-term-backup-retention'],
        rinherit=ShortTermBackupRetentionPolicyFilter.schema,
        op=None
    )

    def __init__(self, *args, **kwargs):
        super(ShortTermBackupRetentionPolicyAction, self).__init__(
            BackupRetentionPolicyHelper.SHORT_TERM_SQL_OPERATIONS, *args, **kwargs)
        self.retention_period_days = self.data['retention-period-days']

    def validate(self):
        if self.retention_period_days not in \
                ShortTermBackupRetentionPolicyAction.VALID_RETENTION_PERIOD_DAYS:
            raise PolicyValidationError(
                "Invalid retention-period-days: {}. Valid values are: {}".format(
                    self.retention_period_days,
                    ShortTermBackupRetentionPolicyAction.VALID_RETENTION_PERIOD_DAYS
                )
            )
        return self

    def _get_parameters_for_new_retention_policy(self, database):
        return BackupShortTermRetentionPolicy(retention_days=self.retention_period_days)


@SqlDatabase.action_registry.register('update-long-term-backup-retention-policy')
@SqlDatabase.action_registry.register('update-long-term-backup-retention')
class LongTermBackupRetentionPolicyAction(BackupRetentionPolicyBaseAction):
    """

    Update the long term backup retention policy for a SQL Database.

    There are 3 backup types for a sql database: weekly, monthly, and yearly. And, each
    of these backups has a retention period that can specified in units of days, weeks,
    months, or years.

    :example:

    Enforce a 1 month maximum retention for weekly backups on all SQL Databases

    .. code-block:: yaml

            policies:
              - name: update-long-term-backup-retention-policy
                resource: azure.sqldatabase
                filters:
                  - type: long-term-backup-retention-policy
                    backup-type: weekly
                    op: gt
                    retention-period: 1
                    retention-period-units: months
                actions:
                  - type: update-long-term-backup-retention-policy
                    backup-type: weekly
                    retention-period: 1
                    retention-period-units: months

    """

    schema = type_schema(
        'update-long-term-backup-retention-policy',
        aliases=['update-long-term-backup-retention'],
        rinherit=LongTermBackupRetentionPolicyFilter.schema,
        op=None
    )

    def __init__(self, *args, **kwargs):
        super(LongTermBackupRetentionPolicyAction, self).__init__(
            BackupRetentionPolicyHelper.LONG_TERM_SQL_OPERATIONS, *args, **kwargs)

        self.backup_type = BackupRetentionPolicyHelper.LongTermBackupType[self.data.get(
            'backup-type')]
        retention_period = self.data['retention-period']
        retention_period_units = RetentionPeriod.Units[self.data['retention-period-units']]
        self.iso8601_duration = RetentionPeriod.iso8601_duration(
            retention_period,
            retention_period_units
        )

    def _get_parameters_for_new_retention_policy(self, database):
        get_retention_policy_operation = getattr(self.client, self.operations_property).get
        current_retention_policy = BackupRetentionPolicyHelper.get_backup_retention_policy(database,
            get_retention_policy_operation, self.operations_property)

        new_retention_policy = self._copy_retention_policy(current_retention_policy) \
            if current_retention_policy else {}
        new_retention_policy[self.backup_type.retention_property] = self.iso8601_duration

        # Make sure that the week_of_year is set properly based on what
        # the yearly backup retention is. If this is not done, the API will
        # fail with an invalid parameter value
        yearly_retention = new_retention_policy.get(
            BackupRetentionPolicyHelper.LongTermBackupType.yearly.retention_property
        )
        week_of_year = new_retention_policy.get(BackupRetentionPolicyHelper.WEEK_OF_YEAR)
        if yearly_retention is None:
            # Without a yearly retention, the week should be 0
            new_retention_policy[BackupRetentionPolicyHelper.WEEK_OF_YEAR] = 0
        elif not week_of_year:
            # If there is a yearly retention, and the week is not specified, default to week 1
            new_retention_policy[BackupRetentionPolicyHelper.WEEK_OF_YEAR] = 1

        return LongTermRetentionPolicy(**new_retention_policy)

    def _copy_retention_policy(self, retention_policy):
        """
        Create a copy of a retention policy object with only the required parameters for the
        LongTermRetentionPolicy class.

        more info:
          https://docs.microsoft.com/en-us/python/api/azure-mgmt-sql/azure.mgmt.sql.models.longtermretentionpolicy?view=azure-python
        """

        keys = [backup_type.retention_property for backup_type in
            BackupRetentionPolicyHelper.LongTermBackupType]
        new_retention_policy = {key: retention_policy[key] for key in keys}

        new_retention_policy[BackupRetentionPolicyHelper.WEEK_OF_YEAR] = \
            retention_policy[BackupRetentionPolicyHelper.WEEK_OF_YEAR]
        return new_retention_policy


@SqlDatabase.action_registry.register('resize')
class Resize(AzureBaseAction):
    """
    Action to scale database.
    Required arguments: capacity in DTUs and tier (Basic, Standard or Premium).
    Max data size (in bytes) is optional.

    :example:

    This policy will resize database to Premium tier with 500 DTU and set max data size to 750 GB

    .. code-block:: yaml

        policies:
          - name: resize-db
            resource: azure.sqldatabase
            filters:
              - type: value
                key: name
                value: cctestdb
            actions:
              - type: resize
                tier: Premium
                capacity: 500
                max_size_bytes: 805306368000

    """

    schema = type_schema(
        'resize',
        required=['capacity', 'tier'],
        **{
            'capacity': {'type': 'number'},
            'tier': {'enum': ['Basic', 'Standard', 'Premium']},
            'max_size_bytes': {'type': 'number'}
        })

    def __init__(self, data, manager=None):
        super(Resize, self).__init__(data, manager)
        self.capacity = self.data['capacity']
        self.tier = self.data['tier']
        self.max_size_bytes = self.data.get('max_size_bytes', 0)

    def _prepare_processing(self):
        self.client = self.manager.get_client()

    def _process_resource(self, database):
        sku = Sku(capacity=self.capacity, tier=self.tier, name=self.tier)
        max_size_bytes = self.max_size_bytes if not 0 else database['properties']['maxSizeBytes']
        self.client.databases.begin_update(
            database['resourceGroup'],
            ResourceIdParser.get_resource_name(database['c7n:parent-id']),
            database['name'],
            DatabaseUpdate(sku=sku, max_size_bytes=max_size_bytes)
        )


@SqlDatabase.filter_registry.register('data-encryption')
class SqlDatabaseDataEncryptionFilter(TransparentDataEncryptionFilter):

    schema = type_schema('data-encryption', rinherit=TransparentDataEncryptionFilter.schema)<|MERGE_RESOLUTION|>--- conflicted
+++ resolved
@@ -19,11 +19,7 @@
 
 from azure.core.exceptions import AzureError, ResourceNotFoundError
 from azure.mgmt.sql.models import (
-<<<<<<< HEAD
-    BackupLongTermRetentionPolicy,
-=======
     LongTermRetentionPolicy,
->>>>>>> b25153fd
     BackupShortTermRetentionPolicy,
     DatabaseUpdate,
     Sku,
