# Copyright 2018 Capital One Services, LLC
#
# Licensed under the Apache License, Version 2.0 (the "License");
# you may not use this file except in compliance with the License.
# You may obtain a copy of the License at
#
# http://www.apache.org/licenses/LICENSE-2.0
#
# Unless required by applicable law or agreed to in writing, software
# distributed under the License is distributed on an "AS IS" BASIS,
# WITHOUT WARRANTIES OR CONDITIONS OF ANY KIND, either express or implied.
# See the License for the specific language governing permissions and
# limitations under the License.

import logging
from itertools import groupby

from azure.cosmos.cosmos_client import CosmosClient
from azure.cosmos.errors import HTTPFailure
from azure.mgmt.cosmosdb.models import VirtualNetworkRule

from c7n_azure import constants
from c7n_azure.actions.base import AzureBaseAction
from c7n_azure.actions.firewall import SetFirewallAction
<<<<<<< HEAD
from c7n_azure.filters import FirewallRulesFilter
=======
from c7n_azure.filters import (FirewallRulesFilter, MetricFilter)
>>>>>>> 4d2ef2ff
from c7n_azure.provider import resources
from c7n_azure.query import ChildResourceManager, ChildTypeInfo
from c7n_azure.resources.arm import ArmResourceManager
from c7n_azure.tags import TagHelper
from c7n_azure.utils import ResourceIdParser

from concurrent.futures import as_completed
from netaddr import IPSet

from c7n.filters import ValueFilter
from c7n.utils import type_schema

try:
    from functools import lru_cache
except ImportError:
    from backports.functools_lru_cache import lru_cache


max_workers = constants.DEFAULT_MAX_THREAD_WORKERS
log = logging.getLogger('custodian.azure.cosmosdb')
THROUGHPUT_MULTIPLIER = 100
PORTAL_IPS = ['104.42.195.92',
              '40.76.54.131',
              '52.176.6.30',
              '52.169.50.45',
              '52.187.184.26']
AZURE_CLOUD_IPS = ['0.0.0.0']


@resources.register('cosmosdb')
class CosmosDB(ArmResourceManager):
    """CosmosDB Account Resource

    :example:

    This policy will find all CosmosDB with 1000 or less total requests over the last 72 hours

    .. code-block:: yaml

        policies:
          - name: cosmosdb-inactive
            resource: azure.cosmosdb
            filters:
              - type: metric
                metric: TotalRequests
                op: le
                aggregation: total
                threshold: 1000
                timeframe: 72

    """

    class resource_type(ArmResourceManager.resource_type):
        doc_groups = ['Databases']

        service = 'azure.mgmt.cosmosdb'
        client = 'CosmosDB'
        enum_spec = ('database_accounts', 'list', None)
        default_report_fields = (
            'name',
            'location',
            'resourceGroup',
            'kind'
        )
        resource_type = 'Microsoft.DocumentDB/databaseAccounts'


@CosmosDB.filter_registry.register('firewall-rules')
class CosmosDBFirewallRulesFilter(FirewallRulesFilter):

    def _query_rules(self, resource):
        ip_range_string = resource['properties']['ipRangeFilter']
        is_virtual_network_filter_enabled = resource['properties']['isVirtualNetworkFilterEnabled']
        if not ip_range_string:
            if is_virtual_network_filter_enabled:
                return IPSet()
            else:
                return IPSet(['0.0.0.0/0'])

        parts = set(ip_range_string.replace(' ', '').split(','))

<<<<<<< HEAD
        parts = ip_range_string.split(',')

        # We need to remove the 'magic string' they use for AzureCloud bypass
        if '0.0.0.0' in parts:
            parts.remove('0.0.0.0')
=======
        # Exclude magic strings representing Portal and Azure Cloud
        if set(PORTAL_IPS).issubset(parts):
            parts = parts - set(PORTAL_IPS)
        if set(AZURE_CLOUD_IPS).issubset(parts):
            parts = parts - set(AZURE_CLOUD_IPS)
>>>>>>> 4d2ef2ff

        resource_rules = IPSet(filter(None, parts))

        return resource_rules


class CosmosDBChildResource(ChildResourceManager):

    class resource_type(ChildTypeInfo):
        doc_groups = ['Databases']

        parent_spec = ('cosmosdb', True)
        parent_manager_name = 'cosmosdb'
        raise_on_exception = False
        annotate_parent = True

        default_report_fields = (
            'id',
            '_ts',
            '_self'
        )

    @staticmethod
    @lru_cache()
    def get_cosmos_key(resource_group, resource_name, client, readonly=True):
        key_result = client.database_accounts.list_keys(
            resource_group,
            resource_name)
        return key_result.primary_readonly_master_key if readonly else key_result.primary_master_key

    def get_data_client(self, parent_resource):
        key = CosmosDBChildResource.get_cosmos_key(
            parent_resource['resourceGroup'],
            parent_resource.get('name'),
            self.get_parent_manager().get_client())
        data_client = CosmosClient(
            url_connection=parent_resource.get('properties').get('documentEndpoint'),
            auth={'masterKey': key})
        return data_client


@resources.register('cosmosdb-database')
class CosmosDBDatabase(CosmosDBChildResource):
    """CosmosDB Database Resource

    :example:

    This policy will enumerate all cosmos databases

    .. code-block:: yaml

        policies:
          - name: cosmosdb-database
            resource: azure.cosmosdb-database

    """

    def enumerate_resources(self, parent_resource, type_info, **params):
        data_client = self.get_data_client(parent_resource)

        try:
            databases = list(data_client.ReadDatabases())
        except HTTPFailure as e:
            if e.status_code == 403:
                log.error("403 Forbidden. Ensure identity has `Cosmos DB Account Reader` or"
                          "`DocumentDB Accounts Contributor` and that firewall is not "
                          "blocking access.")
            raise e

        for d in databases:
            d.update({'c7n:document-endpoint':
                      parent_resource.get('properties').get('documentEndpoint')})

        return databases


@CosmosDBDatabase.filter_registry.register('metric')
class CosmosDBDatabaseMetricFilter(MetricFilter):
    """CosmosDB Database Metric Filter

    :example:

    This policy will find cosmos db databases with less than 1000 requests per day

    .. code-block:: yaml

        policies:
          - name: low-request-databases
            description: |
              get databases with less than 1000 requests per day
            resource: azure.cosmosdb-database
            filters:
              - type: metric
                metric: TotalRequests
                op: le
                aggregation: average
                interval: P1D
                threshold: 1000
                timeframe: 72

    """
    def get_resource_id(self, resource):
        return resource['c7n:parent-id']

    def get_filter(self, resource):
        if self.filter is None:
            parent_filter = "DatabaseName eq '%s'" % resource['id']
        else:
            parent_filter = "%s and DatabaseName eq '%s'" % (self.filter, resource['id'])

        return parent_filter


@resources.register('cosmosdb-collection')
class CosmosDBCollection(CosmosDBChildResource):
    """CosmosDB Collection Resource

    :example:

    This policy will find all collections with Offer Throughput > 100

    .. code-block:: yaml

        policies:
          - name: cosmosdb-high-throughput
            resource: azure.cosmosdb-collection
            filters:
              - type: offer
                key: content.offerThroughput
                op: gt
                value: 100

    """

    def tag_operation_enabled(self, resource_type):
        return True

    def enumerate_resources(self, parent_resource, type_info, **params):
        data_client = self.get_data_client(parent_resource)

        try:
            databases = list(data_client.ReadDatabases())
        except HTTPFailure as e:
            if e.status_code == 403:
                log.error("403 Forbidden. Ensure identity has `Cosmos DB Account Reader` or"
                          "`DocumentDB Accounts Contributor` and that firewall is not "
                          "blocking access.")
            raise e

        collections = []

        for d in databases:
            container_result = list(data_client.ReadContainers(d['_self']))
            for c in container_result:
                c.update({'c7n:document-endpoint':
                         parent_resource.get('properties').get('documentEndpoint')})
                c['c7n:parent'] = parent_resource
                c['c7n:database'] = d['id']
                collections.append(c)

        return collections


@CosmosDBCollection.filter_registry.register('metric')
class CosmosDBCollectionMetricFilter(MetricFilter):
    """CosmosDB Collection Metric Filter

    :example:

    This policy will find cosmos db collections with less than 1000 requests per day

    .. code-block:: yaml

        policies:
          - name: low-request-collections
            description: |
              get collections with less than 1000 requests per day
            resource: azure.cosmosdb-database
            filters:
              - type: metric
                metric: TotalRequestUnits
                op: le
                aggregation: average
                interval: P1D
                threshold: 1000
                timeframe: 72

    """
    def get_resource_id(self, resource):
        return resource['c7n:parent-id']

    def get_filter(self, resource):
        container_filter = "DatabaseName eq '%s' and CollectionName eq '%s'" \
            % (resource['c7n:database'], resource['id'])

        if self.filter is not None:
            container_filter = "%s and %s" % (self.filter, container_filter)

        return container_filter


@CosmosDBCollection.filter_registry.register('offer')
@CosmosDBDatabase.filter_registry.register('offer')
class CosmosDBOfferFilter(ValueFilter):
    """CosmosDB Offer Filter

    Allows access to the offer on a collection or database.

    :example:

    This policy will find all collections with a V2 offer which indicates
    throughput is provisioned at the collection scope.

    .. code-block:: yaml

        policies:
          - name: cosmosdb-collection-high-throughput
            resource: azure.cosmosdb-collection
            filters:
              - type: offer
                key: offerVersion
                op: eq
                value: 'V2'

    """

    schema = type_schema('offer', rinherit=ValueFilter.schema)
    schema_alias = True

    def process(self, resources, event=None):
        return OfferHelper.execute_in_parallel_grouped_by_account(
            resources,
            self.executor_factory,
            self.manager.get_parent_manager(),
            self._process_account_set,
            log
        )

    def _process_account_set(self, resources, data_client):
        matched = []

        try:
            # Pass each resource through the base filter
            for resource in resources:
                filtered_resource = super(CosmosDBOfferFilter, self).process(
                    [resource['c7n:offer']],
                    event=None)

                if filtered_resource:
                    matched.append(resource)

        except Exception as error:
            log.warning(error)

        return matched


@CosmosDBCollection.action_registry.register('replace-offer')
class CosmosDBReplaceOfferAction(AzureBaseAction):
    """CosmosDB Replace Offer Action

    Modify the throughput of a cosmodb collection's offer

    :example:

    This policy will ensure that no collections have offers with more than 400 RU/s throughput.

    .. code-block:: yaml

        policies:
          - name: limit-throughput-to-400
            resource: azure.cosmosdb-collection
            filters:
              - type: offer
                key: content.offerThroughput
                op: gt
                value: 400
            actions:
              - type: replace-offer
                throughput: 400

    """

    schema = type_schema(
        'replace-offer',
        required=['throughput'],
        **{
            'throughput': {'type': 'number'}
        }
    )

    def _process_resources(self, resources, event):
        OfferHelper.execute_in_parallel_grouped_by_account(
            resources,
            self.executor_factory,
            self.manager.get_parent_manager(),
            self._process_account_set,
            log,
            readonly=False
        )

    def _process_account_set(self, resources, account_client):
        try:
            throughput = self.data.get('throughput')
            for resource in resources:
                self._process_resource(resource, account_client, throughput)

        except Exception as e:
            log.warn(e)

        return resources

    def _process_resource(self, resource, account_client, throughput):
        offer = resource['c7n:offer']
        new_offer = dict(offer)
        new_offer.pop('c7n:MatchedFilters', None)
        new_offer['content']['offerThroughput'] = throughput
        account_client.ReplaceOffer(offer['_self'], new_offer)


@CosmosDBCollection.action_registry.register('restore-throughput-state')
class CosmosDBRestoreStateAction(CosmosDBReplaceOfferAction):
    """CosmosDB Restore State Action

    Restores the throughput of a cosmodb collection's offer from state
    stored in a tag on the collections's parent CosmosDB account.

    :example:

    This policy will restore the state of Cosmos DB collections by retrieving the state from
    the tag 'on-hour-state' from its associated Cosmos DB account.

    .. code-block:: yaml

        policies:
          - name: restore-throughput-state
            resource: azure.cosmosdb-collection
            actions:
              - type: restore-throughput-state
                state-tag: on-hour-state

    """

    schema = type_schema(
        'restore-throughput-state',
        required=['state-tag'],
        **{
            'state-tag': {'type': 'string'}
        }
    )

    def _process_account_set(self, resources, account_client):
        try:
            parent_account = resources[0]['c7n:parent']
            tag_name = self.data.get('state-tag')
            container_states_tag_value = TagHelper.get_tag_value(
                parent_account, tag_name)

            if container_states_tag_value:
                for state in container_states_tag_value.split(';'):
                    state_data = state.split(':')
                    container_rid = state_data[0]
                    # restoring throughput size with multiplier since it was stored to save space
                    container_throughput = int(state_data[1]) * THROUGHPUT_MULTIPLIER

                    container = next((c for c in resources if c['_rid'] == container_rid), None)

                    if container:
                        self._process_resource(container, account_client, container_throughput)
            else:
                log.warning('No tag {} on parent resource, {}.'.format(
                    tag_name, parent_account))

        except Exception as e:
            log.warn(e)

        return resources


@CosmosDBCollection.action_registry.register('save-throughput-state')
class CosmosDBSaveStateAction(AzureBaseAction):
    """CosmosDB Store State Action

    Stores the throughput of collections in a tag on the parent Cosmos DB account.
    With accounts that have many collections, it's important to filter down which
    collections to store since there is a tag length limit (approx 16 collections).

    :example:

    This policy saves the throughput of collections with throughput over 400 in
    a tag called 'on-hour-state' on the parent Cosmos DB account.

    .. code-block:: yaml

        policies:
          - name: store-on-hours-state
            resource: azure.cosmosdb-collection
            filters:
              - type: offer
                key: content.offerThroughput
                op: gt
                value: 400
            actions:
              - type: save-throughput-state
                state-tag: on-hour-state

    """

    schema = type_schema(
        'save-throughput-state',
        required=['state-tag'],
        **{
            'state-tag': {'type': 'string'}
        }
    )

    TAG_VALUE_CHAR_LIMIT = 256

    def _process_resources(self, resources, event):
        OfferHelper.execute_in_parallel_grouped_by_account(
            resources,
            self.executor_factory,
            self.manager.get_parent_manager(),
            self._process_account_set,
            log
        )

    def _process_account_set(self, resources, account_client):
        account_tag_values = []
        tag_name = self.data.get('state-tag')
        cosmos_account = resources[0]['c7n:parent']

        for resource in resources:
            # dividing by multiplier to reduce string size (throughputs are multiples of 100)
            throughput = int(
                resource['c7n:offer']['content']['offerThroughput'] / THROUGHPUT_MULTIPLIER)

            account_tag_values.append('{}:{}'.format(
                resource['_rid'], throughput))

        tag_value = ';'.join(account_tag_values)

        if len(tag_value) > self.TAG_VALUE_CHAR_LIMIT:
            raise ValueError('Can not add tag, {}, on parent resource, {}, '
                             'because tag value exceeds allowed length.'
                             'Add filters to reduce number of containers.'
                             .format(tag_name, cosmos_account['name']))

        TagHelper.add_tags(self, cosmos_account, {tag_name: tag_value})
        return resources

    def _process_resource(self, resource):
        pass


class OfferHelper(object):

    @staticmethod
    def account_key(resource):
        return resource['c7n:document-endpoint']

    @staticmethod
    def group_by_account(resources):
        # Group all resources by account because offers are queried per account not per collection
        account_sorted = sorted(resources, key=OfferHelper.account_key)
        account_grouped = [list(it) for k, it in groupby(
            account_sorted,
            OfferHelper.account_key)]

        return account_grouped

    @staticmethod
    def get_cosmos_data_client_for_account(account_id, account_endpoint, manager, readonly=True):
        key = CosmosDBChildResource.get_cosmos_key(
            ResourceIdParser.get_resource_group(account_id),
            ResourceIdParser.get_resource_name(account_id),
            manager.get_client(),
            readonly
        )
        data_client = CosmosClient(url_connection=account_endpoint, auth={'masterKey': key})
        return data_client

    @staticmethod
    def populate_offer_data_for_account(resources, account_data_client):
        if not resources[0].get('c7n:offer'):
            offers = list(account_data_client.ReadOffers())
            for resource in resources:
                offer = next((o for o in offers if o['resource'] == resource['_self']), None)
                resource['c7n:offer'] = offer

    @staticmethod
    def execute_in_parallel_grouped_by_account(
            resources, executor_factory, account_manager, process_resource_set, log, readonly=True):
        futures = []
        results = []
        account_grouped = OfferHelper.group_by_account(resources)

        # Process cosmos db account groups in parallel
        with executor_factory(max_workers=3) as w:
            for resource_set in account_grouped:

                account_client = OfferHelper.get_cosmos_data_client_for_account(
                    resource_set[0]['c7n:parent-id'],
                    resource_set[0]['c7n:document-endpoint'],
                    account_manager, readonly)

                OfferHelper.populate_offer_data_for_account(resource_set, account_client)
                futures.append(w.submit(process_resource_set, resource_set, account_client))

            for f in as_completed(futures):
                if f.exception():
                    log.warning(
                        "CosmosDB offer processing error: %s" % f.exception())
                    continue
                else:
                    results.extend(f.result())

            return results


@CosmosDB.action_registry.register('set-firewall-rules')
class CosmosSetFirewallAction(SetFirewallAction):
    """ Set Firewall Rules Action

     Updates CosmosDB Firewall settings.  Learn about the firewall at:
     https://docs.microsoft.com/en-us/azure/cosmos-db/firewall-support

     By default the firewall rules are appended with the new values.  The ``append: False``
     flag can be used to replace the old rules with the new ones on
     the resource.

     You may also reference azure public cloud Service Tags by name in place of
     an IP address.  Use ``ServiceTags.`` followed by the ``name`` of any group
     from https://www.microsoft.com/en-us/download/details.aspx?id=56519.

     Note that there are firewall rule number limits.  The limit for CosmosDB is
     1000 rules (maximum tested rule count).

     .. code-block:: yaml

         - type: set-firewall-rules
               ip-rules:
                   - 11.12.13.0/16
                   - ServiceTags.AppService.CentralUS


     :example:

     Find CosmosDB accounts without any firewall rules.

     Enable the firewall and allow:
     - All Azure Cloud IP space
     - All Portal UI IP space
     - Two additional external IP ranges

     ``append: True`` (default) ensures we only add to the existing configuration.

     .. code-block:: yaml

        policies:
          - name: cosmos-firewall
            resource: azure.cosmosdb
            filters:
              # The firewall is disabled
              - type: value
                key: properties.ipRangeFilter
                value: empty
            actions:
              - type: set-firewall-rules
                append: True
                bypass-rules:
                  - AzureCloud
                  - Portal
                ip-rules:
                  - 19.0.0.0/16
                  - 20.0.1.2


     Cosmos firewalls are disabled by simply configuring them with empty values.
     We can do this by passing an empty array with ``append: False``

     .. code-block:: yaml

        policies:
          - name: cosmos-firewall-clear
            resource: azure.cosmosdb
            filters:
              # The firewall is enabled
              - not:
                - type: value
                  key: properties.ipRangeFilter
                  value: empty
            actions:
              - type: set-firewall-rules
                append: False
                ip-rules: []


     """

    schema = type_schema(
        'set-firewall-rules',
        rinherit=SetFirewallAction.schema,
        **{
            'bypass-rules': {'type': 'array', 'items': {
                'enum': ['Portal', 'AzureCloud']}},
        }
    )

    def __init__(self, data, manager=None):
        super(CosmosSetFirewallAction, self).__init__(data, manager)
<<<<<<< HEAD
        self._log = logging.getLogger('custodian.azure.cosmosdb')
        self.rule_limit = 1000
        self.portal = ['104.42.195.92',
                       '40.76.54.131',
                       '52.176.6.30',
                       '52.169.50.45',
                       '52.187.184.26']
        self.azure_cloud = ['0.0.0.0']
=======
        self.rule_limit = 1000
>>>>>>> 4d2ef2ff

    def _process_resource(self, resource):

        # IP rules
        existing_ip = list(filter(None, resource['properties'].get('ipRangeFilter', '').split(',')))
        if self.data.get('ip-rules') is not None:
            ip_rules = self._build_ip_rules(existing_ip, self.data.get('ip-rules', []))
        else:
            ip_rules = existing_ip

        # Bypass rules
        #  Cosmos DB does not have real bypass
        #  instead the portal UI adds values to your
        #  rules filter when you check the bypass box.
        existing_bypass = []
<<<<<<< HEAD
        if set(self.azure_cloud).issubset(existing_ip):
            existing_bypass.append('AzureCloud')

        if set(self.portal).issubset(existing_ip):
=======
        if set(AZURE_CLOUD_IPS).issubset(existing_ip):
            existing_bypass.append('AzureCloud')

        if set(PORTAL_IPS).issubset(existing_ip):
>>>>>>> 4d2ef2ff
            existing_bypass.append('Portal')

        # If unset, then we put the old values back in to emulate patch behavior
        bypass_rules = self.data.get('bypass-rules', existing_bypass)

        if 'Portal' in bypass_rules:
<<<<<<< HEAD
            ip_rules.extend(set(self.portal).difference(ip_rules))
        if 'AzureCloud' in bypass_rules:
            ip_rules.extend(set(self.azure_cloud).difference(ip_rules))
=======
            ip_rules.extend(set(PORTAL_IPS).difference(ip_rules))
        if 'AzureCloud' in bypass_rules:
            ip_rules.extend(set(AZURE_CLOUD_IPS).difference(ip_rules))
>>>>>>> 4d2ef2ff

        # If the user has too many rules raise exception
        if len(ip_rules) > self.rule_limit:
            raise ValueError("Skipped updating firewall for %s. "
                            "%s exceeds maximum rule count of %s." %
                            (resource['name'], len(ip_rules), self.rule_limit))

        # Add VNET rules
        existing_vnet = \
            [r['id'] for r in resource['properties'].get('virtualNetworkRules', [])]

        if self.data.get('virtual-network-rules') is not None:
            vnet_rules = self._build_vnet_rules(existing_vnet,
                                                self.data.get('virtual-network-rules', []))
        else:
            vnet_rules = existing_vnet

        # Workaround for bug https://git.io/fjFLY
        resource['properties']['locations'] = []
        for loc in resource['properties'].get('readLocations'):
            resource['properties']['locations'].append(
                {'location_name': loc['locationName'],
                 'failover_priority': loc['failoverPriority'],
                 'is_zone_redundant': loc.get('isZoneRedundant', False)})

        resource['properties']['ipRangeFilter'] = ','.join(ip_rules)
        resource['properties']['virtualNetworkRules'] = \
            [VirtualNetworkRule(id=r) for r in vnet_rules]

        # Update resource
        self.client.database_accounts.create_or_update(
            resource['resourceGroup'],
            resource['name'],
            create_update_parameters=resource
        )<|MERGE_RESOLUTION|>--- conflicted
+++ resolved
@@ -22,11 +22,7 @@
 from c7n_azure import constants
 from c7n_azure.actions.base import AzureBaseAction
 from c7n_azure.actions.firewall import SetFirewallAction
-<<<<<<< HEAD
-from c7n_azure.filters import FirewallRulesFilter
-=======
 from c7n_azure.filters import (FirewallRulesFilter, MetricFilter)
->>>>>>> 4d2ef2ff
 from c7n_azure.provider import resources
 from c7n_azure.query import ChildResourceManager, ChildTypeInfo
 from c7n_azure.resources.arm import ArmResourceManager
@@ -108,19 +104,11 @@
 
         parts = set(ip_range_string.replace(' ', '').split(','))
 
-<<<<<<< HEAD
-        parts = ip_range_string.split(',')
-
-        # We need to remove the 'magic string' they use for AzureCloud bypass
-        if '0.0.0.0' in parts:
-            parts.remove('0.0.0.0')
-=======
         # Exclude magic strings representing Portal and Azure Cloud
         if set(PORTAL_IPS).issubset(parts):
             parts = parts - set(PORTAL_IPS)
         if set(AZURE_CLOUD_IPS).issubset(parts):
             parts = parts - set(AZURE_CLOUD_IPS)
->>>>>>> 4d2ef2ff
 
         resource_rules = IPSet(filter(None, parts))
 
@@ -732,18 +720,7 @@
 
     def __init__(self, data, manager=None):
         super(CosmosSetFirewallAction, self).__init__(data, manager)
-<<<<<<< HEAD
-        self._log = logging.getLogger('custodian.azure.cosmosdb')
         self.rule_limit = 1000
-        self.portal = ['104.42.195.92',
-                       '40.76.54.131',
-                       '52.176.6.30',
-                       '52.169.50.45',
-                       '52.187.184.26']
-        self.azure_cloud = ['0.0.0.0']
-=======
-        self.rule_limit = 1000
->>>>>>> 4d2ef2ff
 
     def _process_resource(self, resource):
 
@@ -759,32 +736,19 @@
         #  instead the portal UI adds values to your
         #  rules filter when you check the bypass box.
         existing_bypass = []
-<<<<<<< HEAD
-        if set(self.azure_cloud).issubset(existing_ip):
-            existing_bypass.append('AzureCloud')
-
-        if set(self.portal).issubset(existing_ip):
-=======
         if set(AZURE_CLOUD_IPS).issubset(existing_ip):
             existing_bypass.append('AzureCloud')
 
         if set(PORTAL_IPS).issubset(existing_ip):
->>>>>>> 4d2ef2ff
             existing_bypass.append('Portal')
 
         # If unset, then we put the old values back in to emulate patch behavior
         bypass_rules = self.data.get('bypass-rules', existing_bypass)
 
         if 'Portal' in bypass_rules:
-<<<<<<< HEAD
-            ip_rules.extend(set(self.portal).difference(ip_rules))
-        if 'AzureCloud' in bypass_rules:
-            ip_rules.extend(set(self.azure_cloud).difference(ip_rules))
-=======
             ip_rules.extend(set(PORTAL_IPS).difference(ip_rules))
         if 'AzureCloud' in bypass_rules:
             ip_rules.extend(set(AZURE_CLOUD_IPS).difference(ip_rules))
->>>>>>> 4d2ef2ff
 
         # If the user has too many rules raise exception
         if len(ip_rules) > self.rule_limit:
