--- conflicted
+++ resolved
@@ -31,8 +31,7 @@
             'resourceGroup',
             'kind'
         )
-<<<<<<< HEAD
-
+        resource_type = 'Microsoft.DocumentDB/databaseAccounts'
 
 @CosmosDB.filter_registry.register('firewall-rules')
 class CosmosDBFirewallRulesFilter(FirewallRulesFilter):
@@ -51,7 +50,4 @@
 
         resource_rules = set([IPNetwork(ip_range) for ip_range in ip_range_string.split(',')])
 
-        return resource_rules
-=======
-        resource_type = 'Microsoft.DocumentDB/databaseAccounts'
->>>>>>> 786839c2
+        return resource_rules