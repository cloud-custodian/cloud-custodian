--- conflicted
+++ resolved
@@ -38,26 +38,14 @@
     """
     return datetime.datetime.utcnow()
 
-<<<<<<< HEAD
-
-=======
->>>>>>> d1b3c8f2
 class Math(object):
 
     @staticmethod
     def mean(numbers):
-<<<<<<< HEAD
         clean_numbers = [e for e in numbers if e is not None]
-=======
-        clean_numbers = [e for e in numbers if e != None]
->>>>>>> d1b3c8f2
         return float(sum(clean_numbers)) / max(len(clean_numbers), 1)
 
     @staticmethod
     def sum(numbers):
-<<<<<<< HEAD
         clean_numbers = [e for e in numbers if e is not None]
-=======
-        clean_numbers = [e for e in numbers if e != None]
->>>>>>> d1b3c8f2
         return float(sum(clean_numbers))