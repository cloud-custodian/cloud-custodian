--- conflicted
+++ resolved
@@ -28,54 +28,6 @@
     def __init__(self):
         self.log = logging.getLogger('custodian.azure.function_app_utils')
 
-<<<<<<< HEAD
-    @staticmethod
-    def generate_machine_decryption_key():
-        # randomly generated decryption key for Functions key
-        return str(hexlify(os.urandom(32)).decode()).upper()
-
-    def deploy_webapp(self, app_name, group_name, service_plan, storage_account_name):
-
-        self.log.info("Deploying Function App %s (%s) in group %s" %
-                      (app_name, service_plan.location, group_name))
-
-        site_config = SiteConfig(app_settings=[])
-        functionapp_def = Site(location=service_plan.location, site_config=site_config)
-
-        functionapp_def.kind = 'functionapp,linux'
-        functionapp_def.server_farm_id = service_plan.id
-
-        site_config.linux_fx_version = CONST_DOCKER_VERSION
-        site_config.always_on = True
-
-        app_insights_key = self.get_application_insights_key(group_name,
-                                                             service_plan.name)
-
-        if app_insights_key:
-            site_config.app_settings.append(
-                self._name_value('APPINSIGHTS_INSTRUMENTATIONKEY', app_insights_key))
-
-        con_string = self.get_storage_connection_string(group_name, storage_account_name)
-        site_config.app_settings.append(self._name_value('AzureWebJobsStorage', con_string))
-        site_config.app_settings.append(self._name_value('AzureWebJobsDashboard', con_string))
-        site_config.app_settings.append(self._name_value('FUNCTIONS_EXTENSION_VERSION',
-                                                      CONST_FUNCTIONS_EXT_VERSION))
-        site_config.app_settings.append(self._name_value('FUNCTIONS_WORKER_RUNTIME', 'python'))
-        site_config.app_settings.append(
-            self._name_value('MACHINEKEY_DecryptionKey',
-                          FunctionAppUtilities.generate_machine_decryption_key()))
-
-        #: :type: azure.mgmt.web.WebSiteManagementClient
-        web_client = self.local_session.client('azure.mgmt.web.WebSiteManagementClient')
-        web_client.web_apps.create_or_update(group_name, app_name, functionapp_def).wait()
-
-    def get_storage_connection_string(self, resource_group_name, storage_account_name):
-        #: :type: azure.mgmt.web.WebSiteManagementClient
-        storage_client = self.local_session.client('azure.mgmt.storage.StorageManagementClient')
-
-        obj = storage_client.storage_accounts.list_keys(resource_group_name,
-                                                        storage_account_name)
-=======
     class FunctionAppInfrastructureParameters:
         def __init__(self, app_insights, service_plan, storage_account, functionapp_name):
             self.app_insights = app_insights
@@ -89,7 +41,6 @@
         name = ResourceIdParser.get_resource_name(id)
         client = local_session(Session).client('azure.mgmt.storage.StorageManagementClient')
         obj = client.storage_accounts.list_keys(rg_name, name)
->>>>>>> 8171207b
 
         connection_string = 'DefaultEndpointsProtocol={};AccountName={};AccountKey={}'.format(
             'https',
@@ -122,12 +73,4 @@
                                     'app_insights_key': app_insights.instrumentation_key,
                                     'storage_account_connection_string': con_string})
 
-<<<<<<< HEAD
-        except Exception:
-            return False
-
-    def _name_value(self, name, value):
-        return NameValuePair(**{'name': name, 'value': value})
-=======
-        return function_app_unit.provision(function_app_params)
->>>>>>> 8171207b
+        return function_app_unit.provision(function_app_params)