# Copyright 2015-2018 Capital One Services, LLC
#
# Licensed under the Apache License, Version 2.0 (the "License");
# you may not use this file except in compliance with the License.
# You may obtain a copy of the License at
#
# http://www.apache.org/licenses/LICENSE-2.0
#
# Unless required by applicable law or agreed to in writing, software
# distributed under the License is distributed on an "AS IS" BASIS,
# WITHOUT WARRANTIES OR CONDITIONS OF ANY KIND, either express or implied.
# See the License for the specific language governing permissions and
# limitations under the License.

import logging
<<<<<<< HEAD

from azure.mgmt.eventgrid.models import (StorageQueueEventSubscriptionDestination)
from azure.storage.queue import QueueService
from c7n_azure.azure_events import AzureEvents, AzureEventSubscription
from c7n_azure.constants import (CONST_DOCKER_VERSION, CONST_FUNCTIONS_EXT_VERSION,
                                 CONST_AZURE_EVENT_TRIGGER_MODE, CONST_AZURE_TIME_TRIGGER_MODE)
from c7n_azure.function_package import FunctionPackage
from c7n_azure.functionapp_utils import FunctionAppUtilities
from c7n_azure.template_utils import TemplateUtilities
=======
import six
import time

import requests
from azure.mgmt.eventgrid.models import (EventSubscription, EventSubscriptionFilter,
                                         WebHookEventSubscriptionDestination)
from c7n_azure.azure_events import AzureEvents
from c7n_azure.constants import (CONST_AZURE_EVENT_TRIGGER_MODE, CONST_AZURE_TIME_TRIGGER_MODE,
                                 CONST_AZURE_FUNCTION_KEY_URL)
from c7n_azure.function_package import FunctionPackage
from c7n_azure.functionapp_utils import FunctionAppUtilities
from msrestazure.azure_exceptions import CloudError
>>>>>>> 8171207b

from c7n import utils
from c7n.actions import EventAction
from c7n.policy import ServerlessExecutionMode, PullMode, execution
from c7n.utils import local_session

from c7n_azure.utils import ResourceIdParser, StringUtils


class AzureFunctionMode(ServerlessExecutionMode):
    """A policy that runs/executes in azure functions."""

    schema = {
        'type': 'object',
        'additionalProperties': False,
        'properties': {
            'provision-options': {
                'type': 'object',
                'appInsights': {
                    'type': 'object',
                    'oneOf': [
                        {'type': 'string'},
                        {'type': 'object',
                         'properties': {
                             'name': 'string',
                             'location': 'string',
                             'resourceGroupName': 'string'}
                         }
                    ]
                },
                'storageAccount': {
                    'type': 'object',
                    'oneOf': [
                        {'type': 'string'},
                        {'type': 'object',
                         'properties': {
                             'name': 'string',
                             'location': 'string',
                             'resourceGroupName': 'string'}
                         }
                    ]
                },
                'servicePlan': {
                    'type': 'object',
                    'oneOf': [
                        {'type': 'string'},
                        {'type': 'object',
                         'properties': {
                             'name': 'string',
                             'location': 'string',
                             'resourceGroupName': 'string',
                             'skuTier': 'string',
                             'skuName': 'string'}
                         }
                    ]
                },
            },
            'execution-options': {'type': 'object'}
        }
    }

    POLICY_METRICS = ('ResourceCount', 'ResourceTime', 'ActionTime')

    def __init__(self, policy):
        self.policy = policy
        self.log = logging.getLogger('custodian.azure.AzureFunctionMode')

        self.policy_name = self.policy.data['name'].replace(' ', '-').lower()

        provision_options = self.policy.data['mode'].get('provision-options', {})
        # service plan is parse first, because its location might be shared with storage & insights
        self.service_plan = AzureFunctionMode.extract_properties(provision_options,
                                                     'servicePlan',
                                                     {'name': 'cloud-custodian',
                                                      'location': 'westus2',
                                                      'resource_group_name': 'cloud-custodian',
                                                      'sku_name': 'B1',
                                                      'sku_tier': 'Basic'})

        location = self.service_plan.get('location', 'westus2')
        rg_name = self.service_plan['resource_group_name']
        self.storage_account = AzureFunctionMode.extract_properties(provision_options,
                                                        'storageAccount',
                                                        {'name': 'custodianstorageaccount',
                                                         'location': location,
                                                         'resource_group_name': rg_name})

        self.app_insights = AzureFunctionMode.extract_properties(provision_options,
                                                     'appInsights',
                                                     {'name': self.service_plan['name'],
                                                      'location': location,
                                                      'resource_group_name': rg_name})

        self.functionapp_name = self.service_plan['name'] + "-" + self.policy_name

    @staticmethod
    def extract_properties(options, name, properties):
        settings = options.get(name, {})
        result = {}
        # str type implies settings is a resource id
        if isinstance(settings, six.string_types):
            result['id'] = settings
            result['name'] = ResourceIdParser.get_resource_name(settings)
            result['resource_group_name'] = ResourceIdParser.get_resource_group(settings)
        else:
            for key in properties.keys():
                result[key] = settings.get(StringUtils.snake_to_camel(key), properties[key])

        return result

    def run(self, event=None, lambda_context=None):
        """Run the actual policy."""
        raise NotImplementedError("subclass responsibility")

    def provision(self):
        params = FunctionAppUtilities.FunctionAppInfrastructureParameters(
            app_insights=self.app_insights,
            service_plan=self.service_plan,
            storage_account=self.storage_account,
            functionapp_name=self.functionapp_name)

        FunctionAppUtilities().deploy_dedicated_function_app(params)

<<<<<<< HEAD
    def _get_parameters(self, template_util):
        parameters = template_util.get_default_parameters(
            'dedicated_functionapp.parameters.json')

        data = self.policy.data

        updated_parameters = {
            'dockerVersion': CONST_DOCKER_VERSION,
            'functionsExtVersion': CONST_FUNCTIONS_EXT_VERSION,
            'machineDecryptionKey': FunctionAppUtilities.generate_machine_decryption_key()
        }

        if 'mode' in data:
            if 'provision-options' in data['mode']:
                updated_parameters.update(data['mode']['provision-options'])
                if 'servicePlanName' in data['mode']['provision-options']:
                    updated_parameters['name'] = (
                        data['mode']['provision-options']['servicePlanName'] +
                        '-' + data['name']
                    ).replace(' ', '-').lower()

                    updated_parameters['storageName'] = (
                        data['mode']['provision-options']['servicePlanName']
                    ).replace('-', '').lower()

        parameters = template_util.update_parameters(parameters, updated_parameters)

        return parameters
=======
        self.log.info("Building function package for %s" % self.functionapp_name)

        archive = FunctionPackage(self.policy_name)
        archive.build(self.policy.data)
        archive.close()

        self.log.info("Function package built, size is %dMB" % (archive.pkg.size / (1024 * 1024)))

        if archive.wait_for_status(self.functionapp_name):
            archive.publish(self.functionapp_name)
        else:
            self.log.error("Aborted deployment, ensure Application Service is healthy.")
>>>>>>> 8171207b

    def get_logs(self, start, end):
        """Retrieve logs for the policy"""
        raise NotImplementedError("subclass responsibility")

    def validate(self):
        """Validate configuration settings for execution mode."""

    def _publish_functions_package(self):
        self.log.info("Building function package for %s" % self.webapp_name)

        archive = FunctionPackage(self.policy_name)
        archive.build(self.policy.data)
        archive.close()

        self.log.info("Function package built, size is %dMB" % (archive.pkg.size / (1024 * 1024)))

        if archive.wait_for_status(self.webapp_name):
            archive.publish(self.webapp_name)
        else:
            self.log.error("Aborted deployment, ensure Application Service is healthy.")


@execution.register(CONST_AZURE_TIME_TRIGGER_MODE)
class AzurePeriodicMode(AzureFunctionMode, PullMode):
    """A policy that runs/executes in azure functions at specified
    time intervals."""
    schema = utils.type_schema(CONST_AZURE_TIME_TRIGGER_MODE,
                               schedule={'type': 'string'},
                               rinherit=AzureFunctionMode.schema)

    def provision(self):
        super(AzurePeriodicMode, self).provision()
        self._publish_functions_package()

    def run(self, event=None, lambda_context=None):
        """Run the actual policy."""
        return PullMode.run(self)

    def get_logs(self, start, end):
        """Retrieve logs for the policy"""
        raise NotImplementedError("error - not implemented")


@execution.register(CONST_AZURE_EVENT_TRIGGER_MODE)
class AzureEventGridMode(AzureFunctionMode):
    """A policy that runs/executes in azure functions from an
    azure event."""

    schema = utils.type_schema(CONST_AZURE_EVENT_TRIGGER_MODE,
                               events={'type': 'array', 'items': {
                                   'oneOf': [
                                       {'type': 'string'},
                                       {'type': 'object',
                                        'required': ['resourceProvider', 'event'],
                                        'properties': {
                                            'resourceProvider': {'type': 'string'},
                                            'event': {'type': 'string'}}}]
                               }},
                               required=['events'],
                               rinherit=AzureFunctionMode.schema)

    def provision(self):
        super(AzureEventGridMode, self).provision()
        session = local_session(self.policy.session_factory)
<<<<<<< HEAD
        queue_name = self.webapp_name
        storage_account = self._create_storage_queue(queue_name, session)
        self._create_event_subscription(storage_account, queue_name, session)
        self._publish_functions_package()
=======
        key = self._get_webhook_key(session)
        webhook_url = 'https://%s.azurewebsites.net/api/%s?code=%s' % (self.functionapp_name,
                                                                       self.policy_name, key)
        destination = WebHookEventSubscriptionDestination(
            endpoint_url=webhook_url
        )

        self.log.info("Creating Event Grid subscription")
        event_filter = EventSubscriptionFilter()
        event_info = EventSubscription(destination=destination, filter=event_filter)
        scope = '/subscriptions/%s' % session.subscription_id

        #: :type: azure.mgmt.eventgrid.EventGridManagementClient
        eventgrid_client = session.client('azure.mgmt.eventgrid.EventGridManagementClient')

        status_success = False
        while not status_success:
            try:
                event_subscription = eventgrid_client.event_subscriptions.create_or_update(
                    scope, self.functionapp_name, event_info)

                event_subscription.result()
                self.log.info('Event Grid subscription creation succeeded')
                status_success = True
            except CloudError as e:
                self.log.info(e)
                self.log.info('Retrying in 30 seconds')
                time.sleep(30)

    def _get_webhook_key(self, session):
        self.log.info("Fetching Function's API keys")
        token_headers = {
            'Authorization': 'Bearer %s' % session.get_bearer_token()
        }

        key_url = (
            'https://management.azure.com'
            '/subscriptions/{0}/resourceGroups/{1}/'
            'providers/Microsoft.Web/sites/{2}/{3}').format(
            session.subscription_id,
            self.service_plan['resource_group_name'],
            self.functionapp_name,
            CONST_AZURE_FUNCTION_KEY_URL)

        retrieved_key = False

        while not retrieved_key:
            response = requests.get(key_url, headers=token_headers)
            if response.status_code == 200:
                key = json.loads(response.content)
                return key['value']
            else:
                self.log.info('Function app key unavailable, will retry in 30 seconds')
                time.sleep(30)
>>>>>>> 8171207b

    def run(self, event=None, lambda_context=None):
        """Run the actual policy."""
        subscribed_events = AzureEvents.get_event_operations(
            self.policy.data['mode'].get('events'))

        resource_ids = list(set(
            [e['subject'] for e in event if self._is_subscribed_to_event(e, subscribed_events)]))

        resources = self.policy.resource_manager.get_resources(resource_ids)

        if not resources:
            self.policy.log.info(
                "policy: %s resources: %s no resources found" % (
                    self.policy.name, self.policy.resource_type))
            return

        with self.policy.ctx:
            self.policy.ctx.metrics.put_metric(
                'ResourceCount', len(resources), 'Count', Scope="Policy",
                buffer=False)

            self.policy._write_file(
                'resources.json', utils.dumps(resources, indent=2))

            for action in self.policy.resource_manager.actions:
                self.policy.log.info(
                    "policy: %s invoking action: %s resources: %d",
                    self.policy.name, action.name, len(resources))
                if isinstance(action, EventAction):
                    results = action.process(resources, event)
                else:
                    results = action.process(resources)
                self.policy._write_file(
                    "action-%s" % action.name, utils.dumps(results))

        return resources

    def get_logs(self, start, end):
        """Retrieve logs for the policy"""
        raise NotImplementedError("error - not implemented")

    def _is_subscribed_to_event(self, event, subscribed_events):
        subscribed_events = [e.lower() for e in subscribed_events]
        if not event['data']['operationName'].lower() in subscribed_events:
            self.policy.log.info(
                "Event operation %s does not match subscribed events %s" % (
                    event['data']['operationName'], subscribed_events
                )
            )
            return False

        return True

    def _create_storage_queue(self, queue_name, session):
        self.log.info("Creating storage queue")
        #: :type: azure.mgmt.storage.StorageManagementClient
        storage_client = session.client('azure.mgmt.storage.StorageManagementClient')
        storage_name = self.parameters['storageName']['value']
        storage_account_keys = storage_client.storage_accounts.list_keys(
            self.group_name, storage_name)

        storage_account = storage_client.storage_accounts.get_properties(self.group_name, storage_name)
        queue_service = QueueService(account_name=storage_name, account_key=storage_account_keys.keys[0].value)
        queue_service.create_queue(queue_name)
        self.log.info("Storage Queue creation succeeded")

        return storage_account

    def _create_event_subscription(self, storage_account, queue_name, session):
        destination = StorageQueueEventSubscriptionDestination(resource_id=storage_account.id,
                                                               queue_name=queue_name)

        AzureEventSubscription.create(destination, queue_name, session)
        self.log.info('Event Grid subscription creation succeeded')<|MERGE_RESOLUTION|>--- conflicted
+++ resolved
@@ -13,37 +13,21 @@
 # limitations under the License.
 
 import logging
-<<<<<<< HEAD
-
+
+import six
 from azure.mgmt.eventgrid.models import (StorageQueueEventSubscriptionDestination)
 from azure.storage.queue import QueueService
-from c7n_azure.azure_events import AzureEvents, AzureEventSubscription
-from c7n_azure.constants import (CONST_DOCKER_VERSION, CONST_FUNCTIONS_EXT_VERSION,
-                                 CONST_AZURE_EVENT_TRIGGER_MODE, CONST_AZURE_TIME_TRIGGER_MODE)
+from c7n_azure.azure_events import AzureEventSubscription
+from c7n_azure.azure_events import AzureEvents
+from c7n_azure.constants import (CONST_AZURE_EVENT_TRIGGER_MODE, CONST_AZURE_TIME_TRIGGER_MODE)
 from c7n_azure.function_package import FunctionPackage
 from c7n_azure.functionapp_utils import FunctionAppUtilities
-from c7n_azure.template_utils import TemplateUtilities
-=======
-import six
-import time
-
-import requests
-from azure.mgmt.eventgrid.models import (EventSubscription, EventSubscriptionFilter,
-                                         WebHookEventSubscriptionDestination)
-from c7n_azure.azure_events import AzureEvents
-from c7n_azure.constants import (CONST_AZURE_EVENT_TRIGGER_MODE, CONST_AZURE_TIME_TRIGGER_MODE,
-                                 CONST_AZURE_FUNCTION_KEY_URL)
-from c7n_azure.function_package import FunctionPackage
-from c7n_azure.functionapp_utils import FunctionAppUtilities
-from msrestazure.azure_exceptions import CloudError
->>>>>>> 8171207b
+from c7n_azure.utils import ResourceIdParser, StringUtils
 
 from c7n import utils
 from c7n.actions import EventAction
 from c7n.policy import ServerlessExecutionMode, PullMode, execution
 from c7n.utils import local_session
-
-from c7n_azure.utils import ResourceIdParser, StringUtils
 
 
 class AzureFunctionMode(ServerlessExecutionMode):
@@ -160,49 +144,7 @@
 
         FunctionAppUtilities().deploy_dedicated_function_app(params)
 
-<<<<<<< HEAD
-    def _get_parameters(self, template_util):
-        parameters = template_util.get_default_parameters(
-            'dedicated_functionapp.parameters.json')
-
-        data = self.policy.data
-
-        updated_parameters = {
-            'dockerVersion': CONST_DOCKER_VERSION,
-            'functionsExtVersion': CONST_FUNCTIONS_EXT_VERSION,
-            'machineDecryptionKey': FunctionAppUtilities.generate_machine_decryption_key()
-        }
-
-        if 'mode' in data:
-            if 'provision-options' in data['mode']:
-                updated_parameters.update(data['mode']['provision-options'])
-                if 'servicePlanName' in data['mode']['provision-options']:
-                    updated_parameters['name'] = (
-                        data['mode']['provision-options']['servicePlanName'] +
-                        '-' + data['name']
-                    ).replace(' ', '-').lower()
-
-                    updated_parameters['storageName'] = (
-                        data['mode']['provision-options']['servicePlanName']
-                    ).replace('-', '').lower()
-
-        parameters = template_util.update_parameters(parameters, updated_parameters)
-
-        return parameters
-=======
-        self.log.info("Building function package for %s" % self.functionapp_name)
-
-        archive = FunctionPackage(self.policy_name)
-        archive.build(self.policy.data)
-        archive.close()
-
-        self.log.info("Function package built, size is %dMB" % (archive.pkg.size / (1024 * 1024)))
-
-        if archive.wait_for_status(self.functionapp_name):
-            archive.publish(self.functionapp_name)
-        else:
-            self.log.error("Aborted deployment, ensure Application Service is healthy.")
->>>>>>> 8171207b
+        self._publish_functions_package()
 
     def get_logs(self, start, end):
         """Retrieve logs for the policy"""
@@ -212,16 +154,16 @@
         """Validate configuration settings for execution mode."""
 
     def _publish_functions_package(self):
-        self.log.info("Building function package for %s" % self.webapp_name)
+        self.log.info("Building function package for %s" % self.functionapp_name)
 
         archive = FunctionPackage(self.policy_name)
-        archive.build(self.policy.data)
+        archive.build(self.policy.data, self.functionapp_name)
         archive.close()
 
         self.log.info("Function package built, size is %dMB" % (archive.pkg.size / (1024 * 1024)))
 
-        if archive.wait_for_status(self.webapp_name):
-            archive.publish(self.webapp_name)
+        if archive.wait_for_status(self.functionapp_name):
+            archive.publish(self.functionapp_name)
         else:
             self.log.error("Aborted deployment, ensure Application Service is healthy.")
 
@@ -268,67 +210,10 @@
     def provision(self):
         super(AzureEventGridMode, self).provision()
         session = local_session(self.policy.session_factory)
-<<<<<<< HEAD
-        queue_name = self.webapp_name
+        queue_name = self.functionapp_name
         storage_account = self._create_storage_queue(queue_name, session)
         self._create_event_subscription(storage_account, queue_name, session)
         self._publish_functions_package()
-=======
-        key = self._get_webhook_key(session)
-        webhook_url = 'https://%s.azurewebsites.net/api/%s?code=%s' % (self.functionapp_name,
-                                                                       self.policy_name, key)
-        destination = WebHookEventSubscriptionDestination(
-            endpoint_url=webhook_url
-        )
-
-        self.log.info("Creating Event Grid subscription")
-        event_filter = EventSubscriptionFilter()
-        event_info = EventSubscription(destination=destination, filter=event_filter)
-        scope = '/subscriptions/%s' % session.subscription_id
-
-        #: :type: azure.mgmt.eventgrid.EventGridManagementClient
-        eventgrid_client = session.client('azure.mgmt.eventgrid.EventGridManagementClient')
-
-        status_success = False
-        while not status_success:
-            try:
-                event_subscription = eventgrid_client.event_subscriptions.create_or_update(
-                    scope, self.functionapp_name, event_info)
-
-                event_subscription.result()
-                self.log.info('Event Grid subscription creation succeeded')
-                status_success = True
-            except CloudError as e:
-                self.log.info(e)
-                self.log.info('Retrying in 30 seconds')
-                time.sleep(30)
-
-    def _get_webhook_key(self, session):
-        self.log.info("Fetching Function's API keys")
-        token_headers = {
-            'Authorization': 'Bearer %s' % session.get_bearer_token()
-        }
-
-        key_url = (
-            'https://management.azure.com'
-            '/subscriptions/{0}/resourceGroups/{1}/'
-            'providers/Microsoft.Web/sites/{2}/{3}').format(
-            session.subscription_id,
-            self.service_plan['resource_group_name'],
-            self.functionapp_name,
-            CONST_AZURE_FUNCTION_KEY_URL)
-
-        retrieved_key = False
-
-        while not retrieved_key:
-            response = requests.get(key_url, headers=token_headers)
-            if response.status_code == 200:
-                key = json.loads(response.content)
-                return key['value']
-            else:
-                self.log.info('Function app key unavailable, will retry in 30 seconds')
-                time.sleep(30)
->>>>>>> 8171207b
 
     def run(self, event=None, lambda_context=None):
         """Run the actual policy."""
@@ -387,9 +272,10 @@
         self.log.info("Creating storage queue")
         #: :type: azure.mgmt.storage.StorageManagementClient
         storage_client = session.client('azure.mgmt.storage.StorageManagementClient')
-        storage_name = self.parameters['storageName']['value']
+
+        storage_name = self.storage_account['name']
         storage_account_keys = storage_client.storage_accounts.list_keys(
-            self.group_name, storage_name)
+            self.storage_account['resourceGroupName'], storage_name)
 
         storage_account = storage_client.storage_accounts.get_properties(self.group_name, storage_name)
         queue_service = QueueService(account_name=storage_name, account_key=storage_account_keys.keys[0].value)
