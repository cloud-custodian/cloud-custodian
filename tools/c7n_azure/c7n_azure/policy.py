# Copyright 2015-2018 Capital One Services, LLC
#
# Licensed under the Apache License, Version 2.0 (the "License");
# you may not use this file except in compliance with the License.
# You may obtain a copy of the License at
#
# http://www.apache.org/licenses/LICENSE-2.0
#
# Unless required by applicable law or agreed to in writing, software
# distributed under the License is distributed on an "AS IS" BASIS,
# WITHOUT WARRANTIES OR CONDITIONS OF ANY KIND, either express or implied.
# See the License for the specific language governing permissions and
# limitations under the License.

<<<<<<< HEAD
import logging

=======
import json
import hashlib
import logging
import requests
>>>>>>> 6186dc66
import six
from azure.mgmt.eventgrid.models import StorageQueueEventSubscriptionDestination

<<<<<<< HEAD
from c7n_azure.azure_events import AzureEventSubscription
=======
from azure.mgmt.eventgrid.models import (EventSubscription, EventSubscriptionFilter,
                                         WebHookEventSubscriptionDestination)
>>>>>>> 6186dc66
from c7n_azure.azure_events import AzureEvents
from c7n_azure.constants import (CONST_AZURE_EVENT_TRIGGER_MODE, CONST_AZURE_TIME_TRIGGER_MODE)
from c7n_azure.function_package import FunctionPackage
from c7n_azure.functionapp_utils import FunctionAppUtilities
from c7n_azure.storage_utils import StorageUtilities
from c7n_azure.utils import ResourceIdParser, StringUtils

from c7n import utils
from c7n.actions import EventAction
from c7n.policy import ServerlessExecutionMode, PullMode, execution
from c7n.utils import local_session


class AzureFunctionMode(ServerlessExecutionMode):
    """A policy that runs/executes in azure functions."""

    schema = {
        'type': 'object',
        'additionalProperties': False,
        'properties': {
            'provision-options': {
                'type': 'object',
                'appInsights': {
                    'type': 'object',
                    'oneOf': [
                        {'type': 'string'},
                        {'type': 'object',
                         'properties': {
                             'name': 'string',
                             'location': 'string',
                             'resourceGroupName': 'string'}
                         }
                    ]
                },
                'storageAccount': {
                    'type': 'object',
                    'oneOf': [
                        {'type': 'string'},
                        {'type': 'object',
                         'properties': {
                             'name': 'string',
                             'location': 'string',
                             'resourceGroupName': 'string'}
                         }
                    ]
                },
                'servicePlan': {
                    'type': 'object',
                    'oneOf': [
                        {'type': 'string'},
                        {'type': 'object',
                         'properties': {
                             'name': 'string',
                             'location': 'string',
                             'resourceGroupName': 'string',
                             'skuTier': 'string',
                             'skuName': 'string'}
                         }
                    ]
                },
            },
            'execution-options': {'type': 'object'}
        }
    }

    POLICY_METRICS = ('ResourceCount', 'ResourceTime', 'ActionTime')

    default_storage_name = "cloudcustodian"

    def __init__(self, policy):

        self.policy = policy
        self.log = logging.getLogger('custodian.azure.AzureFunctionMode')

        self.policy_name = self.policy.data['name'].replace(' ', '-').lower()

        provision_options = self.policy.data['mode'].get('provision-options', {})
        # service plan is parse first, because its location might be shared with storage & insights
        self.service_plan = AzureFunctionMode.extract_properties(provision_options,
                                                     'servicePlan',
                                                     {'name': 'cloud-custodian',
                                                      'location': 'westus2',
                                                      'resource_group_name': 'cloud-custodian',
                                                      'sku_name': 'B1',
                                                      'sku_tier': 'Basic'})

        location = self.service_plan.get('location', 'westus2')
        rg_name = self.service_plan['resource_group_name']

        self.storage_account = AzureFunctionMode.extract_properties(provision_options,
                                                        'storageAccount',
                                                        {'name': self.default_storage_name,
                                                         'location': location,
                                                         'resource_group_name': rg_name})

        self.app_insights = AzureFunctionMode.extract_properties(provision_options,
                                                     'appInsights',
                                                     {'name': self.service_plan['name'],
                                                      'location': location,
                                                      'resource_group_name': rg_name})

        self.functionapp_name = self.service_plan['name'] + "-" + self.policy_name

    @staticmethod
    def extract_properties(options, name, properties):
        settings = options.get(name, {})
        result = {}
        # str type implies settings is a resource id
        if isinstance(settings, six.string_types):
            result['id'] = settings
            result['name'] = ResourceIdParser.get_resource_name(settings)
            result['resource_group_name'] = ResourceIdParser.get_resource_group(settings)
        else:
            for key in properties.keys():
                result[key] = settings.get(StringUtils.snake_to_camel(key), properties[key])

        return result

    def run(self, event=None, lambda_context=None):
        """Run the actual policy."""
        raise NotImplementedError("subclass responsibility")

    def provision(self):

        # If storage account name is not provided, we'll try to make it unique using
        # resource group name & subscription id values.
        # Can't be a part of constructor because local_session is not working with
        # custodian validate.
        if self.storage_account['name'] == self.default_storage_name:
            rg_name = self.storage_account['resource_group_name']
            sub_id = local_session(self.policy.session_factory).get_subscription_id()
            suffix = hashlib.sha256(bytes(rg_name + sub_id, 'utf-8')).hexdigest().lower()[:8]
            self.storage_account['name'] = self.default_storage_name + suffix

        params = FunctionAppUtilities.FunctionAppInfrastructureParameters(
            app_insights=self.app_insights,
            service_plan=self.service_plan,
            storage_account=self.storage_account,
            functionapp_name=self.functionapp_name)

        FunctionAppUtilities().deploy_dedicated_function_app(params)

    def get_logs(self, start, end):
        """Retrieve logs for the policy"""
        raise NotImplementedError("subclass responsibility")

    def validate(self):
        """Validate configuration settings for execution mode."""

    def _publish_functions_package(self, queue_name=None):
        self.log.info("Building function package for %s" % self.functionapp_name)

        archive = FunctionPackage(self.policy_name)
        archive.build(self.policy.data, queue_name=queue_name)
        archive.close()

        self.log.info("Function package built, size is %dMB" % (archive.pkg.size / (1024 * 1024)))

        if archive.wait_for_status(self.functionapp_name):
            archive.publish(self.functionapp_name)
        else:
            self.log.error("Aborted deployment, ensure Application Service is healthy.")


@execution.register(CONST_AZURE_TIME_TRIGGER_MODE)
class AzurePeriodicMode(AzureFunctionMode, PullMode):
    """A policy that runs/executes in azure functions at specified
    time intervals."""
    schema = utils.type_schema(CONST_AZURE_TIME_TRIGGER_MODE,
                               schedule={'type': 'string'},
                               rinherit=AzureFunctionMode.schema)

    def provision(self):
        super(AzurePeriodicMode, self).provision()
        self._publish_functions_package()

    def run(self, event=None, lambda_context=None):
        """Run the actual policy."""
        return PullMode.run(self)

    def get_logs(self, start, end):
        """Retrieve logs for the policy"""
        raise NotImplementedError("error - not implemented")


@execution.register(CONST_AZURE_EVENT_TRIGGER_MODE)
class AzureEventGridMode(AzureFunctionMode):
    """A policy that runs/executes in azure functions from an
    azure event."""

    schema = utils.type_schema(CONST_AZURE_EVENT_TRIGGER_MODE,
                               events={'type': 'array', 'items': {
                                   'oneOf': [
                                       {'type': 'string'},
                                       {'type': 'object',
                                        'required': ['resourceProvider', 'event'],
                                        'properties': {
                                            'resourceProvider': {'type': 'string'},
                                            'event': {'type': 'string'}}}]
                               }},
                               required=['events'],
                               rinherit=AzureFunctionMode.schema)

    def provision(self):
        super(AzureEventGridMode, self).provision()
        session = local_session(self.policy.session_factory)
        queue_name = self.functionapp_name
        storage_account = self._create_storage_queue(queue_name, session)
        self._create_event_subscription(storage_account, queue_name, session)
        self._publish_functions_package(queue_name)

    def run(self, event=None, lambda_context=None):
        """Run the actual policy."""
        subscribed_events = AzureEvents.get_event_operations(
            self.policy.data['mode'].get('events'))

        resource_ids = list(set(
            [e['subject'] for e in event if self._is_subscribed_to_event(e, subscribed_events)]))

        resources = self.policy.resource_manager.get_resources(resource_ids)

        if not resources:
            self.policy.log.info(
                "policy: %s resources: %s no resources found" % (
                    self.policy.name, self.policy.resource_type))
            return

        with self.policy.ctx:
            self.policy.ctx.metrics.put_metric(
                'ResourceCount', len(resources), 'Count', Scope="Policy",
                buffer=False)

            self.policy._write_file(
                'resources.json', utils.dumps(resources, indent=2))

            for action in self.policy.resource_manager.actions:
                self.policy.log.info(
                    "policy: %s invoking action: %s resources: %d",
                    self.policy.name, action.name, len(resources))
                if isinstance(action, EventAction):
                    results = action.process(resources, event)
                else:
                    results = action.process(resources)
                self.policy._write_file(
                    "action-%s" % action.name, utils.dumps(results))

        return resources

    def get_logs(self, start, end):
        """Retrieve logs for the policy"""
        raise NotImplementedError("error - not implemented")

    def _is_subscribed_to_event(self, event, subscribed_events):
        subscribed_events = [e.lower() for e in subscribed_events]
        if not event['data']['operationName'].lower() in subscribed_events:
            self.policy.log.info(
                "Event operation %s does not match subscribed events %s" % (
                    event['data']['operationName'], subscribed_events
                )
            )
            return False

        return True

    def _create_storage_queue(self, queue_name, session):
        self.log.info("Creating storage queue")
        storage_client = session.client('azure.mgmt.storage.StorageManagementClient')
        storage_account = storage_client.storage_accounts.get_properties(
            self.storage_account['resource_group_name'], self.storage_account['name'])

        StorageUtilities.create_queue_from_storage_account(storage_account, queue_name)
        self.log.info("Storage Queue creation succeeded")

        return storage_account

    def _create_event_subscription(self, storage_account, queue_name, session):
        destination = StorageQueueEventSubscriptionDestination(resource_id=storage_account.id,
                                                               queue_name=queue_name)

        AzureEventSubscription.create(destination, queue_name, session)
        self.log.info('Event Grid subscription creation succeeded')<|MERGE_RESOLUTION|>--- conflicted
+++ resolved
@@ -12,24 +12,12 @@
 # See the License for the specific language governing permissions and
 # limitations under the License.
 
-<<<<<<< HEAD
-import logging
-
-=======
-import json
 import hashlib
 import logging
-import requests
->>>>>>> 6186dc66
+
 import six
 from azure.mgmt.eventgrid.models import StorageQueueEventSubscriptionDestination
-
-<<<<<<< HEAD
 from c7n_azure.azure_events import AzureEventSubscription
-=======
-from azure.mgmt.eventgrid.models import (EventSubscription, EventSubscriptionFilter,
-                                         WebHookEventSubscriptionDestination)
->>>>>>> 6186dc66
 from c7n_azure.azure_events import AzureEvents
 from c7n_azure.constants import (CONST_AZURE_EVENT_TRIGGER_MODE, CONST_AZURE_TIME_TRIGGER_MODE)
 from c7n_azure.function_package import FunctionPackage
