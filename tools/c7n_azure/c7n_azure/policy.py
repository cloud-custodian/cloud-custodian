--- conflicted
+++ resolved
@@ -223,17 +223,10 @@
             'https://management.azure.com'
             '/subscriptions/{0}/resourceGroups/{1}/'
             'providers/Microsoft.Web/sites/{2}/{3}').format(
-<<<<<<< HEAD
-                session.subscription_id,
-                self.group_name,
-                self.webapp_name,
-                CONST_AZURE_FUNCTION_KEY_URL)
-=======
-            self.session.subscription_id,
+            session.subscription_id,
             self.group_name,
             self.webapp_name,
             CONST_AZURE_FUNCTION_KEY_URL)
->>>>>>> 78386f97
 
         retrieved_key = False
 
