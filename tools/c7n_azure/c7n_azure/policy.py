# Copyright 2015-2018 Capital One Services, LLC
#
# Licensed under the Apache License, Version 2.0 (the "License");
# you may not use this file except in compliance with the License.
# You may obtain a copy of the License at
#
# http://www.apache.org/licenses/LICENSE-2.0
#
# Unless required by applicable law or agreed to in writing, software
# distributed under the License is distributed on an "AS IS" BASIS,
# WITHOUT WARRANTIES OR CONDITIONS OF ANY KIND, either express or implied.
# See the License for the specific language governing permissions and
# limitations under the License.

import logging
import re
import sys

import six
from azure.mgmt.eventgrid.models import \
    StorageQueueEventSubscriptionDestination, StringInAdvancedFilter, EventSubscriptionFilter

from c7n import utils
from c7n.actions import EventAction
from c7n.policy import PullMode, ServerlessExecutionMode, execution
from c7n.utils import local_session
from c7n_azure.azure_events import AzureEvents, AzureEventSubscription
from c7n_azure.constants import (FUNCTION_EVENT_TRIGGER_MODE,
                                 FUNCTION_TIME_TRIGGER_MODE)
from c7n_azure.function_package import FunctionPackage
from c7n_azure.functionapp_utils import FunctionAppUtilities
from c7n_azure.storage_utils import StorageUtilities
from c7n_azure.utils import ResourceIdParser, StringUtils


class AzureFunctionMode(ServerlessExecutionMode):
    """A policy that runs/executes in azure functions."""

    schema = {
        'type': 'object',
        'additionalProperties': False,
        'properties': {
            'provision-options': {
                'type': 'object',
                'appInsights': {
                    'type': 'object',
                    'oneOf': [
                        {'type': 'string'},
                        {'type': 'object',
                         'properties': {
                             'name': 'string',
                             'location': 'string',
                             'resourceGroupName': 'string'}
                         }
                    ]
                },
                'storageAccount': {
                    'type': 'object',
                    'oneOf': [
                        {'type': 'string'},
                        {'type': 'object',
                         'properties': {
                             'name': 'string',
                             'location': 'string',
                             'resourceGroupName': 'string'}
                         }
                    ]
                },
                'servicePlan': {
                    'type': 'object',
                    'oneOf': [
                        {'type': 'string'},
                        {'type': 'object',
                         'properties': {
                             'name': 'string',
                             'location': 'string',
                             'resourceGroupName': 'string',
                             'skuTier': 'string',
                             'skuName': 'string'}
                         }
                    ]
                },
            },
            'execution-options': {'type': 'object'}
        }
    }

    POLICY_METRICS = ('ResourceCount', 'ResourceTime', 'ActionTime')

    default_storage_name = "custodian"

    def __init__(self, policy):

        self.policy = policy
        self.log = logging.getLogger('custodian.azure.AzureFunctionMode')
        self.policy_name = self.policy.data['name'].replace(' ', '-').lower()
        self.function_params = None
        self.function_app = None

    def get_function_app_params(self):
        session = local_session(self.policy.session_factory)

        provision_options = self.policy.data['mode'].get('provision-options', {})

        # Service plan is parsed first, location might be shared with storage & insights
        service_plan = AzureFunctionMode.extract_properties(
            provision_options,
            'servicePlan',
            {
                'name': 'cloud-custodian',
                'location': 'eastus',
                'resource_group_name': 'cloud-custodian',
                'sku_tier': 'Dynamic',  # consumption plan
                'sku_name': 'Y1'
            })

        # Metadata used for automatic naming
        location = service_plan.get('location', 'eastus')
        rg_name = service_plan['resource_group_name']
        sub_id = session.get_subscription_id()
        target_sub_id = session.get_function_target_subscription_id()
        function_suffix = StringUtils.naming_hash(rg_name + target_sub_id)
        storage_suffix = StringUtils.naming_hash(rg_name + sub_id)

        storage_account = AzureFunctionMode.extract_properties(
            provision_options,
            'storageAccount',
            {
                'name': self.default_storage_name + storage_suffix,
                'location': location,
                'resource_group_name': rg_name
            })

        app_insights = AzureFunctionMode.extract_properties(
            provision_options,
            'appInsights',
            {
                'name': service_plan['name'],
                'location': location,
                'resource_group_name': rg_name
            })

        function_app_name = self.policy_name + '-' + function_suffix

        params = FunctionAppUtilities.FunctionAppInfrastructureParameters(
            app_insights=app_insights,
            service_plan=service_plan,
            storage_account=storage_account,
            function_app_resource_group_name=service_plan['resource_group_name'],
            function_app_name=function_app_name)

        return params

    @staticmethod
    def extract_properties(options, name, properties):
        settings = options.get(name, {})
        result = {}
        # str type implies settings is a resource id
        if isinstance(settings, six.string_types):
            result['id'] = settings
            result['name'] = ResourceIdParser.get_resource_name(settings)
            result['resource_group_name'] = ResourceIdParser.get_resource_group(settings)
        else:
            for key in properties.keys():
                result[key] = settings.get(StringUtils.snake_to_camel(key), properties[key])

        return result

    def run(self, event=None, lambda_context=None):
        """Run the actual policy."""
        raise NotImplementedError("subclass responsibility")

    def provision(self):
        if sys.version_info[0] < 3:
            self.log.error("Python 2.7 is not supported for deploying Azure Functions.")
            sys.exit(1)

        self.function_params = self.get_function_app_params()
        self.function_app = FunctionAppUtilities.deploy_function_app(self.function_params)

    def get_logs(self, start, end):
        """Retrieve logs for the policy"""
        raise NotImplementedError("subclass responsibility")

    def validate(self):
        """Validate configuration settings for execution mode."""

    def build_functions_package(self, queue_name=None):
        self.log.info("Building function package for %s" % self.function_params.function_app_name)

        package = FunctionPackage(self.policy_name)
        package.build(self.policy.data,
                      modules=['c7n', 'c7n-azure', 'applicationinsights'],
                      non_binary_packages=['pyyaml', 'pycparser', 'tabulate'],
                      excluded_packages=['azure-cli-core', 'distlib', 'futures'],
                      queue_name=queue_name)
        package.close()

        self.log.info("Function package built, size is %dMB" % (package.pkg.size / (1024 * 1024)))
        return package


@execution.register(FUNCTION_TIME_TRIGGER_MODE)
class AzurePeriodicMode(AzureFunctionMode, PullMode):
    """A policy that runs/execute s in azure functions at specified
    time intervals."""
    schema = utils.type_schema(FUNCTION_TIME_TRIGGER_MODE,
                               schedule={'type': 'string'},
                               rinherit=AzureFunctionMode.schema)

    def provision(self):
        super(AzurePeriodicMode, self).provision()
        package = self.build_functions_package()
        FunctionAppUtilities.publish_functions_package(self.function_params, package)

    def run(self, event=None, lambda_context=None):
        """Run the actual policy."""
        return PullMode.run(self)

    def get_logs(self, start, end):
        """Retrieve logs for the policy"""
        raise NotImplementedError("error - not implemented")


@execution.register(FUNCTION_EVENT_TRIGGER_MODE)
class AzureEventGridMode(AzureFunctionMode):
    """A policy that runs/executes in azure functions from an
    azure event."""

    schema = utils.type_schema(FUNCTION_EVENT_TRIGGER_MODE,
                               events={'type': 'array', 'items': {
                                   'oneOf': [
                                       {'type': 'string'},
                                       {'type': 'object',
                                        'required': ['resourceProvider', 'event'],
                                        'properties': {
                                            'resourceProvider': {'type': 'string'},
                                            'event': {'type': 'string'}}}]
                               }},
                               required=['events'],
                               rinherit=AzureFunctionMode.schema)

    def provision(self):
        super(AzureEventGridMode, self).provision()
        session = local_session(self.policy.session_factory)

        # queue name is restricted to lowercase letters, numbers, and single hyphens
        queue_name = re.sub(r'(-{2,})+', '-', self.function_params.function_app_name.lower())
        storage_account = self._create_storage_queue(queue_name, session)
        self._create_event_subscription(storage_account, queue_name, session)
        package = self.build_functions_package(queue_name)
        FunctionAppUtilities.publish_functions_package(self.function_params, package)

    def run(self, event=None, lambda_context=None):
        """Run the actual policy."""
<<<<<<< HEAD

        resources = self.policy.resource_manager.get_resources([event['subject']])

        resources = self.policy.resource_manager.filter_resources(
            resources, event)
=======
        resource_ids = [event['subject']]
        resources = self.policy.resource_manager.get_resources(resource_ids)
>>>>>>> 88fc5511

        if not resources:
            self.policy.log.info(
                "policy: %s resources: %s no resources found" % (
                    self.policy.name, self.policy.resource_type))
            return

        resources = self.policy.resource_manager.filter_resources(
            resources, event)

        with self.policy.ctx:
            self.policy.ctx.metrics.put_metric(
                'ResourceCount', len(resources), 'Count', Scope="Policy",
                buffer=False)

            self.policy._write_file(
                'resources.json', utils.dumps(resources, indent=2))

            for action in self.policy.resource_manager.actions:
                self.policy.log.info(
                    "policy: %s invoking action: %s resources: %d",
                    self.policy.name, action.name, len(resources))
                if isinstance(action, EventAction):
                    results = action.process(resources, event)
                else:
                    results = action.process(resources)
                self.policy._write_file(
                    "action-%s" % action.name, utils.dumps(results))

        return resources

    def get_logs(self, start, end):
        """Retrieve logs for the policy"""
        raise NotImplementedError("error - not implemented")

    def _create_storage_queue(self, queue_name, session):
        self.log.info("Creating storage queue")
        storage_client = session.client('azure.mgmt.storage.StorageManagementClient')
        storage_account = storage_client.storage_accounts.get_properties(
            self.function_params.storage_account['resource_group_name'],
            self.function_params.storage_account['name'])

        try:
            StorageUtilities.create_queue_from_storage_account(storage_account, queue_name, session)
            self.log.info("Storage queue creation succeeded")
            return storage_account
        except Exception as e:
            self.log.error('Queue creation failed with error: %s' % e)
            raise SystemExit

    def _create_event_subscription(self, storage_account, queue_name, session):
        self.log.info('Creating event grid subscription')
        destination = StorageQueueEventSubscriptionDestination(resource_id=storage_account.id,
                                                               queue_name=queue_name)

        # filter specific events
        subscribed_events = AzureEvents.get_event_operations(
            self.policy.data['mode'].get('events'))
        advance_filter = StringInAdvancedFilter(key='Data.OperationName', values=subscribed_events)
        event_filter = EventSubscriptionFilter(advanced_filters=[advance_filter])

        try:
            AzureEventSubscription.create(destination, queue_name, session, event_filter)
            self.log.info('Event grid subscription creation succeeded')
        except Exception as e:
            self.log.error('Event Subscription creation failed with error: %s' % e)
            raise SystemExit<|MERGE_RESOLUTION|>--- conflicted
+++ resolved
@@ -253,16 +253,8 @@
 
     def run(self, event=None, lambda_context=None):
         """Run the actual policy."""
-<<<<<<< HEAD
-
-        resources = self.policy.resource_manager.get_resources([event['subject']])
-
-        resources = self.policy.resource_manager.filter_resources(
-            resources, event)
-=======
         resource_ids = [event['subject']]
         resources = self.policy.resource_manager.get_resources(resource_ids)
->>>>>>> 88fc5511
 
         if not resources:
             self.policy.log.info(
