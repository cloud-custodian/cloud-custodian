# Copyright The Cloud Custodian Authors.
# SPDX-License-Identifier: Apache-2.0

import logging
import re
import time

from azure.mgmt.eventgrid.models import \
    StorageQueueEventSubscriptionDestination, StringInAdvancedFilter, EventSubscriptionFilter

from c7n_azure.azure_events import AzureEvents, AzureEventSubscription
from c7n_azure.constants import (
    AUTH_TYPE_EMBED,
    AUTH_TYPE_MSI,
    AUTH_TYPE_UAI,
    FUNCTION_EVENT_TRIGGER_MODE,
    FUNCTION_TIME_TRIGGER_MODE,
    RESOURCE_GROUPS_TYPE)
from c7n_azure.function_package import FunctionPackage
from c7n_azure.functionapp_utils import FunctionAppUtilities
from c7n_azure.resources.arm import ArmResourceManager
from c7n_azure.storage_utils import StorageUtilities
from c7n_azure.query import ChildResourceManager
from c7n_azure.utils import ResourceIdParser, StringUtils

from c7n import utils
from c7n.actions import EventAction
from c7n.exceptions import PolicyValidationError, PolicyExecutionError
from c7n.mu import generate_requirements
from c7n.policy import PullMode, ServerlessExecutionMode, execution
from c7n.utils import local_session, jmespath_search


class AzureFunctionMode(ServerlessExecutionMode):
    """A policy that runs/executes in azure functions."""

    schema = {
        'type': 'object',
        'additionalProperties': False,
        'properties': {
            'provision-options': {
                'type': 'object',
                'additionalProperties': False,
                'properties': {
                    'identity': {
                        'type': 'object',
                        'additionalProperties': False,
                        'properties': {
                            'type': {'enum': [AUTH_TYPE_MSI,
                                              AUTH_TYPE_UAI,
                                              AUTH_TYPE_EMBED]},
                            'id': {'type': 'string'},
                        },
                    },
                    'appInsights': {
                        'oneOf': [
                            {'type': 'string'},
                            {'type': 'object',
                             'additionalProperties': False,
                             'properties': {
                                 'name': {'type': 'string'},
                                 'location': {'type': 'string'},
                                 'resourceGroupName': {'type': 'string'}}}
                        ]
                    },
                    'storageAccount': {
                        'oneOf': [
                            {'type': 'string'},
                            {'type': 'object',
                             'additionalProperties': False,
                             'properties': {
                                 'name': {'type': 'string'},
                                 'location': {'type': 'string'},
                                 'resourceGroupName': {'type': 'string'}}}
                        ]
                    },
                    'servicePlan': {
                        'oneOf': [
                            {'type': 'string'},
                            {'type': 'object',
                             'additionalProperties': False,
                             'properties': {
                                 'name': {'type': 'string'},
                                 'location': {'type': 'string'},
                                 'resourceGroupName': {'type': 'string'},
                                 'skuTier': {'type': 'string'},
                                 'skuName': {'type': 'string'},
                                 'autoScale': {
                                     'type': 'object',
                                     'additionalProperties': False,
                                     'properties': {
                                         'enabled': {'type': 'boolean'},
                                         'minCapacity': {'type': 'string'},
                                         'maxCapacity': {'type': 'string'},
                                         'defaultCapacity': {'type': 'string'}
                                     }
                                 }
                             }}
                        ]
                    },
                },
            },
            'execution-options': {'type': 'object'}
        },
    }

    POLICY_METRICS = ('ResourceCount', 'ResourceTime', 'ActionTime')

    default_storage_name = "custodian"

    log = logging.getLogger('custodian.azure.policy.AzureFunctionMode')

    def __init__(self, policy):
        self.policy = policy
        self.policy_name = self.policy.data['name'].replace(' ', '-').lower()
        self.function_params = None
        self.function_app = None
        self.target_subscription_ids = []

    def validate(self):
        super().validate()
        identity = jmespath_search(
            'mode."provision-options".identity', self.policy.data)
        if (identity and identity['type'] == AUTH_TYPE_UAI and
                'id' not in identity):
            raise PolicyValidationError(
                "policy:%s user assigned identity requires specifying id" % (
                    self.policy.name))
        if not identity or identity['type'] == AUTH_TYPE_EMBED:
            self.log.error((
                'policy:%s function policies should use UserAssigned Identities '
                'see https://cloudcustodian.io/docs/azure/configuration/functionshosting.html#authentication-options'), # noqa
                self.policy.name)

    def get_function_app_params(self):
        session = local_session(self.policy.session_factory)
        provision_options = self.policy.data['mode'].get('provision-options', {})

        # Service plan is parsed first, location might be shared with storage & insights
        service_plan = AzureFunctionMode.extract_properties(
            provision_options,
            'servicePlan',
            {
                'name': 'cloud-custodian',
                'location': 'eastus',
                'resource_group_name': 'cloud-custodian',
                'sku_tier': 'Dynamic',  # consumption plan
                'sku_name': 'Y1',
                'auto_scale': {
                    'enabled': False,
                    'min_capacity': 1,
                    'max_capacity': 2,
                    'default_capacity': 1
                }
            })

        # Metadata used for automatic naming
        location = service_plan.get('location', 'eastus')
        rg_name = service_plan['resource_group_name']
        sub_id = session.get_subscription_id()

        target_sub_name = session.get_function_target_subscription_name()
        function_suffix = StringUtils.naming_hash(rg_name + target_sub_name)

        storage_suffix = StringUtils.naming_hash(rg_name + sub_id)

        storage_account = AzureFunctionMode.extract_properties(
            provision_options,
            'storageAccount',
            {
                'name': self.default_storage_name + storage_suffix,
                'location': location,
                'resource_group_name': rg_name
            })

        app_insights = AzureFunctionMode.extract_properties(
            provision_options,
            'appInsights',
            {
                'name': service_plan['name'],
                'location': location,
                'resource_group_name': rg_name
            })

        function_app_name = FunctionAppUtilities.get_function_name(self.policy_name,
            function_suffix)

        FunctionAppUtilities.validate_function_name(function_app_name)
        params = FunctionAppUtilities.FunctionAppInfrastructureParameters(
            app_insights=app_insights,
            service_plan=service_plan,
            storage_account=storage_account,
            function_app={
                'name': function_app_name,
                'resource_group_name': service_plan['resource_group_name'],
                'identity': self._get_identity(session)})
        return params

    def _get_identity(self, session):
        identity = jmespath_search(
            'mode."provision-options".identity', self.policy.data) or {
                'type': AUTH_TYPE_EMBED}
        if identity['type'] != AUTH_TYPE_UAI:
            return identity

        # We need to resolve the client id of the uai, as the metadata
        # service in functions is old and doesn't support newer
        # metadata api versions where this would be extraneous
        # (ie. versions 2018-02-01 or 2019-08-01). notably the
        # official docs here are wrong
        # https://docs.microsoft.com/en-us/azure/app-service/overview-managed-identity

        # TODO: switch out to using uai resource manager so we get some cache
        # benefits across policies using the same uai.
        id_client = session.client('azure.mgmt.msi.ManagedServiceIdentityClient')

        found = None
        for uai in id_client.user_assigned_identities.list_by_subscription():
            if uai.id == identity['id'] or uai.name == identity['id']:
                found = uai
                break
        if not found:
            raise PolicyExecutionError(
                "policy:%s Could not find the user assigned identity %s" % (
                    self.policy.name, identity['id']))
        identity['id'] = found.id
        identity['client_id'] = found.client_id
        return identity

    @staticmethod
    def extract_properties(options, name, properties):
        settings = options.get(name, {})
        result = {}
        # str type implies settings is a resource id
        if isinstance(settings, str):
            result['id'] = settings
            result['name'] = ResourceIdParser.get_resource_name(settings)
            result['resource_group_name'] = ResourceIdParser.get_resource_group(settings)
        else:
            # get nested keys
            for key in properties.keys():
                value = settings.get(StringUtils.snake_to_camel(key), properties[key])
                if isinstance(value, dict):
                    result[key] = \
                        AzureFunctionMode.extract_properties({'v': value}, 'v', properties[key])
                else:
                    result[key] = value

        return result

    def run(self, event=None, lambda_context=None):
        """Run the actual policy."""
        raise NotImplementedError("subclass responsibility")

    def provision(self):
        # Make sure we have auth data for function provisioning
        session = local_session(self.policy.session_factory)
        if jmespath_search(
                'mode."provision-options".identity.type',
                self.policy.data) in (AUTH_TYPE_EMBED, None):
            session.get_functions_auth_string("")

        self.target_subscription_ids = session.get_function_target_subscription_ids()

        self.function_params = self.get_function_app_params()
        self.function_app = FunctionAppUtilities.deploy_function_app(self.function_params)

    def get_logs(self, start, end):
        """Retrieve logs for the policy"""
        raise NotImplementedError("subclass responsibility")

    def build_functions_package(self, queue_name=None, target_subscription_ids=None):
        self.log.info(
            "Building function package for %s",
            self.function_params.function_app['name'])

        requirements = generate_requirements('c7n-azure',
                                             ignore=['pywin32'],
                                             exclude='c7n')
        package = FunctionPackage(self.policy_name, target_sub_ids=target_subscription_ids)
        package.build(self.policy.data,
                      modules=['c7n', 'c7n-azure'],
                      requirements=requirements,
                      queue_name=queue_name)
        package.close()

        self.log.info("Function package built, size is %dKB" % (package.pkg.size / 1024))
        return package


class AzureModeCommon:
    """ Utility methods shared across a variety of modes """

    @staticmethod
    def extract_resource_id(policy, event):
        """
        Searches for a resource id in the events resource id
        that will match the policy resource type.
        """
        expected_type = policy.resource_manager.resource_type.resource_type

        if expected_type == 'armresource':
            return event['subject']
        elif expected_type == RESOURCE_GROUPS_TYPE:
            extract_regex = '/subscriptions/[^/]+/resourceGroups/[^/]+'
        else:
            types = expected_type.split('/')

            types_regex = '/'.join([t + '/[^/]+' for t in types[1:]])
            extract_regex = '/subscriptions/[^/]+/resourceGroups/[^/]+/providers/{0}/{1}'\
                .format(types[0], types_regex)

        return re.search(extract_regex, event['subject'], re.IGNORECASE).group()

    @staticmethod
    def annotate_parent(policy, resources):
        if not issubclass(policy.resource_manager.__class__, ChildResourceManager):
            return

        for r in resources:
            r[policy.resource_manager.resource_type.parent_key] = \
                policy.resource_manager.__class__.extract_parent(r)

    @staticmethod
    def run_for_event(policy, event=None):
        s = time.time()

        resources = policy.resource_manager.get_resources(
            [AzureModeCommon.extract_resource_id(policy, event)]
        )

<<<<<<< HEAD
            AzureModeCommon.annotate_parent(policy, resources)

            resources = policy.resource_manager.filter_resources(
                resources, event)
=======
        resources = policy.resource_manager.filter_resources(resources, event)

        if not resources:
            policy.log.info(
                "policy: %s resources: %s no resources found" % (policy.name, policy.resource_type)
            )
            return
>>>>>>> 694644b7

        with policy.ctx as ctx:
            rt = time.time() - s

            ctx.metrics.put_metric("ResourceCount", len(resources), "Count", Scope="Policy")
            ctx.metrics.put_metric("ResourceTime", rt, "Seconds", Scope="Policy")
            ctx.output.write_file("resources.json", utils.dumps(resources, indent=2))

            at = time.time()
            for action in policy.resource_manager.actions:
                policy.log.info(
                    "policy: %s invoking action: %s resources: %d",
                    policy.name,
                    action.name,
                    len(resources),
                )
                with ctx.tracer.subsegment('action:%s' % action.type):
                    if isinstance(action, EventAction):
                        results = action.process(resources, event)
                    else:
                        results = action.process(resources)
                try:
                    ctx.output.write_file("action-%s" % action.name, utils.dumps(results))
                except (TypeError, OverflowError):
                    pass

            ctx.metrics.put_metric("ActionTime", time.time() - at, "Seconds", Scope="Policy")
            return resources


@execution.register(FUNCTION_TIME_TRIGGER_MODE)
class AzurePeriodicMode(AzureFunctionMode, PullMode):
    """A policy that runs/executes in azure functions at specified
    time intervals."""
    # Based on NCRONTAB used by Azure Functions:
    # https://docs.microsoft.com/en-us/azure/azure-functions/functions-bindings-timer
    schedule_regex = (r'^\s?([0-5]?[0-9]|\,|(\*\/)|\-)+ '
                      r'(\*|[0-5]?[0-9]|\,|\/|\-)+ '
                      r'(\*|[0-9]|(1[0-9])|(2[0-3])|\,|\/|\-)+ '
                      r'(\*|[1-9]|([1-2][0-9])|(3[0-1])|\,|\*\/|\-)+ '
                      r'([Jj](an|anuary)|[Ff](eb|ebruary)|[Mm](ar|arch)|[Aa](pr|pril)|[Mm]ay|'
                      r'[Jj](un|une)|[Jj](ul|uly)|[Aa](ug|ugust)|[Ss](ep|eptember)|[Oo](ct'
                      r'|ctober)|[Nn](ov|ovember)|[Dd](ec|ecember)|\,|\*\/|[1-9]|(1[0-2])|\*)+ '
                      r'([Mm](on|onday)|[Tt](u|ue|ues|uesday)|[Ww](ed|ednesday)|[Tt](hu|hursday)|'
                      r'[Ff](ri|riday)|[Ss](at|aturday)|[Ss](un|unday)|[0-6]|\,|\*|\-)+\s?$')
    schema = utils.type_schema(FUNCTION_TIME_TRIGGER_MODE,
                               schedule={'type': 'string', 'pattern': schedule_regex},
                               rinherit=AzureFunctionMode.schema)

    def provision(self):
        super(AzurePeriodicMode, self).provision()
        package = self.build_functions_package(target_subscription_ids=self.target_subscription_ids)
        FunctionAppUtilities.publish_functions_package(self.function_params, package)

    def run(self, event=None, lambda_context=None):
        """Run the actual policy."""
        return PullMode.run(self)

    def get_logs(self, start, end):
        """Retrieve logs for the policy"""
        raise NotImplementedError("error - not implemented")


@execution.register(FUNCTION_EVENT_TRIGGER_MODE)
class AzureEventGridMode(AzureFunctionMode):
    """A policy that runs/executes in azure functions from an
    azure event."""

    schema = utils.type_schema(FUNCTION_EVENT_TRIGGER_MODE,
                               events={'type': 'array',
                                    'maxItems': 5,
                                    'items': {
                                        'oneOf': [
                                            {'type': 'string'},
                                            {'type': 'object',
                                                'required': ['resourceProvider', 'event'],
                                                'properties': {
                                                    'resourceProvider': {'type': 'string'},
                                                    'event': {'type': 'string'}}}]}},
                               required=['events'],
                               rinherit=AzureFunctionMode.schema)

    def __init__(self, policy):
        super(AzureEventGridMode, self).__init__(policy)
        self.subscribed_events = AzureEvents.get_event_operations(
            self.policy.data['mode'].get('events', ()))

    def validate(self):
        super(AzureEventGridMode, self).validate()
        self._validate_is_arm_resource()
        self._validate_event_matches_resource()

    def _validate_is_arm_resource(self):
        if not isinstance(self.policy.resource_manager, ArmResourceManager):
            raise PolicyValidationError(
                'The policy resource, {}, is not supported in event grid mode.'.format(
                    self.policy.data['resource']))

    def _validate_event_matches_resource(self):
        resource_type = self.policy.resource_manager.resource_type.resource_type
        if resource_type != 'armresource':
            for event in self.subscribed_events:
                if resource_type.lower() not in event.lower():
                    raise PolicyValidationError(
                        'The policy resource, {}, can not be triggered by the event, {}.'.format(
                            resource_type, event))

    def provision(self):
        super(AzureEventGridMode, self).provision()
        session = local_session(self.policy.session_factory)

        # queue name is restricted to lowercase letters, numbers, and single hyphens
        queue_name = re.sub(r'(-{2,})+', '-', self.function_params.function_app['name'].lower())
        storage_account = self._create_storage_queue(queue_name, session)
        self._create_event_subscription(storage_account, queue_name, session)
        package = self.build_functions_package(queue_name=queue_name)
        FunctionAppUtilities.publish_functions_package(self.function_params, package)

    def run(self, event=None, lambda_context=None):
        """Run the actual policy."""
        return AzureModeCommon.run_for_event(self.policy, event)

    def get_logs(self, start, end):
        """Retrieve logs for the policy"""
        raise NotImplementedError("error - not implemented")

    def _create_storage_queue(self, queue_name, session):
        self.log.info("Creating storage queue")
        storage_client = session.client('azure.mgmt.storage.StorageManagementClient')
        storage_account = storage_client.storage_accounts.get_properties(
            self.function_params.storage_account['resource_group_name'],
            self.function_params.storage_account['name'])

        try:
            StorageUtilities.create_queue_from_storage_account(storage_account, queue_name, session)
            self.log.info("Storage queue creation succeeded")
            return storage_account
        except Exception:
            self.log.exception('Queue creation failed')
            raise SystemExit

    def _create_event_subscription(self, storage_account, queue_name, session):
        self.log.info('Creating event grid subscription')
        destination = StorageQueueEventSubscriptionDestination(resource_id=storage_account.id,
                                                               queue_name=queue_name)

        # filter specific events
        advance_filter = StringInAdvancedFilter(key='Data.OperationName',
                                                values=self.subscribed_events)
        event_filter = EventSubscriptionFilter(advanced_filters=[advance_filter])

        for subscription_id in self.target_subscription_ids:
            try:
                AzureEventSubscription.create(destination, queue_name,
                                              subscription_id, session, event_filter)
                self.log.info('Event grid subscription creation succeeded: subscription_id=%s' %
                              subscription_id)
            except Exception:
                self.log.exception('Event Subscription creation failed')
                raise SystemExit<|MERGE_RESOLUTION|>--- conflicted
+++ resolved
@@ -329,12 +329,7 @@
             [AzureModeCommon.extract_resource_id(policy, event)]
         )
 
-<<<<<<< HEAD
-            AzureModeCommon.annotate_parent(policy, resources)
-
-            resources = policy.resource_manager.filter_resources(
-                resources, event)
-=======
+        AzureModeCommon.annotate_parent(policy, resources)
         resources = policy.resource_manager.filter_resources(resources, event)
 
         if not resources:
@@ -342,7 +337,6 @@
                 "policy: %s resources: %s no resources found" % (policy.name, policy.resource_type)
             )
             return
->>>>>>> 694644b7
 
         with policy.ctx as ctx:
             rt = time.time() - s
