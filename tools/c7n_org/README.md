## What is c7n-org?

c7n-org is a tool to run custodian against multiple AWS accounts,
Azure subscriptions, or GCP projects in parallel.

## Installation

```shell
pip install c7n-org
```

c7n-org has 3 run modes:

```shell
Usage: c7n-org [OPTIONS] COMMAND [ARGS]...

  custodian organization multi-account runner.

Options:
  --help  Show this message and exit.

Commands:
  report      report on an AWS cross account policy execution
  run         run a custodian policy across accounts (AWS, Azure, GCP)
  run-script  run a script across AWS accounts
```

In order to run c7n-org against multiple accounts, a config file must
first be created containing pertinent information about the accounts:


Example AWS Config File:

```yaml
accounts:
- account_id: '123123123123'
  name: account-1
  regions:
  - us-east-1
  - us-west-2
  role: arn:aws:iam::123123123123:role/CloudCustodian
  tags:
  - type:prod
  - division:some division
  - partition:us
  - scope:pci
...
```

Example Azure Config File:

```yaml
subscriptions:
- name: Subscription-1
  subscription_id: a1b2c3d4-e5f6-g7h8i9...
- name: Subscription-2
  subscription_id: 1z2y3x4w-5v6u-7t8s9r...
```

Example GCP Config File:

```yaml
projects:
- name: app-dev
  project_id: app-203501
  tags:
  - label:env:dev  
- name: app-prod
  project_id: app-1291
  tags:
  - label:env:dev

```

### Config File Generation

We also distribute scripts to generate the necessary config file in the `scripts` folder.

**Note** Currently these are distributed only via git, per
https://github.com/capitalone/cloud-custodian/issues/2420 we'll
be looking to incorporate them into a new c7n-org subcommand.

- For **AWS**, the script `orgaccounts.py` generates a config file
  from the AWS Organizations API

- For **Azure**, the script `azuresubs.py` generates a config file
  from the Azure Resource Management API

    - Please see the [Additional Azure Instructions](http://capitalone.github.io/cloud-custodian/docs/azure/multiplesubs.html) 
    - for initial setup and other important info

- For **GCP**, the script `gcpprojects.py` generates a config file from
  the GCP Resource Management API


```shell
python orgaccounts.py -f accounts.yml
```
```shell
python azuresubs.py -f subscriptions.yml
```
```shell
python gcpprojects.py -f projects.yml
```

## Running a Policy with c7n-org

To run a policy, the following arguments must be passed in:

```shell
-c | accounts|projects|subscriptions config file
-s | output directory
-u | policy
```


```shell
c7n-org run -c accounts.yml -s output -u test.yml --dryrun
```

After running the above command, the following folder structure will be created:

```
output
    |_ account-1
        |_ us-east-1
            |_ policy-name
                |_ resources.json
                |_ custodian-run.log
        |_ us-west-2
            |_ policy-name
                |_ resources.json
                |_ custodian-run.log
    |- account-2
...
```

Use `c7n-org report` to generate a csv report from the output directory.

## Selecting accounts and policy for execution

You can filter the accounts to be run against by either passing the
account name or id via the `-a` flag, which can be specified multiple
times.

Groups of accounts can also be selected for execution by specifying
the `-t` tag filter.  Account tags are specified in the config
file. ie given the above accounts config file you can specify all prod
accounts with `-t type:prod`.

You can specify which policies to use for execution by either
specifying `-p` or selecting groups of policies via their tags with
`-l`.


See `c7n-org run --help` for more information.

## Other commands

c7n-org also supports running arbitrary scripts on AWS against
accounts via the run-script command, which exports standard AWS SDK
credential information into the process environment before executing.

c7n-org also supports generating reports for a given policy execution
<<<<<<< HEAD
across accounts via the `c7n-org report` subcommand.

## Additional Azure Instructions

If you're using an Azure Service Principal for executing c7n-org
you'll need to ensure that the principal has access to multiple
subscriptions.

For instructions on creating a service principal and granting access
across subscriptions, visit the [Azure authentication docs
page](http://capitalone.github.io/cloud-custodian/docs/azure/authentication.html).

c7n-org also supports generating reports for a given policy execution
across accounts via the `c7n-org report` subcommand.
=======
across accounts via the `c7n-org report` subcommand.
>>>>>>> bc0b4273
<|MERGE_RESOLUTION|>--- conflicted
+++ resolved
@@ -162,7 +162,6 @@
 credential information into the process environment before executing.
 
 c7n-org also supports generating reports for a given policy execution
-<<<<<<< HEAD
 across accounts via the `c7n-org report` subcommand.
 
 ## Additional Azure Instructions
@@ -173,10 +172,4 @@
 
 For instructions on creating a service principal and granting access
 across subscriptions, visit the [Azure authentication docs
-page](http://capitalone.github.io/cloud-custodian/docs/azure/authentication.html).
-
-c7n-org also supports generating reports for a given policy execution
-across accounts via the `c7n-org report` subcommand.
-=======
-across accounts via the `c7n-org report` subcommand.
->>>>>>> bc0b4273
+page](http://capitalone.github.io/cloud-custodian/docs/azure/authentication.html).