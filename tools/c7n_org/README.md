--- conflicted
+++ resolved
@@ -1,13 +1,8 @@
-<<<<<<< HEAD
 # c7n-org: Multi Account Custodian Execution
-=======
 
 [//]: # (         !!! IMPORTANT !!!                    )
 [//]: # (This file is moved during document generation.)
 [//]: # (Only edit the original document at ./tools/c7n_org/README.md)
-
-# What is c7n-org?
->>>>>>> f2b90ccc
 
 c7n-org is a tool to run custodian against multiple AWS accounts,
 Azure subscriptions, or GCP projects in parallel.
