--- conflicted
+++ resolved
@@ -170,12 +170,9 @@
 you'll need to ensure that the principal has access to multiple
 subscriptions.
 
-<<<<<<< HEAD
-c7n-org also supports generating reports for a given policy execution across accounts via
-the `c7n-org report` subcommand.
-
-=======
 For instructions on creating a service principal and granting access
 across subscriptions, visit the [Azure authentication docs
 page](http://capitalone.github.io/cloud-custodian/docs/azure/authentication.html).
->>>>>>> 6c7cbc42
+
+c7n-org also supports generating reports for a given policy execution
+across accounts via the `c7n-org report` subcommand.
