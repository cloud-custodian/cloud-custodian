# Copyright The Cloud Custodian Authors.
# SPDX-License-Identifier: Apache-2.0

import click
import logging
import os
from c7n.config import Bag, Config
from c7n.resources.aws import ApiStats
from c7n.credentials import assumed_session, SessionFactory
from c7n.utils import yaml_dump

ROLE_TEMPLATE = "arn:aws:iam::{Id}:role/OrganizationAccountAccessRole"
<<<<<<< HEAD
NAME_TEMPLATE = "{Name}"
=======

log = logging.getLogger('orgaccounts')

>>>>>>> ba8569bf

@click.command()
@click.option(
    '--role',
    default=ROLE_TEMPLATE,
    help="Role template for accounts in the config, defaults to %s" % ROLE_TEMPLATE)
@click.option(
    '--name',
    default=NAME_TEMPLATE,
    help="Name template for accounts in the config, defaults to %s" % NAME_TEMPLATE)
@click.option('--ou', multiple=True, default=["/"],
              help="Only export the given subtrees of an organization")
@click.option('-r', '--regions', multiple=True,
              help="If specified, set regions per account in config")
@click.option('--assume', help="Role to assume for Credentials")
@click.option('--profile', help="AWS CLI Profile to use for Credentials")
@click.option(
    '-f', '--output', type=click.File('w'),
    help="File to store the generated config (default stdout)")
@click.option('-a', '--active', is_flag=True, default=False, help="Get only active accounts")
@click.option('-i', '--ignore', multiple=True,
  help="list of accounts that won't be added to the config file")
def main(role, name, ou, assume, profile, output, regions, active, ignore):
    """Generate a c7n-org accounts config file using AWS Organizations

    With c7n-org you can then run policies or arbitrary scripts across
    accounts.
    """
    logging.basicConfig(level=logging.INFO)

    stats, session = get_session(assume, 'c7n-org', profile)
    client = session.client('organizations')
    accounts = []
    for path in ou:
        ou = get_ou_from_path(client, path)
        accounts.extend(get_accounts_for_ou(client, ou, active, ignoredAccounts=ignore))

    results = []
    for a in accounts:
        tags = []

        path_parts = a['Path'].strip('/').split('/')
        for idx, _ in enumerate(path_parts):
            tags.append("path:/%s" % "/".join(path_parts[:idx + 1]))

        for k, v in a.get('Tags', {}).items():
            tags.append("{}:{}".format(k, v))

<<<<<<< HEAD
        a['OrgId'] = a['Arn'].split('/')[1]
=======
        if not role.startswith('arn'):
            arn_role = "arn:aws:iam::{}:role/{}".format(a['Id'], role)
        else:
            arn_role = role.format(**a)
>>>>>>> ba8569bf
        ainfo = {
            'account_id': a['Id'],
            'email': a['Email'],
            'display_name': a['Name'],
            'organization_id': a['OrgId'],
            'name': name.format(**a),
            'tags': tags,
            'role': arn_role}
        if regions:
            ainfo['regions'] = list(regions)
        if 'Tags' in a and a['Tags']:
            ainfo['vars'] = a['Tags']

        results.append(ainfo)

    # log.info('api calls {}'.format(stats.get_metadata()))
    print(yaml_dump({'accounts': results}), file=output)


def get_session(role, session_name, profile):
    region = os.environ.get('AWS_DEFAULT_REGION', 'eu-west-1')
    stats = ApiStats(Bag(), Config.empty())
    if role:
        s = assumed_session(role, session_name, region=region)
    else:
        s = SessionFactory(region, profile)()
    stats(s)
    return stats, s


def get_ou_from_path(client, path):
    ou = client.list_roots()['Roots'][0]

    if path == "/":
        ou['Path'] = path
        return ou

    ou_pager = client.get_paginator('list_organizational_units_for_parent')
    for part in path.strip('/').split('/'):
        found = False
        for page in ou_pager.paginate(ParentId=ou['Id']):
            for child in page.get('OrganizationalUnits'):
                if child['Name'] == part:
                    found = True
                    ou = child
                    break
            if found:
                break
        if found is False:
            raise ValueError(
                "No OU named:%r found in path: %s" % (
                    path, path))
    ou['Path'] = path
    return ou


def get_sub_ous(client, ou):
    results = [ou]
    ou_pager = client.get_paginator('list_organizational_units_for_parent')
    for sub_ou in ou_pager.paginate(
            ParentId=ou['Id']).build_full_result().get(
                'OrganizationalUnits'):
        sub_ou['Path'] = "/%s/%s" % (ou['Path'].strip('/'), sub_ou['Name'])
        results.extend(get_sub_ous(client, sub_ou))
    return results


def get_accounts_for_ou(client, ou, active, recursive=True, ignoredAccounts=()):
    results = []
    ous = [ou]
    if recursive:
        ous = get_sub_ous(client, ou)

    account_pager = client.get_paginator('list_accounts_for_parent')
    for ou in ous:
        for a in account_pager.paginate(
            ParentId=ou['Id']).build_full_result().get(
                'Accounts', []):
            a['Path'] = ou['Path']
            a['Tags'] = {
                t['Key']: t['Value'] for t in
                client.list_tags_for_resource(ResourceId=a['Id']).get('Tags', ())}
            if a['Id'] in ignoredAccounts:
                continue

            if active:
                if a['Status'] == 'ACTIVE':
                    results.append(a)
            else:
                results.append(a)
    return results


if __name__ == '__main__':
    main()<|MERGE_RESOLUTION|>--- conflicted
+++ resolved
@@ -10,13 +10,9 @@
 from c7n.utils import yaml_dump
 
 ROLE_TEMPLATE = "arn:aws:iam::{Id}:role/OrganizationAccountAccessRole"
-<<<<<<< HEAD
 NAME_TEMPLATE = "{Name}"
-=======
 
 log = logging.getLogger('orgaccounts')
-
->>>>>>> ba8569bf
 
 @click.command()
 @click.option(
@@ -65,14 +61,11 @@
         for k, v in a.get('Tags', {}).items():
             tags.append("{}:{}".format(k, v))
 
-<<<<<<< HEAD
         a['OrgId'] = a['Arn'].split('/')[1]
-=======
         if not role.startswith('arn'):
             arn_role = "arn:aws:iam::{}:role/{}".format(a['Id'], role)
         else:
             arn_role = role.format(**a)
->>>>>>> ba8569bf
         ainfo = {
             'account_id': a['Id'],
             'email': a['Email'],
