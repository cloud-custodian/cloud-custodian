--- conflicted
+++ resolved
@@ -14,11 +14,7 @@
 ADD tools /src/tools/
 
 WORKDIR /src
-<<<<<<< HEAD
-
-=======
 RUN adduser --disabled-login custodian
->>>>>>> b0f41d72
 RUN apt-get --yes update && apt-get --yes upgrade \
  && apt-get --yes install build-essential \
  && pip3 install -r requirements.txt  . \
@@ -32,14 +28,9 @@
  && rm -Rf /src/ \
  && rm -Rf /root/.cache/
 
-<<<<<<< HEAD
-ENV LC_ALL="C.UTF-8" LANG="C.UTF-8"
-ENTRYPOINT ["/usr/local/bin/c7n-org"]
-=======
 USER custodian
 WORKDIR /home/custodian
 ENV LC_ALL="C.UTF-8" LANG="C.UTF-8"
 VOLUME ["/home/custodian"]
 ENTRYPOINT ["/usr/local/bin/c7n-org"]
 CMD ["--help"]
->>>>>>> b0f41d72
