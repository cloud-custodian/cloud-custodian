--- conflicted
+++ resolved
@@ -31,15 +31,13 @@
 
 
 class GitRepo:
+
     def __init__(self, repo_path, git_config=None):
         self.repo_path = repo_path
         self.git_config = git_config or DEFAULT_CONFIG
 
-    def _run(self, cmd, **kw):
-        return subprocess.check_call(cmd, cwd=self.repo_path, **kw)
-
     def init(self):
-        self._run(['git', 'init', '--initial-branch', 'main'])
+        subprocess.check_output(['git', 'init', '--initial-branch', 'main'], cwd=self.repo_path)
         with open(os.path.join(self.repo_path, '.git', 'config'), 'w') as fh:
             fh.write(self.git_config)
 
@@ -58,16 +56,16 @@
                 fh.write(content)
 
         if not exists:
-            self._run(['git', 'add', path])
+            subprocess.check_output(['git', 'add', path], cwd=self.repo_path)
 
     def rm(self, path):
-        self._run(['git', 'rm', path])
+        os.remove(os.path.join(self.repo_path, path))
 
     def repo(self):
         return pygit2.Repository(os.path.join(self.repo_path, '.git'))
 
     def move(self, src, tgt):
-        self._run(['git', 'mv', src, tgt])
+        subprocess.check_output(['git', 'mv', src, tgt], cwd=self.repo_path)
 
     def commit(self, msg, author=None, email=None):
         env = {}
@@ -75,23 +73,19 @@
             env['GIT_AUTHOR_NAME'] = author
         if email:
             env['GIT_AUTHOR_EMAIL'] = email
-<<<<<<< HEAD
-
-        subprocess.check_output(['git', 'commit', '-am', msg], cwd=self.repo_path, env=env)
-=======
         self._run(['git', 'commit', '-am', msg], env=env)
->>>>>>> deecbdb3
 
     def checkout(self, branch, create=True):
         args = ['git', 'checkout']
         if create:
             args.append('-b')
         args.append(branch)
-        self._run(args)
+        subprocess.check_output(args, cwd=self.repo_path)
 
 
 @pytest.mark.skipif(pygit2 is None, reason="pygit2 not installed")
 class StreamTest(TestUtils):
+
     def setUp(self):
         self.maxDiff = None
         logging.getLogger("").setLevel(logging.DEBUG)
@@ -101,15 +95,15 @@
         git.init()
         git.change('example.yml', {'policies': []})
         git.commit('init')
-        git.change(
-            'example.yml',
-            {'policies': [{'name': 'codebuild-check', 'resource': 'aws.codebuild'}]},
-        )
+        git.change('example.yml', {
+            'policies': [{
+                'name': 'codebuild-check',
+                'resource': 'aws.codebuild'}]})
         git.commit('add something')
-        git.change(
-            'example.yml',
-            {'policies': [{'name': 'lambda-check', 'resource': 'aws.lambda'}]},
-        )
+        git.change('example.yml', {
+            'policies': [{
+                'name': 'lambda-check',
+                'resource': 'aws.lambda'}]})
         git.commit('switch')
         return git
 
@@ -118,50 +112,45 @@
         runner = CliRunner()
         result = runner.invoke(
             policystream.cli,
-            ['diff', '-r', git.repo_path, '--source', 'HEAD^', '--target', 'main'],
-        )
+            ['diff', '-r', git.repo_path, '--source', 'HEAD^', '--target', 'main'])
         self.assertEqual(result.exit_code, 0)
         self.assertEqual(
             yaml.safe_load(result.stdout),
-            {'policies': [{'name': 'lambda-check', 'resource': 'aws.lambda'}]},
-        )
+            {'policies': [
+                {'name': 'lambda-check', 'resource': 'aws.lambda'}]})
 
     def test_cli_diff_branch(self):
         git = self.setup_basic_repo()
         git.checkout('pull-request')
-        git.change(
-            'example.yml',
-            {
-                'policies': [
-                    {'name': 'lambda-check', 'resource': 'aws.lambda'},
-                    {'name': 'ec2-check', 'resource': 'aws.ec2'},
-                ]
-            },
-        )
+        git.change('example.yml', {
+            'policies': [
+                {'name': 'lambda-check',
+                 'resource': 'aws.lambda'},
+                {'name': 'ec2-check',
+                 'resource': 'aws.ec2'}]})
         git.commit('new stuff')
         runner = CliRunner()
-        result = runner.invoke(policystream.cli, ['diff', '-r', git.repo_path, '--source', 'main'])
+        result = runner.invoke(
+            policystream.cli,
+            ['diff', '-r', git.repo_path, '--source', 'main'])
         self.assertEqual(result.exit_code, 0)
         self.assertEqual(
             yaml.safe_load(result.stdout),
-            {'policies': [{'name': 'ec2-check', 'resource': 'aws.ec2'}]},
-        )
+            {'policies': [
+                {'name': 'ec2-check', 'resource': 'aws.ec2'}]})
 
     def test_diff_subdir_policies(self):
         git = self.setup_basic_repo()
-        git.change(
-            'subdir/notary.yml',
-            {'policies': [{'resource': 'azure.vm', 'name': 'ornithopter'}]},
-        )
+        git.change('subdir/notary.yml', {
+            'policies': [
+                {'resource': 'azure.vm',
+                 'name': 'ornithopter'}]})
         git.commit('azure example')
         repo = git.repo()
         policy_repo = policystream.PolicyRepo(git.repo_path, repo)
-        changes = [
-            c.data()
-            for c in policy_repo.delta_commits(
-                repo.revparse_single('HEAD^'), repo.revparse_single('HEAD')
-            )
-        ]
+        changes = [c.data() for c in policy_repo.delta_commits(
+            repo.revparse_single('HEAD^'),
+            repo.revparse_single('HEAD'))]
         self.assertEqual(len(changes), 1)
         self.assertEqual(changes[0]['change'], 'add')
         self.assertEqual(changes[0]['commit']['message'].strip(), 'azure example')
@@ -171,47 +160,38 @@
     def test_stream_basic(self):
         git = self.setup_basic_repo()
         policy_repo = policystream.PolicyRepo(git.repo_path, git.repo())
-        changes = [
-            c.data()
-            for c in policy_repo.delta_stream(
-                sort=pygit2.GIT_SORT_TOPOLOGICAL | pygit2.GIT_SORT_REVERSE
-            )
-        ]
+        changes = [c.data() for c in policy_repo.delta_stream(
+            sort=pygit2.GIT_SORT_TOPOLOGICAL | pygit2.GIT_SORT_REVERSE)]
         self.assertEqual(len(changes), 3)
         self.assertEqual(
-            [
-                (
-                    c['change'],
-                    c['policy']['data']['name'],
-                    c['commit']['message'].strip(),
-                )
-                for c in changes
-            ],
-            [
-                ('add', 'codebuild-check', 'add something'),
-                ('remove', 'codebuild-check', 'switch'),
-                ('add', 'lambda-check', 'switch'),
-            ],
-        )
+            [(c['change'],
+              c['policy']['data']['name'],
+              c['commit']['message'].strip()) for c in changes],
+            [('add', 'codebuild-check', 'add something'),
+             ('remove', 'codebuild-check', 'switch'),
+             ('add', 'lambda-check', 'switch')])
 
     def test_cli_stream_basic(self):
         git = self.setup_basic_repo()
         runner = CliRunner()
-        result = runner.invoke(policystream.cli, ['stream', '-r', git.repo_path, '-s', 'jsonline'])
+        result = runner.invoke(
+            policystream.cli,
+            ['stream', '-r', git.repo_path, '-s', 'jsonline'])
         self.assertEqual(result.exit_code, 0)
 
         rows = [json.loads(l) for l in result.stdout.splitlines()]
         self.maxDiff = None
         self.assertEqual(len(rows), 3)
-        self.assertEqual(list(sorted(rows[0].keys())), ['change', 'commit', 'policy', 'repo_uri'])
-        self.assertEqual([r['change'] for r in rows], ['add', 'remove', 'add'])
+        self.assertEqual(
+            list(sorted(rows[0].keys())),
+            ['change', 'commit', 'policy', 'repo_uri'])
+        self.assertEqual(
+            [r['change'] for r in rows],
+            ['add', 'remove', 'add'])
         self.assertEqual(
             rows[-1]['policy'],
-            {
-                'data': {'name': 'lambda-check', 'resource': 'aws.lambda'},
-                'file': 'example.yml',
-            },
-        )
+            {'data': {'name': 'lambda-check', 'resource': 'aws.lambda'},
+             'file': 'example.yml'})
 
     def test_stream_remove_file(self):
         git = self.setup_basic_repo()
@@ -219,144 +199,99 @@
         git.commit('remove file')
 
         policy_repo = policystream.PolicyRepo(git.repo_path, git.repo())
-        changes = [
-            c.data()
-            for c in policy_repo.delta_stream(
-                sort=pygit2.GIT_SORT_TOPOLOGICAL | pygit2.GIT_SORT_REVERSE
-            )
-        ]
-        self.assertEqual(
-            [
-                (
-                    c['change'],
-                    c['policy']['data']['name'],
-                    c['commit']['message'].strip(),
-                )
-                for c in changes
-            ],
-            [
-                ('add', 'codebuild-check', 'add something'),
-                ('remove', 'codebuild-check', 'switch'),
-                ('add', 'lambda-check', 'switch'),
-                ('remove', 'lambda-check', 'remove file'),
-            ],
-        )
+        changes = [c.data() for c in policy_repo.delta_stream(
+            sort=pygit2.GIT_SORT_TOPOLOGICAL | pygit2.GIT_SORT_REVERSE)]
+        self.assertEqual(
+            [(c['change'],
+              c['policy']['data']['name'],
+              c['commit']['message'].strip()) for c in changes],
+            [('add', 'codebuild-check', 'add something'),
+             ('remove', 'codebuild-check', 'switch'),
+             ('add', 'lambda-check', 'switch'),
+             ('remove', 'lambda-check', 'remove file')])
 
     def test_stream_move_subdir(self):
         git = GitRepo(self.get_temp_dir())
         git.init()
-        git.change('aws/ec2.yml', {'policies': [{'name': 'ec2-check', 'resource': 'aws.ec2'}]})
-        git.change(
-            'lambda.yml',
-            {'policies': [{'name': 'lambda-check', 'resource': 'aws.lambda'}]},
-        )
+        git.change('aws/ec2.yml', {'policies': [
+            {'name': 'ec2-check',
+             'resource': 'aws.ec2'}]})
+        git.change('lambda.yml', {'policies': [
+            {'name': 'lambda-check',
+             'resource': 'aws.lambda'}]})
         git.commit('init')
         git.move('lambda.yml', 'aws/lambda.yml')
-        git.change(
-            'aws/ec2.yml',
-            {
-                'policies': [
-                    {'name': 'ec2-check', 'resource': 'aws.ec2'},
-                    {'name': 'ec2-ami-check', 'resource': 'aws.ec2'},
-                ]
-            },
-        )
+        git.change('aws/ec2.yml', {'policies': [
+            {'name': 'ec2-check',
+             'resource': 'aws.ec2'},
+            {'name': 'ec2-ami-check',
+             'resource': 'aws.ec2'}]})
         git.commit('move')
         git.rm('aws/ec2.yml')
         git.rm('aws/lambda.yml')
-        git.change(
-            'aws/all.yml',
-            {
-                'policies': [
-                    {'name': 'lambda-check', 'resource': 'aws.lambda'},
-                    {'name': 'ec2-check', 'resource': 'aws.ec2'},
-                ]
-            },
+        git.change('aws/all.yml', {'policies': [
+            {'name': 'lambda-check',
+             'resource': 'aws.lambda'},
+            {'name': 'ec2-check',
+             'resource': 'aws.ec2'}]})
+        git.commit('consolidate')
+        policy_repo = policystream.PolicyRepo(git.repo_path, git.repo())
+        changes = [c.data() for c in policy_repo.delta_stream(
+            sort=pygit2.GIT_SORT_TOPOLOGICAL | pygit2.GIT_SORT_REVERSE)]
+        self.assertEqual(
+            {(c['change'],
+              c['policy']['data']['name'],
+              c['commit']['message'].strip()) for c in changes},
+            {('add', 'ec2-check', 'init'),
+             ('add', 'lambda-check', 'init'),
+             ('add', 'ec2-ami-check', 'move'),
+             ('moved', 'lambda-check', 'move'),
+             ('remove', 'ec2-ami-check', 'consolidate'),
+             ('moved', 'ec2-check', 'consolidate'),
+             ('moved', 'lambda-check', 'consolidate')}
         )
-        git.commit('consolidate')
-        policy_repo = policystream.PolicyRepo(git.repo_path, git.repo())
-        changes = [
-            c.data()
-            for c in policy_repo.delta_stream(
-                sort=pygit2.GIT_SORT_TOPOLOGICAL | pygit2.GIT_SORT_REVERSE
-            )
-        ]
-        self.assertEqual(
-            {
-                (
-                    c['change'],
-                    c['policy']['data']['name'],
-                    c['commit']['message'].strip(),
-                )
-                for c in changes
-            },
-            {
-                ('add', 'ec2-check', 'init'),
-                ('add', 'lambda-check', 'init'),
-                ('add', 'ec2-ami-check', 'move'),
-                ('moved', 'lambda-check', 'move'),
-                ('remove', 'ec2-ami-check', 'consolidate'),
-                ('moved', 'ec2-check', 'consolidate'),
-                ('moved', 'lambda-check', 'consolidate'),
-            },
-        )
 
     def test_stream_move_policy(self):
         git = self.setup_basic_repo()
-        git.change('newfile.yml', {'policies': [{'name': 'ec2-check', 'resource': 'aws.ec2'}]})
+        git.change('newfile.yml', {
+            'policies': [{
+                'name': 'ec2-check',
+                'resource': 'aws.ec2'}]})
         git.commit('new file')
         git.rm('example.yml')
-        git.change(
-            'newfile.yml',
-            {
-                'policies': [
-                    {
-                        'name': 'ec2-check',
-                        'resource': 'aws.ec2',
-                    },
-                    {'name': 'lambda-check', 'resource': 'aws.lambda'},
-                ]
-            },
-        )
+        git.change('newfile.yml', {
+            'policies': [{
+                'name': 'ec2-check',
+                'resource': 'aws.ec2',
+            }, {
+                'name': 'lambda-check',
+                'resource': 'aws.lambda'}]})
         git.commit('move policy')
 
         policy_repo = policystream.PolicyRepo(git.repo_path, git.repo())
-        changes = [
-            c.data()
-            for c in policy_repo.delta_stream(
-                sort=pygit2.GIT_SORT_TOPOLOGICAL | pygit2.GIT_SORT_REVERSE
-            )
-        ]
-        self.assertEqual(
-            [
-                (
-                    c['change'],
-                    c['policy']['data']['name'],
-                    c['commit']['message'].strip(),
-                )
-                for c in changes
-            ],
-            [
-                ('add', 'codebuild-check', 'add something'),
-                ('remove', 'codebuild-check', 'switch'),
-                ('add', 'lambda-check', 'switch'),
-                ('add', 'ec2-check', 'new file'),
-                ('moved', 'lambda-check', 'move policy'),
-            ],
-        )
+        changes = [c.data() for c in policy_repo.delta_stream(
+            sort=pygit2.GIT_SORT_TOPOLOGICAL | pygit2.GIT_SORT_REVERSE)]
+        self.assertEqual(
+            [(c['change'],
+              c['policy']['data']['name'],
+              c['commit']['message'].strip()) for c in changes],
+            [('add', 'codebuild-check', 'add something'),
+             ('remove', 'codebuild-check', 'switch'),
+             ('add', 'lambda-check', 'switch'),
+             ('add', 'ec2-check', 'new file'),
+             ('moved', 'lambda-check', 'move policy')])
 
 
 @pytest.mark.skipif(pygit2 is None, reason="pygit2 not installed")
 def test_path_matcher():
     for p, result in (
-        ('foo/bar.yml', True),
-        ('foo/bar.json', False),
-        ('zoo/rabbit.yaml', True),
+            ('foo/bar.yml', True),
+            ('foo/bar.json', False),
+            ('zoo/rabbit.yaml', True),
     ):
         assert policystream.policy_path_matcher(p) is result
 
     for p, patterns, result in (
-        ('foo/bar.yml', ('dir/*.yaml',), False),
-        ('foo/bar.json', ('foo/*.json',), True),
-    ):
+            ('foo/bar.yml', ('dir/*.yaml',), False),
+            ('foo/bar.json', ('foo/*.json',), True)):
         assert policystream.policy_path_matcher(p, patterns) is result