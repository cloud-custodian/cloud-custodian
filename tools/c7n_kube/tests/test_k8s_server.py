# Copyright The Cloud Custodian Authors.
# SPDX-License-Identifier: Apache-2.0
import json
import socket
import tempfile
import threading
import time

import requests

from unittest.mock import patch, MagicMock

from c7n_kube.server import \
    AdmissionControllerServer, AdmissionControllerHandler, init

from common_kube import KubeTest


class TestAdmissionControllerServer(AdmissionControllerServer):
    def __init__(self, bind_and_activate=False, *args, **kwargs):
        super().__init__(
            bind_and_activate=bind_and_activate, *args, **kwargs)


class TestServer(KubeTest):

    def find_port(self):
        sock = socket.socket()
        sock.bind(('', 0))
        _, port = sock.getsockname()
        return port

    def _server(self, policies, on_exception='warn'):
        port = self.find_port()
        with tempfile.TemporaryDirectory() as temp_dir:
            with open(f"{temp_dir}/policy.yaml", "w+") as f:
                json.dump(policies, f)
            server = TestAdmissionControllerServer(
                server_address=('localhost', port),
                RequestHandlerClass=AdmissionControllerHandler,
                policy_dir=temp_dir,
                bind_and_activate=True,
                on_exception=on_exception,
            )
            server_thread = threading.Thread(target=server.handle_request)
            server_thread.start()
            time.sleep(1)
        return server, port

    def test_server_load_non_k8s_policies(self):
        with tempfile.TemporaryDirectory() as temp_dir:
            with open(f"{temp_dir}/policy.yaml", "w+") as f:
                json.dump(
                    {"policies": [{'name': 'test', 'resource': 's3'}]}, f
                )
            with open(f"{temp_dir}/policy2.yaml", "w+") as f:
                json.dump(
                    {"policies": [{'name': 'test2', 'resource': 'ec2'}]}, f
                )
            with open(f"{temp_dir}/policy3.yaml", "w+") as f:
                json.dump(
                    {"policies": [{'name': 'test3', 'resource': 'ebs'}]}, f
                )
            server = TestAdmissionControllerServer(
                server_address=('localhost', 8080),
                RequestHandlerClass=AdmissionControllerHandler,
                policy_dir=temp_dir
            )

            self.assertEqual(len(server.policy_collection.policies), 0)

    def test_server_load_k8s_policies_no_mode(self):
        with tempfile.TemporaryDirectory() as temp_dir:
            with open(f"{temp_dir}/policy.yaml", "w+") as f:
                json.dump(
                    {"policies": [{'name': 'test', 'resource': 'k8s.pod'}]}, f
                )
            with open(f"{temp_dir}/policy2.yaml", "w+") as f:
                json.dump(
                    {"policies": [{'name': 'test2', 'resource': 'k8s.deployment'}]}, f
                )
            with open(f"{temp_dir}/policy3.yaml", "w+") as f:
                json.dump(
                    {"policies": [{'name': 'test3', 'resource': 'k8s.service'}]}, f
                )
            server = TestAdmissionControllerServer(
                server_address=('localhost', 8082),
                RequestHandlerClass=AdmissionControllerHandler,
                policy_dir=temp_dir
            )

            self.assertEqual(len(server.policy_collection.policies), 0)

    def test_server_load_k8s_policies_proper_mode(self):
        with tempfile.TemporaryDirectory() as temp_dir:
            with open(f"{temp_dir}/policy.yaml", "w+") as f:
                json.dump(
                    {
                        "policies": [
                            {
                                'name': 'test',
                                'resource': 'k8s.pod',
                                'mode': {
                                    'type': 'k8s-validator',
                                    'operations': ['CREATE']
                                }
                            }
                        ]
                    }, f
                )
            with open(f"{temp_dir}/policy2.yaml", "w+") as f:
                json.dump(
                    {
                        "policies": [
                            {
                                'name': 'test2',
                                'resource': 'k8s.deployment',
                                'mode': {
                                    'type': 'k8s-validator',
                                    'operations': ['CREATE']
                                }
                            }
                        ]
                    }, f
                )
            with open(f"{temp_dir}/policy3.yaml", "w+") as f:
                json.dump(
                    {"policies": [{'name': 'test3', 'resource': 'k8s.service'}]}, f
                )
            server = TestAdmissionControllerServer(
                server_address=('localhost', 8080),
                RequestHandlerClass=AdmissionControllerHandler,
                policy_dir=temp_dir
            )

            # we should only have 2 policies here since there's only 2 policies with the right mode
            self.assertEqual(len(server.policy_collection.policies), 2)

    def test_server_handle_get_empty_policies(self):
        policies = {
            'policies': []
        }
        server, port = self._server(policies)
        res = requests.get(f'http://localhost:{port}')
        self.assertEqual(res.json(), [])
        self.assertEqual(res.status_code, 200)

    def test_server_handle_get_policies(self):
        policies = {
            'policies': [
                {
                    'name': 'test-validator',
                    'resource': 'k8s.pod',
                    'mode': {
                        'type': 'k8s-validator',
                        'on-match': 'deny',
                        'operations': [
                            'CREATE',
                        ]
                    }
                }
            ]
        }
        server, port = self._server(policies)
        res = requests.get(f'http://localhost:{port}')
        self.assertEqual(res.json(), policies['policies'])
        self.assertEqual(res.status_code, 200)

    def test_server_handle_post_no_policies(self):
        policies = {
            'policies': []
        }
        server, port = self._server(policies)
        event = self.get_event('create_pod')
        res = requests.post(f'http://localhost:{port}', json=event)
        self.assertEqual(res.status_code, 200)
        self.assertEqual(
            {
                'apiVersion': 'admission.k8s.io/v1',
                'kind': 'AdmissionReview',
                'response': {
                    'allowed': True,
                    'uid': '662c3df2-ade6-4165-b395-770857bc17b7',
                    'warnings': [],
                    'status': {
                        'code': 200,
                        'message': 'OK'
                    }
                }
            },
            res.json()
        )

    def test_server_handle_post_policies_deny_on_match(self):
        policies = {
            'policies': [
                {
                    'name': 'test-validator',
                    'resource': 'k8s.pod',
                    'mode': {
                        'type': 'k8s-validator',
                        'on-match': 'deny',
                        'operations': [
                            'CREATE',
                        ]
                    }
                }
            ]
        }
        server, port = self._server(policies)
        event = self.get_event('create_pod')
        res = requests.post(f'http://localhost:{port}', json=event)
        self.assertEqual(res.status_code, 200)
        self.assertFalse(res.json()['response']['allowed'])

    def test_server_handle_post_policies_allow_on_match(self):
        policies = {
            'policies': [
                {
                    'name': 'test-validator',
                    'resource': 'k8s.pod',
                    'mode': {
                        'type': 'k8s-validator',
                        'on-match': 'allow',
                        'operations': [
                            'CREATE',
                        ]
                    }
                }
            ]
        }
        server, port = self._server(policies)
        event = self.get_event('create_pod')
        res = requests.post(f'http://localhost:{port}', json=event)
        self.assertEqual(res.status_code, 200)
        self.assertTrue(res.json()['response']['allowed'])

    def test_server_handle_post_policies_deny_on_match_multiple(self):
        policies = {
            'policies': [
                {
                    'name': 'test-validator-deployment',
                    'resource': 'k8s.deployment',
                    'description': 'description deployment',
                    'mode': {
                        'type': 'k8s-validator',
                        'on-match': 'deny',
                        'operations': [
                            'CREATE',
                        ]
                    }
                },
                {
                    'name': 'test-validator',
                    'resource': 'k8s.pod',
                    'description': 'description 1',
                    'mode': {
                        'type': 'k8s-validator',
                        'on-match': 'deny',
                        'operations': [
                            'CREATE',
                        ]
                    }
                },
                {
                    'name': 'test-validator-2',
                    'description': 'description 2',
                    'resource': 'k8s.pod',
                    'mode': {
                        'type': 'k8s-validator',
                        'on-match': 'deny',
                        'operations': [
                            'CREATE',
                        ]
                    }
                }
            ]
        }
        server, port = self._server(policies)
        event = self.get_event('create_pod')
        res = requests.post(f'http://localhost:{port}', json=event)
        self.assertEqual(res.status_code, 200)
        self.assertFalse(res.json()['response']['allowed'])
        failures = json.loads(
            res.json()['response']['status']['message'].split(':', 1)[-1]
        )
        self.assertEqual(len(failures), 2)
        self.assertEqual(failures[0], {'name': 'test-validator', 'description': 'description 1'})
        self.assertEqual(failures[1], {'name': 'test-validator-2', 'description': 'description 2'})

    def test_server_onmatch_warn(self):
        policies = {
            'policies': [
                {
                    'name': 'test-validator-pod',
                    'resource': 'k8s.pod',
                    'description': 'description deployment',
                    'mode': {
                        'type': 'k8s-validator',
                        'on-match': 'warn',
                        'operations': [
                            'CREATE',
                        ]
                    }
                },
            ]
        }
        server, port = self._server(policies)
        event = self.get_event('create_pod')
        res = requests.post(f'http://localhost:{port}', json=event)
        self.assertEqual(res.status_code, 200)
        self.assertTrue(res.json()['response']['allowed'])
        self.assertEqual(
            res.json()['response']['warnings'],
            ['test-validator-pod:description deployment']
        )

    def test_server_init(self):
        with patch('c7n_kube.server.AdmissionControllerServer') as patched:
            port = self.find_port()
            init(port, 'policies', serve_forever=False)
            patched.assert_called_once()
            patched.assert_called_with(
                server_address=('0.0.0.0', port),
                RequestHandlerClass=AdmissionControllerHandler,
                policy_dir='policies',
                on_exception='warn'
            )
            patched.return_value.serve_forever.assert_called_once()

    def test_server_bad_post(self):
        policies = {'policies': []}
        server, port = self._server(policies)
        res = requests.post(f'http://localhost:{port}', data='bad data')
        self.assertEqual(res.status_code, 400)
        self.assertEqual(res.json(), {'error': 'Expecting value: line 1 column 1 (char 0)'})

<<<<<<< HEAD
    def test_server_response_with_patch(self):
        policies = {
            'policies': [
                {
                    'name': 'label-pod',
                    'resource': 'k8s.pod',
                    'description': 'warning goes here',
                    'mode': {
                        'type': 'k8s-validator',
                        'on-match': 'warn',
                        'operations': ['CREATE']
                    },
                    'actions': [
                        {
                            'type': 'event-label',
                            'labels': {
                                'foo': 'bar',
                                'role': 'different role',
                                'test': None
                            }
                        }
                    ]

                },
            ]
        }
        port = self._server(policies)
        event = self.get_event('create_pod')
        res = requests.post(f'http://localhost:{port}', json=event)
        self.assertEqual(res.status_code, 200)
        self.assertTrue(res.json()['response']['allowed'])
        self.assertEqual(
            res.json()['response']['warnings'],
            ['label-pod:warning goes here']
        )
        self.assertEqual(res.json()['response']['patchType'], 'JSONPatch')
        self.assertEqual(
            res.json()['response']['patch'],
            "W3sib3AiOiAicmVtb3ZlIiwgInBhdGgiOiAiL21ldGFkYXRhL2xhYmVscy90ZXN0In0sIHsib3AiOiAiYWRkIiwgInBhdGgiOiAiL21ldGFkYXRhL2xhYmVscy9mb28iLCAidmFsdWUiOiAiYmFyIn0sIHsib3AiOiAicmVwbGFjZSIsICJwYXRoIjogIi9tZXRhZGF0YS9sYWJlbHMvcm9sZSIsICJ2YWx1ZSI6ICJkaWZmZXJlbnQgcm9sZSJ9XQ=="  # noqa
=======
    def test_server_bad_policy_execution_warn(self):
        policies = {
            'policies': [
                {
                    'name': 'test-validator-pod',
                    'resource': 'k8s.pod',
                    'description': 'description deployment',
                    'mode': {
                        'type': 'k8s-validator',
                        'on-match': 'warn',
                        'operations': [
                            'CREATE',
                        ]
                    }
                },
            ]
        }
        server, port = self._server(policies)

        server.policy_collection = MagicMock()
        server.policy_collection.policies = []

        mock_policy_1 = MagicMock()
        mock_policy_1.name = 'test-validator-pod'
        mock_policy_1.push.side_effect = Exception('foo')

        mock_policy_2 = MagicMock()
        mock_policy_2.name = 'test-validator-pod-2'
        mock_policy_2.push.side_effect = Exception('bar')

        server.policy_collection.policies.append(mock_policy_1)
        server.policy_collection.policies.append(mock_policy_2)

        event = self.get_event('create_pod')
        res = requests.post(f'http://localhost:{port}', json=event)
        self.assertEqual(res.status_code, 200)
        self.assertEqual(
            res.json()['response']['warnings'],
            [
                'test-validator-pod:Error in executing policy: foo',
                'test-validator-pod-2:Error in executing policy: bar'
            ]
        )

    def test_server_bad_policy_execution_deny(self):
        policies = {
            'policies': [
                {
                    'name': 'test-validator-pod',
                    'resource': 'k8s.pod',
                    'description': 'description deployment',
                    'mode': {
                        'type': 'k8s-validator',
                        'on-match': 'warn',
                        'operations': [
                            'CREATE',
                        ]
                    }
                },
            ]
        }
        server, port = self._server(policies, on_exception='deny')

        server.policy_collection = MagicMock()
        server.policy_collection.policies = []

        mock_policy_1 = MagicMock()
        mock_policy_1.name = 'test-validator-pod'
        mock_policy_1.push.side_effect = Exception('foo')

        mock_policy_2 = MagicMock()
        mock_policy_2.name = 'test-validator-pod-2'
        mock_policy_2.push.side_effect = Exception('bar')

        server.policy_collection.policies.append(mock_policy_1)
        server.policy_collection.policies.append(mock_policy_2)

        event = self.get_event('create_pod')
        res = requests.post(f'http://localhost:{port}', json=event)
        self.assertEqual(res.status_code, 200)
        self.assertFalse(res.json()['response']['allowed'])
        failures = json.loads(
            res.json()['response']['status']['message'].split(':', 1)[-1]
        )
        self.assertEqual(
            failures,
            [
                {"name": "test-validator-pod", "description": "Error in executing policy: foo"},
                {"name": "test-validator-pod-2", "description": "Error in executing policy: bar"}
            ]
>>>>>>> a5834424
        )<|MERGE_RESOLUTION|>--- conflicted
+++ resolved
@@ -335,7 +335,6 @@
         self.assertEqual(res.status_code, 400)
         self.assertEqual(res.json(), {'error': 'Expecting value: line 1 column 1 (char 0)'})
 
-<<<<<<< HEAD
     def test_server_response_with_patch(self):
         policies = {
             'policies': [
@@ -375,7 +374,7 @@
         self.assertEqual(
             res.json()['response']['patch'],
             "W3sib3AiOiAicmVtb3ZlIiwgInBhdGgiOiAiL21ldGFkYXRhL2xhYmVscy90ZXN0In0sIHsib3AiOiAiYWRkIiwgInBhdGgiOiAiL21ldGFkYXRhL2xhYmVscy9mb28iLCAidmFsdWUiOiAiYmFyIn0sIHsib3AiOiAicmVwbGFjZSIsICJwYXRoIjogIi9tZXRhZGF0YS9sYWJlbHMvcm9sZSIsICJ2YWx1ZSI6ICJkaWZmZXJlbnQgcm9sZSJ9XQ=="  # noqa
-=======
+
     def test_server_bad_policy_execution_warn(self):
         policies = {
             'policies': [
@@ -466,5 +465,4 @@
                 {"name": "test-validator-pod", "description": "Error in executing policy: foo"},
                 {"name": "test-validator-pod-2", "description": "Error in executing policy: bar"}
             ]
->>>>>>> a5834424
         )