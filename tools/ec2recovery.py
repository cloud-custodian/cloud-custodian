--- conflicted
+++ resolved
@@ -190,7 +190,6 @@
     instance.start()
     waiter = session.client('ec2').get_waiter('instance_running')
     waiter.wait(DryRun=dryrun, InstanceIds=[instanceid])
-<<<<<<< HEAD
 
 
 def copy_instance_tags(session, oldid, newid):
@@ -204,9 +203,6 @@
         r.Instance(newid).create_tags(Tags=tags)
     except:
         return
-
-
-=======
 
 
 def copy_tags(session, oldid, newid):
@@ -227,7 +223,6 @@
         return False
 
 
->>>>>>> 257e1a78
 def rebuild_instance(dryrun, session, ami, instanceid, keypair, sgs, type,
             subnet, snapshots, role, userdata):
 
@@ -244,15 +239,12 @@
             SubnetId=subnet,
             IamInstanceProfile={'Name': role},
             UserData=userdata)['Instances'][0]
-<<<<<<< HEAD
         copy_instance_tags(session, instanceid, instance['InstanceId'])
-=======
 
         if instanceid:
             copy_tags(session, instanceid, instance['InstanceId'])
         else:
             copy_tags(session, snapshots[0], instance['InstanceId'])
->>>>>>> 257e1a78
 
         c.get_waiter('instance_running').wait(
             DryRun=dryrun, InstanceIds=[instance['InstanceId']])
@@ -276,11 +268,8 @@
     if args.profile:
         session = Session(profile_name=args.profile, region_name=args.region)
     elif args.accesskey and args.secretkey:
-<<<<<<< HEAD
         session = boto3.Session(
-=======
         session = Session(
->>>>>>> 257e1a78
             aws_access_key_id=args.accesskey,
             aws_secret_access_key=args.secretkey,
             region_name=args.region)
