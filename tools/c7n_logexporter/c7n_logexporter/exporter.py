# Copyright 2017 Capital One Services, LLC
#
# Licensed under the Apache License, Version 2.0 (the "License");
# you may not use this file except in compliance with the License.
# You may obtain a copy of the License at
#
# http://www.apache.org/licenses/LICENSE-2.0
#
# Unless required by applicable law or agreed to in writing, software
# distributed under the License is distributed on an "AS IS" BASIS,
# WITHOUT WARRANTIES OR CONDITIONS OF ANY KIND, either express or implied.
# See the License for the specific language governing permissions and
# limitations under the License.

from botocore.exceptions import ClientError
import boto3
import click
import json
from c7n.credentials import assumed_session
from c7n.utils import get_retry, dumps, chunks
from concurrent.futures import ThreadPoolExecutor, as_completed
from datetime import datetime, timedelta
from dateutil.tz import tzutc, tzlocal
from dateutil.parser import parse
import fnmatch
import functools
import jsonschema
import logging
import time
import os
import operator
from tabulate import tabulate
import yaml

from c7n.executor import MainThreadExecutor
MainThreadExecutor.async = False

logging.basicConfig(level=logging.INFO)
logging.getLogger('c7n.worker').setLevel(logging.DEBUG)
logging.getLogger('botocore').setLevel(logging.WARNING)

log = logging.getLogger('c7n-log-exporter')


CONFIG_SCHEMA = {
    '$schema': 'http://json-schema.org/schema#',
    'id': 'http://schema.cloudcustodian.io/v0/logexporter.json',
    'definitions': {
        'destination': {
            'type': 'object',
            'additionalProperties': False,
            'required': ['bucket'],
            'properties': {
                'bucket': {'type': 'string'},
                'prefix': {'type': 'string'},
            },
        },
        'account': {
            'type': 'object',
            'additionalProperties': False,
            'required': ['role', 'groups'],
            'properties': {
                'name': {'type': 'string'},
                'role': {'oneOf': [
                    {'type': 'array', 'items': {'type': 'string'}},
                    {'type': 'string'}]},
                'groups': {
                    'type': 'array', 'items': {'type': 'string'}
                }
            }
        }
    },
    'type': 'object',
    'additionalProperties': False,
    'required': ['accounts', 'destination'],
    'properties': {
        'accounts': {
            'type': 'array',
            'items': {'$ref': '#/definitions/account'}
        },
        'destination': {'$ref': '#/definitions/destination'}
    }
}


def debug(func):
    @functools.wraps(func)
    def run(*args, **kw):
        try:
            return func(*args, **kw)
        except SystemExit:
            raise
        except Exception:
            import traceback
            import pdb
            import sys
            traceback.print_exc()
            pdb.post_mortem(sys.exc_info()[-1])
            raise
    return run


@click.group()
def cli():
    """c7n cloudwatch log group exporter"""


@cli.command()
@click.option('--config', type=click.Path())
def validate(config):
    """validate config file"""
    with open(config) as fh:
        content = fh.read()

    try:
        data = yaml.safe_load(content)
    except Exception:
        log.error("config file: %s is not valid yaml", config)
        raise

    try:
        jsonschema.validate(data, CONFIG_SCHEMA)
    except Exception:
        log.error("config file: %s is not valid", config)
        raise

    log.info("config file valid, accounts:%d", len(data['accounts']))
    return data


@cli.command()
@click.option('--config', type=click.Path(), required=True)
@click.option('--start', required=True)
@click.option('--end')
@click.option('-a', '--accounts', multiple=True)
<<<<<<< HEAD
@click.option('--debug', is_flag=True, default=False)
def run(config, start, end, accounts, debug=False):
=======
def run(config, start, end, accounts):
>>>>>>> 761a4d95
    """run export across accounts and log groups specified in config."""
    config = validate.callback(config)
    destination = config.get('destination')
    start = start and parse(start) or start
    end = end and parse(end) or datetime.now()
<<<<<<< HEAD
    executor = debug and MainThreadExecutor or ThreadPoolExecutor
    with executor(max_workers=32) as w:
=======
    #from c7n.executor import MainThreadExecutor
    #MainThreadExecutor.async = False
    #with MainThreadExecutor() as w:
    with ThreadPoolExecutor(max_workers=32) as w:
>>>>>>> 761a4d95
        futures = {}
        for account in config.get('accounts', ()):
            if accounts and account['name'] not in accounts:
                continue
            futures[
                w.submit(process_account, account, start, end, destination)] = account
        for f in as_completed(futures):
            account = futures[f]
            if f.exception():
                log.error("Error on account %s err: %s",
                          account['name'], f.exception())
            log.info("Completed %s", account['name'])


def lambdafan(func):
    """simple decorator that will auto fan out async style in lambda.

    outside of lambda, this will invoke synchrously.
    """
    if 'AWS_LAMBDA_FUNCTION_NAME' not in os.environ:
        return func

    @functools.wraps(func)
    def scaleout(*args, **kw):
        client = boto3.client('lambda')
        client.invoke(
            FunctionName=os.environ['AWS_LAMBDA_FUNCTION_NAME'],
            InvocationType='Event',
            Payload=dumps({
                'event': 'fanout',
                'function': func.__name__,
                'args': args,
                'kwargs': kw}),
            Qualifier=os.environ['AWS_LAMBDA_FUNCTION_VERSION'])
    return scaleout


@lambdafan
def process_account(account, start, end, destination, incremental=True):
    session = get_session(account['role'])
    client = session.client('logs')

    paginator = client.get_paginator('describe_log_groups')
    all_groups = []
    for p in paginator.paginate():
        all_groups.extend([g for g in p.get('logGroups', ())])

    group_count = len(all_groups)
    groups = filter_creation_date(
        filter_group_names(all_groups, account['groups']),
        start, end)

    if incremental:
        groups = filter_last_write(client, groups, start)

    account_id = session.client('sts').get_caller_identity()['Account']
    prefix = destination.get('prefix', '').rstrip('/') + '/%s' % account_id

    log.info("account:%s matched %d groups of %d",
             account.get('name', account_id), len(groups), group_count)

    if not groups:
        log.warning("account:%s no groups matched, all groups \n  %s",
                    account.get('name', account_id), "\n  ".join(
                        [g['logGroupName'] for g in all_groups]))
    t = time.time()
    for g in groups:
        export.callback(
            g,
            destination['bucket'], prefix,
            g['exportStart'], end, account['role'],
            name=account['name'])

    log.info("account:%s exported %d log groups in time:%0.2f",
             account.get('name') or account_id,
             len(groups), time.time() - t)


def get_session(role, session_name="c7n-log-exporter", session=None):
    if role == 'self':
        session = boto3.Session()
    elif isinstance(role, basestring):
        session = assumed_session(role, session_name)
    elif isinstance(role, list):
        session = None
        for r in role:
            session = assumed_session(r, session_name, session=session)
    else:
        session = boto3.Session()
    return session


def filter_group_names(groups, patterns):
    """Filter log groups by shell patterns.
    """
    group_names = [g['logGroupName'] for g in groups]
    matched = set()
    for p in patterns:
        matched.update(fnmatch.filter(group_names, p))
    return [g for g in groups if g['logGroupName'] in matched]


def filter_creation_date(groups, start, end):
    """Filter log groups by their creation date.

    Also sets group specific value for start to the minimum
    of creation date or start.
    """
    results = []
    for g in groups:
        created = datetime.fromtimestamp(g['creationTime'] / 1000.0)
        if created > end:
            continue
        if created > start:
            g['exportStart'] = created
        else:
            g['exportStart'] = start
        results.append(g)
    return results


def filter_last_write(client, groups, start):
    """Filter log groups where the last write was before the start date.
    """
    retry = get_retry(('ThrottlingException',))

    def process_group(group_set):
        matched = []
        for g in group_set:
            streams = retry(
                client.describe_log_streams,
                logGroupName=g['logGroupName'],
                orderBy='LastEventTime',
                limit=1, descending=True)
            if not streams.get('logStreams'):
                continue
            stream = streams['logStreams'][0]
            if stream['storedBytes'] == 0 and datetime.fromtimestamp(
                    stream['creationTime'] / 1000) > start:
                matched.append(g)
            elif 'lastIngestionTime' in stream and datetime.fromtimestamp(
                    stream['lastIngestionTime'] / 1000) > start:
                matched.append(g)
        return matched

    results = []

    with ThreadPoolExecutor(max_workers=3) as w:
        futures = {}
        for group_set in chunks(groups, 10):
            futures[w.submit(process_group, group_set)] = group_set

        for f in as_completed(futures):
            if f.exception():
                log.error(
                    "Error processing groupset:%s error:%s",
                    group_set,
                    f.exception())
            results.extend(f.result())

    return results


def filter_extant_exports(client, bucket, prefix, days, start, end=None):
    """Filter days where the bucket already has extant export keys.
    """
    end = end or datetime.now()
    # days = [start + timedelta(i) for i in range((end-start).days)]
    try:
        tag_set = client.get_object_tagging(Bucket=bucket, Key=prefix).get('TagSet', [])
    except ClientError as e:
        if e.response['Error']['Code'] != 'NoSuchKey':
            raise
        tag_set = []
    tags = {t['Key']: t['Value'] for t in tag_set}

    if 'LastExport' not in tags:
        return sorted(days)
    last_export = parse(tags['LastExport'])
    if last_export.tzinfo is None:
<<<<<<< HEAD
        last_export = last_export.replace(tzinfo=tzutc())
=======
        last_export.replace(tzinfo=tzutc())
>>>>>>> 761a4d95
    return [d for d in sorted(days) if d > last_export]


@cli.command()
@click.option('--config', type=click.Path(), required=True)
@click.option('-a', '--accounts', multiple=True)
def access(config, accounts=()):
    """Check iam permissions for log export access in each account"""
    config = validate.callback(config)
    accounts_report = []

    def check_access(account):
        accounts_report.append(account)
        session = get_session(account['role'])
        identity = session.client('sts').get_caller_identity()
        account['account_id'] = identity['Account']
        account.pop('groups')
        account.pop('role')
        client = session.client('iam')
        policy_arn = identity['Arn']
        if policy_arn.count('/') > 1:
            policy_arn = policy_arn.rsplit('/', 1)[0]
        if ':sts:' in policy_arn:
            policy_arn = policy_arn.replace(':sts', ':iam')
        if ':assumed-role' in policy_arn:
            policy_arn = policy_arn.replace(':assumed-role', ':role')
        evaluation = client.simulate_principal_policy(
            PolicySourceArn=policy_arn,
            ActionNames=['logs:CreateExportTask'])['EvaluationResults']
        account['access'] = evaluation[0]['EvalDecision']

    with ThreadPoolExecutor(max_workers=16) as w:
        futures = {}
        for account in config.get('accounts', ()):
            if accounts and account['name'] not in accounts:
                continue
            futures[w.submit(check_access, account)] = None
        for f in as_completed(futures):
            pass
    accounts_report.sort(key=operator.itemgetter('access'), reverse=True)
    print(tabulate(accounts_report, headers='keys'))


def GetHumanSize(size, precision=2):
    # interesting discussion on 1024 vs 1000 as base
    # https://en.wikipedia.org/wiki/Binary_prefix
    suffixes=['B','KB','MB','GB','TB', 'PB']
    suffixIndex = 0
    while size > 1024:
        suffixIndex += 1
        size = size / 1024.0

    return "%.*f %s" % (precision, size, suffixes[suffixIndex])
<<<<<<< HEAD


@cli.command()
@click.option('--config', type=click.Path(), required=True)
@click.option('-a', '--accounts', multiple=True)
@click.option('--day', required=True, help="calculate sizes for this day")
@click.option('--group', required=True)
@click.option('--human/--no-human', default=True)
def size(config, accounts=(), day=None, group=None, human=True):
    """size of exported records for a given day."""
    config = validate.callback(config)
    destination = config.get('destination')
    client = boto3.Session().client('s3')
    day = parse(day)

    def export_size(client, account):
        paginator = client.get_paginator('list_objects_v2')
        count = 0
        size = 0
        session = get_session(account['role'])
        account_id = session.client('sts').get_caller_identity()['Account']
        prefix = destination.get('prefix', '').rstrip('/') + '/%s' % account_id
        prefix = "%s/%s/%s" % (prefix, group, day.strftime("%Y/%m/%d"))
        account['account_id'] = account_id
        for page in paginator.paginate(
                Bucket=destination['bucket'],
                Prefix=prefix):
            for k in page.get('Contents', ()):
                size += k['Size']
                count += 1
        return (count, size)

    total_size = 0
    accounts_report = []
    logging.getLogger('botocore').setLevel(logging.ERROR)
    with ThreadPoolExecutor(max_workers=16) as w:
        futures = {}
        for account in config.get('accounts'):
            if accounts and account['name'] not in accounts:
                continue
            futures[w.submit(export_size, client, account)] = account

        for f in as_completed(futures):
            account = futures[f]
            count, size = f.result()
            account.pop('role')
            account.pop('groups')
            total_size += size
            if human:
                account['size'] = GetHumanSize(size)
            else:
                account['size'] = size
            account['count'] = count
            accounts_report.append(account)

    accounts_report.sort(key=operator.itemgetter('count'), reverse=True)
    print(tabulate(accounts_report, headers='keys'))
    log.info("total size:%s", GetHumanSize(total_size))

@cli.command()
@click.option('--config', type=click.Path(), required=True)
@click.option('-g', '--group', required=True)
@click.option('-a', '--accounts', multiple=True)
@click.option('--dryrun/--no-dryrun', is_flag=True, default=False)
def sync(config, group, accounts=(), dryrun=False):
    """sync last recorded export to actual

    Use --dryrun to check status.
    """
    config = validate.callback(config)
    destination = config.get('destination')
    client = boto3.Session().client('s3')

    for account in config.get('accounts', ()):
        if accounts and account['name'] not in accounts:
            continue

        session = get_session(account['role'])
        account_id = session.client('sts').get_caller_identity()['Account']
        prefix = destination.get('prefix', '').rstrip('/') + '/%s' % account_id
        prefix = "%s/%s" % (prefix, group)

        exports = get_exports(client, destination['bucket'], prefix + "/")

        role = account.pop('role')
        if isinstance(role, basestring):
            account['account_id'] = role.split(':')[4]
        else:
            account['account_id'] = role[-1].split(':')[4]
        account.pop('groups')

        if exports:
            last_export = exports.pop()
            account['export'] = last_export
        else:
            account['export'] = 'missing'
            last_export = None
        try:
            tag_set = client.get_object_tagging(
                Bucket=destination['bucket'], Key=prefix).get('TagSet', [])
        except:
            tag_set = []

        tags = {t['Key']: t['Value'] for t in tag_set}
        tagged_last_export = None

        if 'LastExport' in tags:
            le = parse(tags['LastExport'])
            tagged_last_export = (le.year, le.month, le.day)
            account['sync'] = tagged_last_export
        else:
            account['sync'] = account['export'] != 'missing' and 'sync' or 'missing'

        if last_export is None:
            continue

        if tagged_last_export == last_export or account['export'] == 'missing':
            continue

        if dryrun:
            continue

        client.put_object(
            Bucket=destination['bucket'],
            Key=prefix,
            Body=json.dumps({}),
            ACL="bucket-owner-full-control",
            ServerSideEncryption="AES256")

        export_time = datetime.now().replace(tzinfo=tzlocal()).astimezone(tzutc())
        export_time = export_time.replace(
            year=last_export[0], month=last_export[1], day=last_export[2],
            minute=0, second=0, microsecond=0, hour=0)
        client.put_object_tagging(
            Bucket=destination['bucket'], Key=prefix,
            Tagging={
                'TagSet': [{
                    'Key': 'LastExport',
                    'Value': export_time.isoformat()}]})

    accounts_report = []
    for a in config.get('accounts'):
        if accounts and a['name'] not in accounts:
            continue
        if isinstance(a['sync'], tuple):
            a['sync'] = "%s/%s/%s" % (a['sync'])
        if isinstance(a['export'], tuple):
            a['export'] = "%s/%s/%s" % (a['export'])
        accounts_report.append(a)

    accounts_report.sort(key=operator.itemgetter('export'), reverse=True)
    print(tabulate(accounts_report, headers='keys'))


@cli.command()
@click.option('--config', type=click.Path(), required=True)
@click.option('-g', '--group', required=True)
@click.option('-a', '--accounts', multiple=True)
def status(config, group, accounts=()):
    """report current export state status"""
    config = validate.callback(config)
    destination = config.get('destination')
    client = boto3.Session().client('s3')

    for account in config.get('accounts', ()):
        if accounts and account['name'] not in accounts:
            continue

        session = get_session(account['role'])
        account_id = session.client('sts').get_caller_identity()['Account']
        prefix = destination.get('prefix', '').rstrip('/') + '/%s' % account_id
        prefix = "%s/flow-log" % prefix

=======


@cli.command()
@click.option('--config', type=click.Path(), required=True)
@click.option('-a', '--accounts', multiple=True)
@click.option('--day', required=True, help="calculate sizes for this day")
@click.option('--group', required=True)
@click.option('--human/--no-human', default=True)
def size(config, accounts=(), day=None, group=None, human=True):
    """size of exported records for a given day."""
    config = validate.callback(config)
    destination = config.get('destination')
    client = boto3.Session().client('s3')
    day = parse(day)

    def export_size(client, account):
        paginator = client.get_paginator('list_objects_v2')
        count = 0
        size = 0
        session = get_session(account['role'])
        account_id = session.client('sts').get_caller_identity()['Account']
        prefix = destination.get('prefix', '').rstrip('/') + '/%s' % account_id
        prefix = "%s/%s/%s" % (prefix, group, day.strftime("%Y/%m/%d"))
        account['account_id'] = account_id
        for page in paginator.paginate(
                Bucket=destination['bucket'],
                Prefix=prefix):
            for k in page.get('Contents', ()):
                size += k['Size']
                count += 1
        return (count, size)

    total_size = 0
    accounts_report = []
    logging.getLogger('botocore').setLevel(logging.ERROR)
    with ThreadPoolExecutor(max_workers=16) as w:
        futures = {}
        for account in config.get('accounts'):
            if accounts and account['name'] not in accounts:
                continue
            futures[w.submit(export_size, client, account)] = account

        for f in as_completed(futures):
            account = futures[f]
            count, size = f.result()
            account.pop('role')
            account.pop('groups')
            total_size += size
            if human:
                account['size'] = GetHumanSize(size)
            else:
                account['size'] = size
            account['count'] = count
            accounts_report.append(account)

    accounts_report.sort(key=operator.itemgetter('count'), reverse=True)
    print(tabulate(accounts_report, headers='keys'))
    log.info("total size:%s", GetHumanSize(total_size))

@cli.command()
@click.option('--config', type=click.Path(), required=True)
@click.option('-g', '--group', required=True)
@click.option('-a', '--accounts', multiple=True)
@click.option('--dryrun/--no-dryrun', is_flag=True, default=False)
def sync(config, group, accounts=(), dryrun=False):
    """sync last recorded export to actual

    Use --dryrun to check status.
    """
    config = validate.callback(config)
    destination = config.get('destination')
    client = boto3.Session().client('s3')

    for account in config.get('accounts', ()):
        if accounts and account['name'] not in accounts:
            continue

        session = get_session(account['role'])
        account_id = session.client('sts').get_caller_identity()['Account']
        prefix = destination.get('prefix', '').rstrip('/') + '/%s' % account_id
        prefix = "%s/%s" % (prefix, group)

        exports = get_exports(client, destination['bucket'], prefix + "/")

        role = account.pop('role')
        if isinstance(role, basestring):
            account['account_id'] = role.split(':')[4]
        else:
            account['account_id'] = role[-1].split(':')[4]
        account.pop('groups')

        if exports:
            last_export = exports.pop()
            account['export'] = last_export
        else:
            account['export'] = 'missing'
            last_export = None
        try:
            tag_set = client.get_object_tagging(
                Bucket=destination['bucket'], Key=prefix).get('TagSet', [])
        except:
            tag_set = []

        tags = {t['Key']: t['Value'] for t in tag_set}
        tagged_last_export = None

        if 'LastExport' in tags:
            le = parse(tags['LastExport'])
            tagged_last_export = (le.year, le.month, le.day)
            account['sync'] = tagged_last_export
        else:
            account['sync'] = account['export'] != 'missing' and 'sync' or 'missing'

        if last_export is None:
            continue

        if tagged_last_export == last_export or account['export'] == 'missing':
            continue

        if dryrun:
            continue

        client.put_object(
            Bucket=destination['bucket'],
            Key=prefix,
            Body=json.dumps({}),
            ACL="bucket-owner-full-control",
            ServerSideEncryption="AES256")

        export_time = datetime.now().replace(tzinfo=tzlocal()).astimezone(tzutc())
        export_time = export_time.replace(
            year=last_export[0], month=last_export[1], day=last_export[2],
            minute=0, second=0, microsecond=0, hour=0)
        client.put_object_tagging(
            Bucket=destination['bucket'], Key=prefix,
            Tagging={
                'TagSet': [{
                    'Key': 'LastExport',
                    'Value': export_time.isoformat()}]})

    accounts_report = []
    for a in config.get('accounts'):
        if accounts and a['name'] not in accounts:
            continue
        if isinstance(a['sync'], tuple):
            a['sync'] = "%s/%s/%s" % (a['sync'])
        if isinstance(a['export'], tuple):
            a['export'] = "%s/%s/%s" % (a['export'])
        accounts_report.append(a)

    accounts_report.sort(key=operator.itemgetter('export'), reverse=True)
    print(tabulate(accounts_report, headers='keys'))


@cli.command()
@click.option('--config', type=click.Path(), required=True)
@click.option('-g', '--group', required=True)
@click.option('-a', '--accounts', multiple=True)
def status(config, group, accounts=()):
    """report current export state status"""
    config = validate.callback(config)
    destination = config.get('destination')
    client = boto3.Session().client('s3')

    for account in config.get('accounts', ()):
        if accounts and account['name'] not in accounts:
            continue

        session = get_session(account['role'])
        account_id = session.client('sts').get_caller_identity()['Account']
        prefix = destination.get('prefix', '').rstrip('/') + '/%s' % account_id
        prefix = "%s/flow-log" % prefix

>>>>>>> 761a4d95
        role = account.pop('role')
        if isinstance(role, basestring):
            account['account_id'] = role.split(':')[4]
        else:
            account['account_id'] = role[-1].split(':')[4]

        account.pop('groups')

        try:
            tag_set = client.get_object_tagging(
                Bucket=destination['bucket'], Key=prefix).get('TagSet', [])
        except:
            account['export'] = 'missing'
            continue
        tags = {t['Key']: t['Value'] for t in tag_set}

        if 'LastExport' not in tags:
            account['export'] = 'empty'
        else:
            last_export = parse(tags['LastExport'])
            account['export'] = last_export.strftime('%Y/%m/%d')

    accounts = [a for a in config.get('accounts') if a in accounts or not accounts]
    accounts.sort(key=operator.itemgetter('export'), reverse=True)
    print(tabulate(accounts, headers='keys'))


def get_exports(client, bucket, prefix, latest=True):
    """Find exports for a given account
    """
    keys = client.list_objects_v2(
        Bucket=bucket, Prefix=prefix, Delimiter='/').get('CommonPrefixes', [])
    found = []
    years = []
    for y in keys:
        part = y['Prefix'].rsplit('/', 2)[-2]
        if not part.isdigit():
            continue
        year = int(part)
        years.append(year)

    if not years:
        return []

    years.sort(reverse=True)
    if latest:
        years = [years[0]]

    for y in years:
        keys = client.list_objects_v2(
            Bucket=bucket, Prefix="%s/%d/" % (prefix.strip('/'), y),
            Delimiter='/').get('CommonPrefixes', [])
        months = []
        for m in keys:
            part = m['Prefix'].rsplit('/', 2)[-2]
            if not part.isdigit():
                continue
            month = int(part)
            date_key = (y, month)
            months.append(month)
        months.sort(reverse=True)
        if not months:
            continue
        if latest:
            months = [months[0]]
        for m in months:
            keys = client.list_objects_v2(
                Bucket=bucket, Prefix="%s/%d/%s/" % (
                    prefix.strip('/'), y, ('%d' % m).rjust(2, '0')),
                Delimiter='/').get('CommonPrefixes', [])
            for d in keys:
                part = d['Prefix'].rsplit('/', 2)[-2]
                if not part.isdigit():
                    continue
                day = int(part)
                date_key = (y, m, day)
                found.append(date_key)
    found.sort(reverse=True)
    if latest:
        found = [found[0]]
    return found


@cli.command()
@click.option('--group', required=True)
@click.option('--bucket', required=True)
@click.option('--prefix')
@click.option('--start', required=True, help="export logs from this date")
@click.option('--end')
@click.option('--role', help="sts role to assume for log group access")
@click.option('--role', help="sts role to assume for log group access")
@click.option('--poll-period', type=float, default=300)
# @click.option('--bucket-role', help="role to scan destination bucket")
# @click.option('--stream-prefix)
@lambdafan
def export(group, bucket, prefix, start, end, role, poll_period=120, session=None, name=""):
    """export a given log group to s3"""
    start = start and isinstance(start, basestring) and parse(start) or start
    end = (end and isinstance(start, basestring) and
           parse(end) or end or datetime.now())
    start = start.replace(tzinfo=tzlocal()).astimezone(tzutc())
    end = end.replace(tzinfo=tzlocal()).astimezone(tzutc())

    if session is None:
        session = get_session(role)

    client = session.client('logs')

    if prefix:
        prefix = "%s/%s" % (prefix.rstrip('/'),
            group['logGroupName'].strip('/'))
    else:
        prefix = group

    named_group = "%s:%s" % (name, group['logGroupName'])
    log.info(
        "Log exporting group:%s start:%s end:%s bucket:%s prefix:%s size:%s",
        named_group,
        start.strftime('%Y/%m/%d'),
        end.strftime('%Y/%m/%d'),
        bucket,
        prefix,
        group['storedBytes'])

    t = time.time()
    days = [(start + timedelta(i)).replace(minute=0, hour=0, second=0, microsecond=0)
            for i in range((end - start).days)]
    day_count = len(days)
    s3 = boto3.Session().client('s3')
    days = filter_extant_exports(s3, bucket, prefix, days, start, end)

    log.info("Group:%s filtering s3 extant keys from %d to %d start:%s end:%s",
             named_group, day_count, len(days), days[0], days[-1])
    t = time.time()

    retry = get_retry(('SlowDown',))

    for idx, d in enumerate(days):
        date = d.replace(minute=0, microsecond=0, hour=0)
        export_prefix = "%s%s" % (prefix, date.strftime("/%Y/%m/%d"))
        params = {
            'taskName': "%s-%s" % ("c7n-log-exporter",
                                   date.strftime("%Y-%m-%d")),
            'logGroupName': group['logGroupName'],
            'fromTime': int(time.mktime(
                date.replace(
                    minute=0, microsecond=0, hour=0).timetuple()) * 1000),
            'to': int(time.mktime(
                date.replace(
                    minute=59, hour=23, microsecond=0).timetuple()) * 1000),
            'destination': bucket,
            'destinationPrefix': export_prefix
        }

        # if stream_prefix:
        #    params['logStreamPrefix'] = stream_prefix
        try:
            head = s3.head_object(Bucket=bucket, Key=prefix)
        except ClientError as e:
            if e.response['Error']['Code'] != 'NotFound':
                raise
            s3.put_object(
                Bucket=bucket,
                Key=prefix,
                Body=json.dumps({}),
                ACL="bucket-owner-full-control",
                ServerSideEncryption="AES256")

        t = time.time()
        counter = 0
        while True:
            counter += 1
            try:
                result = client.create_export_task(**params)
            except ClientError as e:
                if e.response['Error']['Code'] == 'LimitExceededException':
                    time.sleep(poll_period)
                    # log every 30m of export waiting
                    if counter % 6 == 0:
                        log.debug(
                            "group:%s day:%s waiting for %0.2f minutes",
                            named_group, d.strftime('%Y-%m-%d'),
                            (counter * poll_period) / 60.0)
                    continue
                raise
            log_result = retry(
                s3.put_object_tagging,
                Bucket=bucket, Key=prefix,
                Tagging={
                    'TagSet': [{
                        'Key': 'LastExport',
                        'Value': d.isoformat()}]})
            break

        log.info(
            "Log export time:%0.2f group:%s day:%s bucket:%s prefix:%s task:%s",
            time.time() - t,
            named_group,
            d.strftime("%Y-%m-%d"),
            bucket,
            params['destinationPrefix'],
            result['taskId'])

    log.info(
        ("Exported log group:%s time:%0.2f days:%d start:%s"
         " end:%s bucket:%s prefix:%s"),
        named_group,
        time.time() - t,
        len(days),
        start.strftime('%Y/%m/%d'),
        end.strftime('%Y/%m/%d'),
        bucket,
        prefix)


if __name__ == '__main__':
    cli()<|MERGE_RESOLUTION|>--- conflicted
+++ resolved
@@ -133,26 +133,15 @@
 @click.option('--start', required=True)
 @click.option('--end')
 @click.option('-a', '--accounts', multiple=True)
-<<<<<<< HEAD
 @click.option('--debug', is_flag=True, default=False)
-def run(config, start, end, accounts, debug=False):
-=======
 def run(config, start, end, accounts):
->>>>>>> 761a4d95
     """run export across accounts and log groups specified in config."""
     config = validate.callback(config)
     destination = config.get('destination')
     start = start and parse(start) or start
     end = end and parse(end) or datetime.now()
-<<<<<<< HEAD
     executor = debug and MainThreadExecutor or ThreadPoolExecutor
     with executor(max_workers=32) as w:
-=======
-    #from c7n.executor import MainThreadExecutor
-    #MainThreadExecutor.async = False
-    #with MainThreadExecutor() as w:
-    with ThreadPoolExecutor(max_workers=32) as w:
->>>>>>> 761a4d95
         futures = {}
         for account in config.get('accounts', ()):
             if accounts and account['name'] not in accounts:
@@ -333,11 +322,7 @@
         return sorted(days)
     last_export = parse(tags['LastExport'])
     if last_export.tzinfo is None:
-<<<<<<< HEAD
         last_export = last_export.replace(tzinfo=tzutc())
-=======
-        last_export.replace(tzinfo=tzutc())
->>>>>>> 761a4d95
     return [d for d in sorted(days) if d > last_export]
 
 
@@ -384,14 +369,13 @@
 def GetHumanSize(size, precision=2):
     # interesting discussion on 1024 vs 1000 as base
     # https://en.wikipedia.org/wiki/Binary_prefix
-    suffixes=['B','KB','MB','GB','TB', 'PB']
+    suffixes = ['B','KB','MB','GB','TB', 'PB']
     suffixIndex = 0
     while size > 1024:
         suffixIndex += 1
         size = size / 1024.0
 
     return "%.*f %s" % (precision, size, suffixes[suffixIndex])
-<<<<<<< HEAD
 
 
 @cli.command()
@@ -451,6 +435,7 @@
     print(tabulate(accounts_report, headers='keys'))
     log.info("total size:%s", GetHumanSize(total_size))
 
+
 @cli.command()
 @click.option('--config', type=click.Path(), required=True)
 @click.option('-g', '--group', required=True)
@@ -565,181 +550,6 @@
         prefix = destination.get('prefix', '').rstrip('/') + '/%s' % account_id
         prefix = "%s/flow-log" % prefix
 
-=======
-
-
-@cli.command()
-@click.option('--config', type=click.Path(), required=True)
-@click.option('-a', '--accounts', multiple=True)
-@click.option('--day', required=True, help="calculate sizes for this day")
-@click.option('--group', required=True)
-@click.option('--human/--no-human', default=True)
-def size(config, accounts=(), day=None, group=None, human=True):
-    """size of exported records for a given day."""
-    config = validate.callback(config)
-    destination = config.get('destination')
-    client = boto3.Session().client('s3')
-    day = parse(day)
-
-    def export_size(client, account):
-        paginator = client.get_paginator('list_objects_v2')
-        count = 0
-        size = 0
-        session = get_session(account['role'])
-        account_id = session.client('sts').get_caller_identity()['Account']
-        prefix = destination.get('prefix', '').rstrip('/') + '/%s' % account_id
-        prefix = "%s/%s/%s" % (prefix, group, day.strftime("%Y/%m/%d"))
-        account['account_id'] = account_id
-        for page in paginator.paginate(
-                Bucket=destination['bucket'],
-                Prefix=prefix):
-            for k in page.get('Contents', ()):
-                size += k['Size']
-                count += 1
-        return (count, size)
-
-    total_size = 0
-    accounts_report = []
-    logging.getLogger('botocore').setLevel(logging.ERROR)
-    with ThreadPoolExecutor(max_workers=16) as w:
-        futures = {}
-        for account in config.get('accounts'):
-            if accounts and account['name'] not in accounts:
-                continue
-            futures[w.submit(export_size, client, account)] = account
-
-        for f in as_completed(futures):
-            account = futures[f]
-            count, size = f.result()
-            account.pop('role')
-            account.pop('groups')
-            total_size += size
-            if human:
-                account['size'] = GetHumanSize(size)
-            else:
-                account['size'] = size
-            account['count'] = count
-            accounts_report.append(account)
-
-    accounts_report.sort(key=operator.itemgetter('count'), reverse=True)
-    print(tabulate(accounts_report, headers='keys'))
-    log.info("total size:%s", GetHumanSize(total_size))
-
-@cli.command()
-@click.option('--config', type=click.Path(), required=True)
-@click.option('-g', '--group', required=True)
-@click.option('-a', '--accounts', multiple=True)
-@click.option('--dryrun/--no-dryrun', is_flag=True, default=False)
-def sync(config, group, accounts=(), dryrun=False):
-    """sync last recorded export to actual
-
-    Use --dryrun to check status.
-    """
-    config = validate.callback(config)
-    destination = config.get('destination')
-    client = boto3.Session().client('s3')
-
-    for account in config.get('accounts', ()):
-        if accounts and account['name'] not in accounts:
-            continue
-
-        session = get_session(account['role'])
-        account_id = session.client('sts').get_caller_identity()['Account']
-        prefix = destination.get('prefix', '').rstrip('/') + '/%s' % account_id
-        prefix = "%s/%s" % (prefix, group)
-
-        exports = get_exports(client, destination['bucket'], prefix + "/")
-
-        role = account.pop('role')
-        if isinstance(role, basestring):
-            account['account_id'] = role.split(':')[4]
-        else:
-            account['account_id'] = role[-1].split(':')[4]
-        account.pop('groups')
-
-        if exports:
-            last_export = exports.pop()
-            account['export'] = last_export
-        else:
-            account['export'] = 'missing'
-            last_export = None
-        try:
-            tag_set = client.get_object_tagging(
-                Bucket=destination['bucket'], Key=prefix).get('TagSet', [])
-        except:
-            tag_set = []
-
-        tags = {t['Key']: t['Value'] for t in tag_set}
-        tagged_last_export = None
-
-        if 'LastExport' in tags:
-            le = parse(tags['LastExport'])
-            tagged_last_export = (le.year, le.month, le.day)
-            account['sync'] = tagged_last_export
-        else:
-            account['sync'] = account['export'] != 'missing' and 'sync' or 'missing'
-
-        if last_export is None:
-            continue
-
-        if tagged_last_export == last_export or account['export'] == 'missing':
-            continue
-
-        if dryrun:
-            continue
-
-        client.put_object(
-            Bucket=destination['bucket'],
-            Key=prefix,
-            Body=json.dumps({}),
-            ACL="bucket-owner-full-control",
-            ServerSideEncryption="AES256")
-
-        export_time = datetime.now().replace(tzinfo=tzlocal()).astimezone(tzutc())
-        export_time = export_time.replace(
-            year=last_export[0], month=last_export[1], day=last_export[2],
-            minute=0, second=0, microsecond=0, hour=0)
-        client.put_object_tagging(
-            Bucket=destination['bucket'], Key=prefix,
-            Tagging={
-                'TagSet': [{
-                    'Key': 'LastExport',
-                    'Value': export_time.isoformat()}]})
-
-    accounts_report = []
-    for a in config.get('accounts'):
-        if accounts and a['name'] not in accounts:
-            continue
-        if isinstance(a['sync'], tuple):
-            a['sync'] = "%s/%s/%s" % (a['sync'])
-        if isinstance(a['export'], tuple):
-            a['export'] = "%s/%s/%s" % (a['export'])
-        accounts_report.append(a)
-
-    accounts_report.sort(key=operator.itemgetter('export'), reverse=True)
-    print(tabulate(accounts_report, headers='keys'))
-
-
-@cli.command()
-@click.option('--config', type=click.Path(), required=True)
-@click.option('-g', '--group', required=True)
-@click.option('-a', '--accounts', multiple=True)
-def status(config, group, accounts=()):
-    """report current export state status"""
-    config = validate.callback(config)
-    destination = config.get('destination')
-    client = boto3.Session().client('s3')
-
-    for account in config.get('accounts', ()):
-        if accounts and account['name'] not in accounts:
-            continue
-
-        session = get_session(account['role'])
-        account_id = session.client('sts').get_caller_identity()['Account']
-        prefix = destination.get('prefix', '').rstrip('/') + '/%s' % account_id
-        prefix = "%s/flow-log" % prefix
-
->>>>>>> 761a4d95
         role = account.pop('role')
         if isinstance(role, basestring):
             account['account_id'] = role.split(':')[4]
