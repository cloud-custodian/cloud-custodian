# Copyright 2016 Capital One Services, LLC
#
# Licensed under the Apache License, Version 2.0 (the "License");
# you may not use this file except in compliance with the License.
# You may obtain a copy of the License at
#
# http://www.apache.org/licenses/LICENSE-2.0
#
# Unless required by applicable law or agreed to in writing, software
# distributed under the License is distributed on an "AS IS" BASIS,
# WITHOUT WARRANTIES OR CONDITIONS OF ANY KIND, either express or implied.
# See the License for the specific language governing permissions and
# limitations under the License.

from botocore.exceptions import ClientError
import boto3
import click
import json
from c7n.credentials import assumed_session
from c7n.executor import MainThreadExecutor
from c7n.utils import get_retry, dumps, chunks
from concurrent.futures import ThreadPoolExecutor, as_completed
from datetime import datetime, timedelta
from dateutil.tz import tzutc, tzlocal
from dateutil.parser import parse
import fnmatch
import functools
import jsonschema
import logging
import time
import os
import operator
from tabulate import tabulate
import yaml

logging.basicConfig(level=logging.INFO)
logging.getLogger('c7n.worker').setLevel(logging.DEBUG)
logging.getLogger('botocore').setLevel(logging.WARNING)

log = logging.getLogger('c7n-log-exporter')


CONFIG_SCHEMA = {
    '$schema': 'http://json-schema.org/schema#',
    'id': 'http://schema.cloudcustodian.io/v0/logexporter.json',
    'definitions': {
        'destination': {
            'type': 'object',
            'additionalProperties': False,
            'required': ['bucket'],
            'properties': {
                'bucket': {'type': 'string'},
                'prefix': {'type': 'string'},
            },
        },
        'account': {
            'type': 'object',
            'additionalProperties': False,
            'required': ['role', 'groups'],
            'properties': {
                'name': {'type': 'string'},
                'role': {'oneOf': [
                    {'type': 'array', 'items': {'type': 'string'}},
                    {'type': 'string'},
                    ]},
                'groups': {
                    'type': 'array', 'items': {'type': 'string'}
                }
            }
        }
    },
    'type': 'object',
    'additionalProperties': False,
    'required': ['accounts', 'destination'],
    'properties': {
        'accounts': {
            'type': 'array',
            'items': {'$ref': '#/definitions/account'}
        },
        'destination': {'$ref': '#/definitions/destination'}
    }
}


def debug(func):
    @functools.wraps(func)
    def run(*args, **kw):
        try:
            return func(*args, **kw)
        except SystemExit:
            raise
        except Exception:
            import traceback
            import pdb
            import sys
            traceback.print_exc()
            pdb.post_mortem(sys.exc_info()[-1])
            raise
    return run


@click.group()
def cli():
    """c7n cloudwatch log group exporter"""


@cli.command()
@click.option('--config', type=click.Path())
def validate(config):
<<<<<<< HEAD
    """validate config file"""
=======
    """validate config file."""
>>>>>>> 58afe723
    with open(config) as fh:
        content = fh.read()

    try:
        data = yaml.safe_load(content)
    except Exception:
        log.error("config file: %s is not valid yaml", config)
        raise

    try:
        jsonschema.validate(data, CONFIG_SCHEMA)
    except Exception:
        log.error("config file: %s is not valid", config)
        raise

    log.info("config file valid, accounts:%d", len(data['accounts']))
    return data


@cli.command()
@click.option('--config', type=click.Path(), required=True)
@click.option('--start', required=True)
@click.option('--end')
@click.option('-a', '--accounts', multiple=True)
@debug
<<<<<<< HEAD
def run(config, start, end, accounts):
    """run log group exports across a set of accounts."""
=======
def run(config, start, end):
    """run export across accounts and log groups specified in config."""
>>>>>>> 58afe723
    config = validate.callback(config)
    destination = config.get('destination')
    start = start and parse(start) or start
    end = end and parse(end) or datetime.now()
    #from c7n.executor import MainThreadExecutor
    #MainThreadExecutor.async = False
    #with MainThreadExecutor() as w:
    with ThreadPoolExecutor(max_workers=32) as w:
        futures = {}
        for account in config.get('accounts', ()):
            if accounts and account['name'] not in accounts:
                continue
            futures[
                w.submit(process_account, account, start, end, destination)] = account
        for f in as_completed(futures):
            account = futures[f]
            if f.exception():
                log.error("Error on account %s err: %s",
                          account['name'], f.exception())
            log.info("Completed %s", account['name'])


def lambdafan(func):
    """simple decorator that will auto fan out async style in lambda.

    outside of lambda, this will invoke synchrously.
    """
    if 'AWS_LAMBDA_FUNCTION_NAME' not in os.environ:
        return func

    @functools.wraps(func)
    def scaleout(*args, **kw):
        client = boto3.client('lambda')
        client.invoke(
            FunctionName=os.environ['AWS_LAMBDA_FUNCTION_NAME'],
            InvocationType='Event',
            Payload=dumps({
                'event': 'fanout',
                'function': func.__name__,
                'args': args,
                'kwargs': kw}),
            Qualifier=os.environ['AWS_LAMBDA_FUNCTION_VERSION'])
    return scaleout


@lambdafan
def process_account(account, start, end, destination, incremental=True):
    session = get_session(account['role'])
    client = session.client('logs')

    paginator = client.get_paginator('describe_log_groups')
    groups = []
    for p in paginator.paginate():
        groups.extend([g for g in p.get('logGroups', ())])

    group_count = len(groups)
    groups = filter_creation_date(
        filter_group_names(groups, account['groups']),
        start, end)

    if incremental:
        groups = filter_last_write(client, groups, start)

    account_id = session.client('sts').get_caller_identity()['Account']
    prefix = destination.get('prefix', '').rstrip('/') + '/%s' % account_id

    log.info("account:%s matched %d groups of %d",
             account.get('name', account_id), len(groups), group_count)

    t = time.time()
    for g in groups:
        export.callback(
            g,
            destination['bucket'], prefix,
            g['exportStart'], end, account['role'],
            name=account['name'])

    log.info("account:%s exported %d log groups in time:%0.2f",
             account.get('name') or account_id,
             len(groups), time.time() - t)


def get_session(role, session_name="c7n-log-exporter", session=None):
    if role == 'self':
        session = boto3.Session()
    elif isinstance(role, basestring):
        session = assumed_session(role, session_name)
    elif isinstance(role, list):
        session = None
        for r in role:
            session = assumed_session(r, session_name, session=session)
    else:
        session = boto3.Session()
    return session


def filter_group_names(groups, patterns):
    """Filter log groups by shell patterns.
    """
    group_names = [g['logGroupName'] for g in groups]
    matched = set()
    for p in patterns:
        matched.update(fnmatch.filter(group_names, p))
    return [g for g in groups if g['logGroupName'] in matched]


def filter_creation_date(groups, start, end):
    """Filter log groups by their creation date.

    Also sets group specific value for start to the minimum
    of creation date or start.
    """
    results = []
    for g in groups:
        created = datetime.fromtimestamp(g['creationTime'] / 1000.0)
        if created > end:
            continue
        if created > start:
            g['exportStart'] = created
        else:
            g['exportStart'] = start
        results.append(g)
    return results


def filter_last_write(client, groups, start):
    """Filter log groups where the last write was before the start date.
    """
    retry = get_retry(('ThrottlingException',))

    def process_group(group_set):
        matched = []
        for g in group_set:
            streams = retry(
                client.describe_log_streams,
                logGroupName=g['logGroupName'],
                orderBy='LastEventTime',
                limit=1, descending=True)
            if not streams.get('logStreams'):
                continue
            stream = streams['logStreams'][0]
            if stream['storedBytes'] == 0 and datetime.fromtimestamp(
                    stream['creationTime'] / 1000) > start:
                matched.append(g)
            elif 'lastIngestionTime' in stream and datetime.fromtimestamp(
                    stream['lastIngestionTime'] / 1000) > start:
                matched.append(g)
        return matched

    results = []

    with ThreadPoolExecutor(max_workers=3) as w:
        futures = {}
        for group_set in chunks(groups, 10):
            futures[w.submit(process_group, group_set)] = group_set

        for f in as_completed(futures):
            if f.exception():
                log.error(
                    "Error processing groupset:%s error:%s",
                    group_set,
                    f.exception())
            results.extend(f.result())

    return results


def filter_extant_exports(client, bucket, prefix, days, start, end=None):
    """Filter days where the bucket already has extant export keys.
    """
    end = end or datetime.now()
    # days = [start + timedelta(i) for i in range((end-start).days)]
    try:
        tag_set = client.get_object_tagging(Bucket=bucket, Key=prefix).get('TagSet', [])
    except ClientError as e:
        if e.response['Error']['Code'] != 'NoSuchKey':
            raise
        tag_set = []
    tags = {t['Key']: t['Value'] for t in tag_set}

    if not 'LastExport' in tags:
        return sorted(days)
    last_export = parse(tags['LastExport'])
    if last_export.tzinfo is None:
        last_export.replace(tzinfo=tzutc())
    return [d for d in sorted(days) if d > last_export]


@cli.command()
@click.option('--config', type=click.Path(), required=True)
@click.option('-a', '--accounts', multiple=True)
def access(config, accounts=()):
    """Check iam permissions for log export access in each account"""
    config = validate.callback(config)
    destination = config.get('destination')
    accounts_report = []

    for account in config.get('accounts', ()):
        if accounts and account['name'] not in accounts:
            continue
        accounts_report.append(account)
        session = get_session(account['role'])
        identity = session.client('sts').get_caller_identity()
        account['account_id'] = identity['Account']
        account.pop('groups')
        account.pop('role')
        client = session.client('iam')
        policy_arn = identity['Arn']
        if policy_arn.count('/') > 1:
            policy_arn = policy_arn.rsplit('/', 1)[0]
        if ':sts:' in policy_arn:
            policy_arn = policy_arn.replace(':sts', ':iam')
        if ':assumed-role' in policy_arn:
            policy_arn = policy_arn.replace(':assumed-role', ':role')
        evaluation = client.simulate_principal_policy(
            PolicySourceArn=policy_arn,
            ActionNames=['logs:CreateExportTask'])['EvaluationResults']
        account['access'] = evaluation[0]['EvalDecision']

    accounts_report.sort(key=operator.itemgetter('access'), reverse=True)
    print(tabulate(accounts_report, headers='keys'))


@cli.command()
@click.option('--config', type=click.Path(), required=True)
@click.option('-g', '--group', required=True)
@click.option('-a', '--accounts', multiple=True)
@click.option('--dryrun/--no-dryrun', is_flag=True, default=False)
def sync(config, group, accounts=(), dryrun=False):
    """sync last recorded export to actual

    Use --dryrun to check status.
    """
    config = validate.callback(config)
    destination = config.get('destination')
    client = boto3.Session().client('s3')

    for account in config.get('accounts', ()):
        if accounts and account['name'] not in accounts:
            continue

        session = get_session(account['role'])
        account_id = session.client('sts').get_caller_identity()['Account']
        prefix = destination.get('prefix', '').rstrip('/') + '/%s' % account_id
        prefix = "%s/%s" % (prefix, group)
        exports = get_exports(client, destination['bucket'], prefix + "/")


        role = account.pop('role')
        if isinstance(role, basestring):
            account['account_id'] = role.split(':')[4]
        else:
            account['account_id'] = role[-1].split(':')[4]
        account.pop('groups')

        if exports:
            last_export = exports.pop()
            account['export'] = last_export
        else:
            account['export'] = 'missing'

        try:
            tag_set = client.get_object_tagging(
                Bucket=destination['bucket'], Key=prefix).get('TagSet', [])
        except:
            tag_set = []

        tags = {t['Key']: t['Value'] for t in tag_set}
        tagged_last_export = None

        if 'LastExport' in tags:
            le = parse(tags['LastExport'])
            tagged_last_export = (le.year, le.month, le.day)
            account['sync'] = tagged_last_export
        else:
            account['sync'] = account['export'] != 'missing' and 'sync' or 'missing'

        if tagged_last_export == last_export or account['export'] == 'missing':
            continue

        if dryrun:
            continue

        client.put_object(
            Bucket=destination['bucket'],
            Key=prefix,
            Body=json.dumps({}),
            ACL="bucket-owner-full-control",
            ServerSideEncryption="AES256")

        export_time = datetime.now().replace(tzinfo=tzlocal()).astimezone(tzutc())
        export_time = export_time.replace(
            year=last_export[0], month=last_export[1], day=last_export[2],
            minute=0, second=0, microsecond=0, hour=0)
        client.put_object_tagging(
            Bucket=destination['bucket'], Key=prefix,
            Tagging={
                'TagSet': [{
                    'Key': 'LastExport',
                    'Value': export_time.isoformat()}]})

    accounts_report = []
    for a in config.get('accounts'):
        if accounts and a['name'] not in accounts:
            continue
        if isinstance(a['sync'], tuple):
            a['sync'] = "%s/%s/%s" % (a['sync'])
        if isinstance(a['export'], tuple):
            a['export'] = "%s/%s/%s" % (a['export'])
        accounts_report.append(a)

    accounts_report.sort(key=operator.itemgetter('export'), reverse=True)
    print(tabulate(accounts_report, headers='keys'))


@cli.command()
@click.option('--config', type=click.Path(), required=True)
@click.option('-g', '--group', required=True)
@click.option('-a', '--accounts', multiple=True)
def status(config,  group, accounts=()):
    """report current export state status"""
    config = validate.callback(config)
    destination = config.get('destination')
    client = boto3.Session().client('s3')

    for account in config.get('accounts', ()):
        if accounts and account['name'] not in accounts:
            continue

        session = get_session(account['role'])
        account_id = session.client('sts').get_caller_identity()['Account']
        prefix = destination.get('prefix', '').rstrip('/') + '/%s' % account_id
        prefix = "%s/flow-log" % prefix

        role = account.pop('role')
        if isinstance(role, basestring):
            account['account_id'] = role.split(':')[4]
        else:
            account['account_id'] = role[-1].split(':')[4]

        account.pop('groups')

        try:
            tag_set = client.get_object_tagging(
                Bucket=destination['bucket'], Key=prefix).get('TagSet', [])
        except:
            account['export'] = 'missing'
            continue
        tags = {t['Key']: t['Value'] for t in tag_set}

        if not 'LastExport' in tags:
            account['export'] = 'empty'
        else:
            last_export = parse(tags['LastExport'])
            account['export'] = last_export.strftime('%Y/%m/%d')

    accounts = [a for a in config.get('accounts') if a in accounts or not accounts]
    accounts.sort(key=operator.itemgetter('export'), reverse=True)
    print(tabulate(accounts, headers='keys'))


def get_exports(client, bucket, prefix, latest=True):
    """Find exports for a given account
    """
    keys = client.list_objects_v2(
        Bucket=bucket, Prefix=prefix, Delimiter='/').get('CommonPrefixes', [])
    found = []
    years = []
    for y in keys:
        part = y['Prefix'].rsplit('/', 2)[-2]
        if not part.isdigit():
            continue
        year = int(part)
        years.append(year)

    if not years:
        return []

    years.sort(reverse=True)
    if latest:
        years = [years[0]]

    for y in years:
        keys = client.list_objects_v2(
            Bucket=bucket, Prefix="%s/%d/" % (prefix.strip('/'), y),
            Delimiter='/').get('CommonPrefixes', [])
        months = []
        for m in keys:
            part = m['Prefix'].rsplit('/', 2)[-2]
            if not part.isdigit():
                continue
            month = int(part)
            date_key = (y, month)
            months.append(month)
        months.sort(reverse=True)
        if not months:
            continue
        if latest:
            months = [months[0]]
        for m in months:
            keys = client.list_objects_v2(
                Bucket=bucket, Prefix="%s/%d/%s/" % (
                    prefix.strip('/'), y, ('%d' % m).rjust(2, '0')),
                Delimiter='/').get('CommonPrefixes', [])
            for d in keys:
                part = d['Prefix'].rsplit('/', 2)[-2]
                if not part.isdigit():
                    continue
                day = int(part)
                date_key = (y, m, day)
                found.append(date_key)
    found.sort(reverse=True)
    if latest:
        found = [found[0]]
    return found


@cli.command()
@click.option('--group', required=True)
@click.option('--bucket', required=True)
@click.option('--prefix')
@click.option('--start', required=True, help="export logs from this date")
@click.option('--end')
@click.option('--role', help="sts role to assume for log group access")
@click.option('--role', help="sts role to assume for log group access")
@click.option('--poll-period', type=float, default=300)
# @click.option('--bucket-role', help="role to scan destination bucket")
# @click.option('--stream-prefix)
@lambdafan
<<<<<<< HEAD
def export(group, bucket, prefix, start, end, role, poll_period=300, session=None, name=""):
    """export a given log group."""
=======
def export(group, bucket, prefix, start, end, role, session=None):
    """Export a single log group to s3."""
>>>>>>> 58afe723
    start = start and isinstance(start, basestring) and parse(start) or start
    end = (end and isinstance(start, basestring) and
           parse(end) or end or datetime.now())
    start = start.replace(tzinfo=tzlocal()).astimezone(tzutc())
    end = end.replace(tzinfo=tzlocal()).astimezone(tzutc())

    if session is None:
        session = get_session(role)

    client = session.client('logs')

    if prefix:
        prefix = "%s/%s" % (prefix.rstrip('/'),
            group['logGroupName'].strip('/'))
    else:
        prefix = group

    named_group = "%s:%s" % (name, group['logGroupName'])
    log.info(
        "Log exporting group:%s start:%s end:%s bucket:%s prefix:%s size:%s",
        named_group,
        start.strftime('%Y/%m/%d'),
        end.strftime('%Y/%m/%d'),
        bucket,
        prefix,
        group['storedBytes'])

    t = time.time()
    days = [(start + timedelta(i)).replace(minute=0, hour=0, second=0, microsecond=0)
            for i in range((end - start).days)]
    day_count = len(days)
    s3 = boto3.Session().client('s3')
    days = filter_extant_exports(s3, bucket, prefix, days, start, end)

    log.info("Group:%s filtering s3 extant keys from %d to %d start:%s end:%s",
             named_group, day_count, len(days), days[0], days[-1])
    t = time.time()

    retry = get_retry(('SlowDown',))

    for idx, d in enumerate(days):
        date = d.replace(minute=0, microsecond=0, hour=0)
        export_prefix = "%s%s" % (prefix, date.strftime("/%Y/%m/%d"))
        params = {
            'taskName': "%s-%s" % ("c7n-log-exporter",
                                   date.strftime("%Y-%m-%d")),
            'logGroupName': group['logGroupName'],
            'fromTime': int(time.mktime(
                date.replace(
                    minute=0, microsecond=0, hour=0).timetuple()) * 1000),
            'to': int(time.mktime(
                date.replace(
                    minute=59, hour=23, microsecond=0).timetuple()) * 1000),
            'destination': bucket,
            'destinationPrefix': export_prefix
        }

        # if stream_prefix:
        #    params['logStreamPrefix'] = stream_prefix
        s3.put_object(
            Bucket=bucket,
            Key=prefix,
            Body=json.dumps({}),
            ACL="bucket-owner-full-control",
            ServerSideEncryption="AES256")

        t = time.time()
        counter = 0
        while True:
            counter += 1
            try:
                result = client.create_export_task(**params)
            except ClientError as e:
                if e.response['Error']['Code'] == 'LimitExceededException':
                    time.sleep(poll_period)
                    # log every 30m of export waiting
                    if counter % 6 == 0:
                        log.debug(
                            "group:%s day:%s waiting for %0.2f minutes",
                            named_group, d.strftime('%Y-%m-%d'),
                            (counter * poll_period) / 60.0)
                    continue
                raise
            result_tag = retry(
                s3.put_object_tagging,
                Bucket=bucket, Key=prefix,
                Tagging={
                    'TagSet': [{
                        'Key': 'LastExport',
                        'Value': d.isoformat()}]})
            break

        log.info("Log export time:%0.2f group:%s day:%s bucket:%s prefix:%s task:%s",
                  time.time()-t,
                  named_group,
                  d.strftime("%Y-%m-%d"),
                  bucket,
                  params['destinationPrefix'],
                  result['taskId'])

    log.info(
        ("Exported log group:%s time:%0.2f days:%d start:%s"
         " end:%s bucket:%s prefix:%s"),
        named_group,
        time.time() - t,
        len(days),
        start.strftime('%Y/%m/%d'),
        end.strftime('%Y/%m/%d'),
        bucket,
        prefix)


if __name__ == '__main__':
    cli()<|MERGE_RESOLUTION|>--- conflicted
+++ resolved
@@ -17,7 +17,6 @@
 import click
 import json
 from c7n.credentials import assumed_session
-from c7n.executor import MainThreadExecutor
 from c7n.utils import get_retry, dumps, chunks
 from concurrent.futures import ThreadPoolExecutor, as_completed
 from datetime import datetime, timedelta
@@ -61,8 +60,7 @@
                 'name': {'type': 'string'},
                 'role': {'oneOf': [
                     {'type': 'array', 'items': {'type': 'string'}},
-                    {'type': 'string'},
-                    ]},
+                    {'type': 'string'}]},
                 'groups': {
                     'type': 'array', 'items': {'type': 'string'}
                 }
@@ -107,11 +105,7 @@
 @cli.command()
 @click.option('--config', type=click.Path())
 def validate(config):
-<<<<<<< HEAD
     """validate config file"""
-=======
-    """validate config file."""
->>>>>>> 58afe723
     with open(config) as fh:
         content = fh.read()
 
@@ -136,21 +130,15 @@
 @click.option('--start', required=True)
 @click.option('--end')
 @click.option('-a', '--accounts', multiple=True)
-@debug
-<<<<<<< HEAD
 def run(config, start, end, accounts):
-    """run log group exports across a set of accounts."""
-=======
-def run(config, start, end):
     """run export across accounts and log groups specified in config."""
->>>>>>> 58afe723
     config = validate.callback(config)
     destination = config.get('destination')
     start = start and parse(start) or start
     end = end and parse(end) or datetime.now()
-    #from c7n.executor import MainThreadExecutor
-    #MainThreadExecutor.async = False
-    #with MainThreadExecutor() as w:
+    # from c7n.executor import MainThreadExecutor
+    # MainThreadExecutor.async = False
+    # with MainThreadExecutor() as w:
     with ThreadPoolExecutor(max_workers=32) as w:
         futures = {}
         for account in config.get('accounts', ()):
@@ -324,7 +312,7 @@
         tag_set = []
     tags = {t['Key']: t['Value'] for t in tag_set}
 
-    if not 'LastExport' in tags:
+    if 'LastExport' not in tags:
         return sorted(days)
     last_export = parse(tags['LastExport'])
     if last_export.tzinfo is None:
@@ -338,7 +326,6 @@
 def access(config, accounts=()):
     """Check iam permissions for log export access in each account"""
     config = validate.callback(config)
-    destination = config.get('destination')
     accounts_report = []
 
     for account in config.get('accounts', ()):
@@ -391,7 +378,6 @@
         prefix = "%s/%s" % (prefix, group)
         exports = get_exports(client, destination['bucket'], prefix + "/")
 
-
         role = account.pop('role')
         if isinstance(role, basestring):
             account['account_id'] = role.split(':')[4]
@@ -463,7 +449,7 @@
 @click.option('--config', type=click.Path(), required=True)
 @click.option('-g', '--group', required=True)
 @click.option('-a', '--accounts', multiple=True)
-def status(config,  group, accounts=()):
+def status(config, group, accounts=()):
     """report current export state status"""
     config = validate.callback(config)
     destination = config.get('destination')
@@ -494,7 +480,7 @@
             continue
         tags = {t['Key']: t['Value'] for t in tag_set}
 
-        if not 'LastExport' in tags:
+        if 'LastExport' not in tags:
             account['export'] = 'empty'
         else:
             last_export = parse(tags['LastExport'])
@@ -573,13 +559,8 @@
 # @click.option('--bucket-role', help="role to scan destination bucket")
 # @click.option('--stream-prefix)
 @lambdafan
-<<<<<<< HEAD
 def export(group, bucket, prefix, start, end, role, poll_period=300, session=None, name=""):
-    """export a given log group."""
-=======
-def export(group, bucket, prefix, start, end, role, session=None):
-    """Export a single log group to s3."""
->>>>>>> 58afe723
+    """export a given log group to s3"""
     start = start and isinstance(start, basestring) and parse(start) or start
     end = (end and isinstance(start, basestring) and
            parse(end) or end or datetime.now())
@@ -663,7 +644,7 @@
                             (counter * poll_period) / 60.0)
                     continue
                 raise
-            result_tag = retry(
+            retry(
                 s3.put_object_tagging,
                 Bucket=bucket, Key=prefix,
                 Tagging={
@@ -672,13 +653,14 @@
                         'Value': d.isoformat()}]})
             break
 
-        log.info("Log export time:%0.2f group:%s day:%s bucket:%s prefix:%s task:%s",
-                  time.time()-t,
-                  named_group,
-                  d.strftime("%Y-%m-%d"),
-                  bucket,
-                  params['destinationPrefix'],
-                  result['taskId'])
+        log.info(
+            "Log export time:%0.2f group:%s day:%s bucket:%s prefix:%s task:%s",
+            time.time() - t,
+            named_group,
+            d.strftime("%Y-%m-%d"),
+            bucket,
+            params['destinationPrefix'],
+            result['taskId'])
 
     log.info(
         ("Exported log group:%s time:%0.2f days:%d start:%s"
