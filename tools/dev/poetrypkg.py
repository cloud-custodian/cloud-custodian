--- conflicted
+++ resolved
@@ -20,11 +20,7 @@
 @cli.command()
 @click.option('-r', '--root', type=click.Path())
 @click.option('-o', '--output', type=click.Path())
-<<<<<<< HEAD
-def gen_test_requires(root, output):
-=======
 def gen_qa_requires(root, output):
->>>>>>> 033cfea5
     packages = []
     for root in project_roots(root):
         data = toml.loads((root / "pyproject.toml").read_text())
