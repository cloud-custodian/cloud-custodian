--- conflicted
+++ resolved
@@ -11,84 +11,6 @@
 
     some simple tooling to sync poetry files to setup/pip
     """
-
-<<<<<<< HEAD
-    # if we're using poetry from git, have a flag to prevent the user installed
-    # one from getting precedence.
-    if POETRY_DEBUG:
-        return
-
-    # If there is a global installation of poetry, prefer that.
-    poetry_python_lib = Path(os.path.expanduser('~/.poetry/lib'))
-    if poetry_python_lib.exists():
-        sys.path.insert(0, os.path.realpath(poetry_python_lib))
-        # poetry env vendored deps
-        sys.path.insert(
-            0,
-            os.path.join(
-                poetry_python_lib,
-                'poetry',
-                '_vendor',
-                'py{}.{}'.format(sys.version_info.major, sys.version_info.minor),
-            ),
-        )
-
-    # If there is a global installation of poetry, prefer that.
-    cur_poetry_python_lib = Path(os.path.expanduser('~/.local/share/pypoetry/venv/lib'))
-    if cur_poetry_python_lib.exists():
-        sys.path.insert(
-            0, str(list(cur_poetry_python_lib.glob('*'))[0] / "site-packages")
-        )
-
-    osx_poetry_python_lib = Path(
-        os.path.expanduser('~/Library/Application Support/pypoetry/venv/lib')
-    )
-    if osx_poetry_python_lib.exists():
-        sys.path.insert(
-            0, str(list(osx_poetry_python_lib.glob('*'))[0] / "site-packages")
-        )
-
-
-# Override the poetry base template as all our readmes files
-# are in markdown format.
-#
-# Pull request submitted upstream to correctly autodetect
-# https://github.com/python-poetry/poetry/pull/1994
-#
-SETUP_TEMPLATE = """\
-# -*- coding: utf-8 -*-
-from setuptools import setup
-
-{before}
-setup_kwargs = {{
-    "name": {name!r},
-    "version": {version!r},
-    "description": {description!r},
-    "license": "Apache-2.0",
-    "classifiers": [
-        "License :: OSI Approved :: Apache Software License",
-        "Topic :: System :: Systems Administration",
-        "Topic :: System :: Distributed Computing"
-    ],
-    "long_description": {long_description!r},
-    "long_description_content_type": "text/markdown",
-    "author": "Cloud Custodian Project",
-    "author_email": "cloud-custodian@googlegroups.com",
-    "project_urls": {{
-       "Homepage": {url!r},
-       "Documentation": "https://cloudcustodian.io/docs/",
-       "Source": "https://github.com/cloud-custodian/cloud-custodian",
-       "Issue Tracker": "https://github.com/cloud-custodian/cloud-custodian/issues",
-    }},
-    {extra}
-}}
-{after}
-
-setup(**setup_kwargs)
-"""
-
-=======
->>>>>>> 18d4247e
 
 @cli.command()
 @click.option('-p', '--package-dir', type=click.Path())
