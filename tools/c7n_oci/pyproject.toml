[project]
authors = [
    {name = "Cloud Custodian Project"},
]
license = {text = "Apache-2.0"}
requires-python = "<4.0.0,>=3.9.2"
dependencies = [
    "c7n",
    "oci<3.0,>=2.106",
    # uv will for some reason downgrade pyopenssl for reasons not
    # apparent, without an dependency spec precluding older versions.
    "pyopenssl>=23"
]
name = "c7n_oci"
version = "0.1.19"
description = "Cloud Custodian - OCI Support"
readme = "readme.md"
classifiers = [
    "License :: OSI Approved :: Apache Software License",
    "Topic :: System :: Systems Administration",
    "Topic :: System :: Distributed Computing",
]

<<<<<<< HEAD
[project.urls]
homepage = "https://cloudcustodian.io"
repository = "https://github.com/cloud-custodian/cloud-custodian"
documentation = "https://cloudcustodian.io/docs/"
=======
[tool.poetry.dependencies]
python = ">=3.9.2,<4.0.0"
oci = "^2.106"
pyopenssl = ">=23"
>>>>>>> 77b92b2a

[dependency-groups]
dev = [
    "pytest<8.0",
]

[build-system]
requires = ["hatchling"]
build-backend = "hatchling.build"

[tool.hatch.build.targets.wheel]
packages = ["c7n_oci"]<|MERGE_RESOLUTION|>--- conflicted
+++ resolved
@@ -21,17 +21,11 @@
     "Topic :: System :: Distributed Computing",
 ]
 
-<<<<<<< HEAD
+
 [project.urls]
 homepage = "https://cloudcustodian.io"
 repository = "https://github.com/cloud-custodian/cloud-custodian"
 documentation = "https://cloudcustodian.io/docs/"
-=======
-[tool.poetry.dependencies]
-python = ">=3.9.2,<4.0.0"
-oci = "^2.106"
-pyopenssl = ">=23"
->>>>>>> 77b92b2a
 
 [dependency-groups]
 dev = [
