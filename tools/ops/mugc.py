--- conflicted
+++ resolved
@@ -154,13 +154,9 @@
         help="AWS Account Config File Profile to utilize")
     parser.add_argument(
         "--prefix", default="custodian-",
-<<<<<<< HEAD
-        help="AWS Account Config File Profile to utilize")
+        help="The Lambda name prefix to use for clean-up")
     parser.add_argument("-p", "--policies", default=None, dest='policy_filter',
                         help="Only use named/matched policies")
-=======
-        help="The Lambda name prefix to use for clean-up")
->>>>>>> 1dcb614e
     parser.add_argument(
         "--assume", default=None, dest="assume_role",
         help="Role to assume")
