# Copyright The Cloud Custodian Authors.
# SPDX-License-Identifier: Apache-2.0
#
import json
import os
from pathlib import Path
<<<<<<< HEAD
import re
import subprocess
import sys
from unittest.mock import ANY
=======
from unittest.mock import ANY, patch
>>>>>>> e31ab139
from urllib.request import urlopen
import xml.etree.ElementTree as etree

import jsonschema
import pytest
from click.testing import CliRunner

from c7n.config import Config
from c7n.resources import load_resources

try:
    from c7n_left import cli, core, output, policy as policy_core
    from c7n_left.providers.terraform.provider import (
        TerraformProvider,
        TerraformResourceManager,
        extract_mod_stack,
    )
    from c7n_left.providers.terraform.graph import Resolver
    from c7n_left.providers.terraform.filters import Taggable

    LEFT_INSTALLED = True
except ImportError:
    pytest.skip(reason="c7n_left not installed", allow_module_level=True)
    LEFT_INSTALLED = False
else:
    load_resources(("terraform.*",))

cur_dir = Path(os.curdir).absolute()
terraform_dir = Path(__file__).parent.parent.parent.parent / "tests" / "terraform"
terraform_dir = terraform_dir.relative_to(cur_dir)


class ResultsReporter(output.Output):
    def __init__(self):
        self.results = []
        self.input_vars = {}
        self.errors = []

    def on_execution_started(self, policies, graph):
        pass

    def on_execution_ended(self):
        pass

    def on_policy_start(self, policy, event):
        pass

    def on_policy_error(self, exception, policy, rtype, resources):
        self.errors.append((exception, policy, rtype, resources))

    def on_vars_discovered(self, var_type, var_map, var_path=None):
        var_key = var_path and "%s:%s" % (var_type, var_path) or var_type
        self.input_vars[var_key] = dict(var_map)

    def on_results(self, policy, results):
        self.results.extend(results)


def run_policy(policy, terraform_dir, tmp_path):
    (tmp_path / "policies.json").write_text(json.dumps({"policies": [policy]}, indent=2))
    config = cli.get_config(policy_dir=tmp_path, directory=terraform_dir)
    policies = policy_core.load_policies(tmp_path, config)
    reporter = ResultsReporter()
    core.CollectionRunner(policies, config, reporter).run()
    return reporter.results


class PolicyEnv:
    def __init__(self, policy_dir):
        self.policy_dir = policy_dir

    def get_policies(self):
        config = Config.empty(policy_dir=self.policy_dir)
        policies = policy_core.load_policies(self.policy_dir, config)
        return policies

    def get_graph(self, root_module=None, config=None):
        root_module = root_module or self.policy_dir
        provider = TerraformProvider()
        params = {"source_dir": root_module}
        if config:
            provider.initialize(config)
        if config and config.var_files:
            params["var_files"] = config.var_files
        return provider.parse(**params)

    def get_selection(self, filter_expression):
        return core.ExecutionFilter.parse(filter_expression)

    def write_tf(self, content, path="main.tf"):
        tf_file = self.policy_dir / path
        tf_file.write_text(content)

    def write_policy(self, policy, path="policy.json"):
        policy_file = self.policy_dir / path
        extant = {"policies": []}
        if policy_file.exists():
            extant = json.loads(policy_file.read_text())
        extant["policies"].append(policy)
        policy_file.write_text(json.dumps(extant))

    def run(self, policy_dir=None, terraform_dir=None):
        config = cli.get_config(terraform_dir or self.policy_dir, policy_dir or self.policy_dir)
        policies = policy_core.load_policies(config.policy_dir, config)
        reporter = ResultsReporter()
        core.CollectionRunner(policies, config, reporter).run()
        return reporter.results


@pytest.fixture
def policy_env(tmp_path):
    return PolicyEnv(tmp_path)


def test_load_policy(test):
    test.load_policy({"name": "check1", "resource": "terraform.aws_s3_bucket"}, validate=True)
    test.load_policy({"name": "check2", "resource": ["terraform.aws_s3_bucket"]}, validate=True)
    test.load_policy({"name": "check3", "resource": ["terraform.aws_*"]}, validate=True)


def test_load_policy_dir(tmp_path):
    write_output_test_policy(tmp_path)
    policies = policy_core.load_policies(tmp_path, Config.empty())
    assert len(policies) == 1


def test_extract_mod_stack():
    stack = extract_mod_stack("module.db.module.db_instance.aws_db_instance.this[0]")
    assert stack == [
        "module.db",
        "module.db.module.db_instance",
        "module.db.module.db_instance.aws_db_instance.this[0]",
    ]


def test_taggable_module_resource():
    assert (
        Taggable.is_taggable(
            (
                {
                    "__tfmeta": {
                        "label": "aws_security_group",
                        "path": "module.my_module.aws_security_group.this_name_prefix[0]",
                    }
                },
            )
        )
        is True
    )


DB_MODULE_TF = """
module "db" {
  source  = "terraform-aws-modules/rds/aws"
  version = "~> 3.0"

  identifier = "demodb"

  engine            = "mysql"
  engine_version    = "5.7.19"
  instance_class    = "db.t2.large"
  allocated_storage = 5
  auto_minor_version_upgrade = true
  backup_retention_period =  0

  name     = "demodb"
  username = "user"
  port     = "3306"
}
"""


@pytest.mark.skipif(
    os.environ.get("GITHUB_ACTIONS") is None,
    reason="runs in github actions as it requires network access for tf init",
)
def test_mod_reference(tmp_path):
    (tmp_path / "main.tf").write_text(DB_MODULE_TF)
    subprocess.check_call(args="terraform init", shell=True, cwd=tmp_path)
    results = run_policy(
        {
            "name": "check-backup",
            "resource": "terraform.aws_db_instance",
            "filters": [{"backup_retention_period": 0}],
        },
        tmp_path,
        tmp_path,
    )
    assert len(results) == 1
    assert results[0].resource["__tfmeta"]["filename"] == "main.tf"
    assert results[0].resource["__tfmeta"]["type"] == "module"
    assert results[0].resource["__tfmeta"]["refs"] == [
        "module.db.module.db_instance.aws_db_instance.this[0]"
    ]


def test_graph_resolver():
    graph = TerraformProvider().parse(terraform_dir / "vpc_flow_logs")
    resolver = graph.build()

    log = list(graph.get_resources_by_type("aws_flow_log"))[0][1][0]
    iam_role = list(resolver.resolve_refs(log, ("aws_iam_role",)))[0]

    assert iam_role["name_prefix"] == "example"
    assert {r["__tfmeta"]["label"] for r in resolver.resolve_refs(log)} == set(
        ("aws_vpc", "aws_cloudwatch_log_group", "aws_iam_role")
    )


def test_resource_type_interface():
    rtype = TerraformResourceManager(None, {}).get_model()
    assert rtype.id == "id"


def test_graph_resolver_inner_block_ref():
    graph = TerraformProvider().parse(terraform_dir / "aws_code_build_vpc")
    resolver = graph.build()
    project = list(graph.get_resources_by_type("aws_codebuild_project"))[0][1][0]
    assert {r["__tfmeta"]["label"] for r in resolver.resolve_refs(project)} == set(
        ("aws_vpc", "aws_security_group", "aws_iam_role", "aws_subnet")
    )


def test_graph_resolver_local_modules():
    graph = TerraformProvider().parse(terraform_dir / "local_modules/root")
    queues = list(graph.get_resources_by_type("aws_sqs_queue"))
    # prove that we got the parent module resources.
    assert len(queues[0][1]) == 2
    assert queues[0][1][1]["name"] == "parent_queue"


def test_graph_resolver_id():
    resolver = Resolver()
    assert resolver.is_id_ref("4b3db3ec-98ad-4382-a460-d8e392d128b7") is True
    assert resolver.is_id_ref("a" * 36) is False


def test_event_env(policy_env, test):
    policy_env.write_tf(
        """
resource "aws_cloudwatch_log_group" "yada" {
  name = "Bar"
}
        """
    )
    policy_env.write_policy(
        {
            "name": "check-env",
            "resource": "terraform.aws_cloudwatch_log_group",
            "filters": [
                {
                    "type": "event",
                    "key": "env.REPO",
                    "value": "cloud-custodian/cloud-custodian",
                }
            ],
        }
    )
    test.change_environment(REPO="cloud-custodian/cloud-custodian")
    results = policy_env.run()
    assert len(results) == 1


def test_value_from_with_env_interpolate(policy_env, test):
    policy_env.write_tf(
        """
resource "aws_cloudwatch_log_group" "yada" {
   name = "Bar"
}
resource "aws_cloudwatch_log_group" "bada" {
   name = "Baz"
}
        """
    )
    (policy_env.policy_dir / "exceptions").mkdir()
    exceptions_file = policy_env.policy_dir / "exceptions" / "exceptions.json"
    exceptions_file.write_text(
        json.dumps({"policy": {"tagging": ["aws_cloudwatch_log_group.yada"]}})
    )
    policy_env.write_policy(
        {
            "name": "check-exceptions",
            "resource": "terraform.aws_cloudwatch_log_group",
            "filters": [
                {"tag:Env": "absent"},
                {
                    "type": "value",
                    "value_from": {
                        "url": exceptions_file.as_uri(),
                        "expr": "policy.tagging",
                    },
                    "op": "not-in",
                    "key": "__tfmeta.path",
                },
            ],
        }
    )

    results = policy_env.run()
    assert len(results) == 1


def test_data_policy(policy_env):
    policy_env.write_tf(
        """
data "aws_ami" "ubuntu" {
  most_recent = true

  filter {
    name   = "name"
    values = ["ubuntu/images/hvm-ssd/ubuntu-focal-20.04-amd64-server-*"]
  }

  owners = ["099720109477"] # Canonical
}
        """
    )
    policy_env.write_policy({"name": "check-data", "resource": "terraform.data.aws_ami"})
    results = policy_env.run()
    assert len(results) == 1


def test_block_types(policy_env):
    # module block type handled separately
    policy_env.write_tf(
        """
locals {
   name = "Yada"
}
resource "aws_cloudwatch_log_group" "yada" {
  name = local.name
}
terraform {
  experiments = [example]
}
moved {
  from = aws_instance.known
  to   = aws_cloudwatch_log_group.yada
}
provider "aws" {
  region = "us-east-1"
}

variable "name" {
  type = string
  default = "theodora"
}
output "news" {
  value = "https://lwn.net"
}
    """
    )
    policy_env.write_policy({"name": "check-blocks", "resource": "terraform.*"})
    results = policy_env.run()
    assert len(results) == 7
    assert {r.resource["__tfmeta"]["type"] for r in results} == {
        "moved",
        "local",
        "resource",
        "provider",
        "variable",
        "output",
        "terraform",
    }


def test_provider_augment_null(policy_env):
    policy_env.write_tf(
        """
resource "aws_cloudwatch_log_group" "yada" {
  name = "Yada"
}

provider "aws" {
 default_tags {
   tags = null
 }
}
        """
    )
    policy_env.write_policy(
        {
            "name": "check-tags",
            "resource": "terraform.aws_*",
            "filters": [{"tag:Env": "absent"}],
        }
    )
    results = policy_env.run()
    assert len(results) == 1
    assert results[0].resource["name"] == "Yada"


def test_provider_tag_augment(policy_env):
    policy_env.write_tf(
        """
resource "aws_cloudwatch_log_group" "yada" {
  name = "Yada"
}
resource "aws_cloudwatch_log_stream" "foo" {
  name           = "SampleLogStream1234"
  log_group_name = aws_cloudwatch_log_group.yada.name
}
provider "aws" {
 default_tags {
   tags = {
     Env = "Test"
   }
 }
}
provider "google" {
  project     = "my-project-id"
  region      = "us-central1"
}
        """
    )
    policy_env.write_policy(
        {
            "name": "check-tags",
            "resource": "terraform.*",
            "filters": [{"tag:Env": "Test"}],
        }
    )
    results = policy_env.run()
    assert len(results) == 1
    assert results[0].resource["name"] == "Yada"


def test_value_tag_prefix(policy_env):
    policy_env.write_tf(
        """
locals {
  name = "forum"
}

resource "aws_cloudwatch_log_group" "test_group_1" {
  name = "${local.name}-1"
  tags = {
    Application = "login"
  }
}

resource "aws_cloudwatch_log_group" "test_group_2" {
  name = "${local.name}-2"
  tags = {
    App = "AuthZ"
    Env = "Dev"
  }
}
        """
    )
    policy_env.write_policy(
        {
            "name": "check-tags",
            "resource": "terraform.aws_*",
            "filters": [{"tag:App": "absent"}, {"tag:Env": "absent"}],
        }
    )

    results = policy_env.run()
    assert len(results) == 1
    assert results[0].resource["name"] == "forum-1"


def test_taggable(policy_env):
    policy_env.write_tf(
        """
resource "aws_cloudwatch_log_group" "yada" {
  name = "Yada"
}
resource "aws_cloudwatch_log_stream" "foo" {
  name           = "SampleLogStream1234"
  log_group_name = aws_cloudwatch_log_group.yada.name
}
        """
    )
    policy_env.write_policy(
        {"name": "check-tags", "resource": "terraform.*", "filters": ["taggable"]}
    )
    results = policy_env.run()
    assert len(results) == 1
    assert results[0].resource["name"] == "Yada"


def test_module_unknown_variable(policy_env, test):
    mod_dir = policy_env.policy_dir / "module" / "logs"
    mod_dir.mkdir(parents=True)
    (mod_dir / "main.tf").write_text(
        """
        variable env {
           type = string
           default = "Dev"
        }
        variable owner {
           type = string
        }
        variable app {
           type = string
        }
        variable component {
           type = string
        }
        resource "aws_cloudwatch_log_group" "app_log" {
           name = "bing"
           tags = {
              Env = var.env
              Owner = var.owner
              App = var.app
              Component = var.component
           }
        }
        """
    )
    (policy_env.policy_dir / "vars.tfvars").write_text('component = "login"')
    policy_env.write_tf(
        """
        variable component {
            type = string
        }

        variable owner {
           type = string
           default = "jello"
        }

        module "servers" {
          source = "./module/logs"
          owner = var.owner
          app = "authz"
          component = var.component
        }
        """
    )

    conf = Config.empty(reporter=ResultsReporter(), var_files=["vars.tfvars"])
    test.change_cwd(policy_env.policy_dir)
    test.change_environment()
    policy_env.get_graph(config=conf)
    assert conf.reporter.input_vars == {
        "user:vars.tfvars": {"component": "login"},
    }


def test_graph_merge_unknown_variable_relative_path(policy_env, monkeypatch):
    policy_env.write_tf(
        """
        variable component {
           type = string
        }
        variable owner {
           type = string
           default = "jello"
        }
        resource "aws_cloudwatch_log_group" "yada" {
           name = "Yada"
           tags = merge(
              {"Env" = "Public"},
              {"Owner" = var.owner},
              {"Component" = var.component}
           )
        }
        """
    )

    monkeypatch.chdir(policy_env.policy_dir)
    graph = policy_env.get_graph(Path("."))
    resource_types = list(graph.get_resources_by_type("aws_cloudwatch_log_group"))
    log_group = resource_types.pop()[-1][0]
    assert log_group["tags"] == {"Env": "Public", "Component": "", "Owner": "jello"}


def test_graph_merge_unknown_variable(policy_env):
    policy_env.write_tf(
        """
        variable component {
           type = string
        }
        resource "aws_cloudwatch_log_group" "yada" {
           name = "Yada"
           tags = merge(
              {"Env" = "Public"},
              {"Component" = var.component}
           )
        }
        """
    )

    graph = policy_env.get_graph(policy_env.policy_dir)
    resource_types = list(graph.get_resources_by_type("aws_cloudwatch_log_group"))
    log_group = resource_types.pop()[-1][0]
    assert log_group["tags"] == {"Env": "Public", "Component": ""}


def test_graph_merge_function(policy_env):
    policy_env.write_tf(
        """
        variable component {
           type = string
           default = "application"
        }
        resource "aws_cloudwatch_log_group" "yada" {
           name = "Yada"
           tags = merge(
              {"Env" = "Public"},
              {"Component" = var.component}
           )
        }
        """
    )
    graph = policy_env.get_graph(policy_env.policy_dir)
    resource_types = list(graph.get_resources_by_type("aws_cloudwatch_log_group"))
    log_group = resource_types.pop()[-1][0]
    assert log_group["tags"] == {"Env": "Public", "Component": "application"}


def test_null_tag_value(policy_env):
    policy_env.write_tf(
        """
        variable app_tags {
          type = map(string)
        }
        resource "aws_instance" "app" {
          ami = "ami-123"
          instance_type = "t4.medium"
          tags = var.app_tags
        }
        """
    )

    policy_env.write_policy(
        {
            "name": "check-null-tags",
            "resource": "terraform.aws_instance",
            "filters": [{"tag:Env": "absent"}],
        }
    )

    results = policy_env.run()
    assert len(results) == 1


def test_traverse_to_data(policy_env):
    policy_env.write_tf(
        """
data "aws_ami" "ubuntu" {
  most_recent = true

  filter {
    name   = "name"
    values = ["ubuntu/images/hvm-ssd/ubuntu-focal-20.04-amd64-server-*"]
  }

  owners = ["099720109477"] # Canonical
}

resource "aws_instance" "app" {
  ami           = data.aws_ami.ubuntu.id
  instance_type = "t3.micro"
}
        """
    )
    policy_env.write_policy(
        {
            "name": "check-image",
            "resource": "terraform.aws_instance",
            "filters": [
                {
                    "type": "traverse",
                    "resources": "data.aws_ami",
                    "attrs": [{"owners": "present"}],
                }
            ],
        }
    )
    graph = TerraformProvider().parse(policy_env.policy_dir)
    assert not list(graph.get_resources_by_type("aws_ami"))
    assert list(graph.get_resources_by_type("data.aws_ami"))

    results = policy_env.run()
    assert len(results) == 1


def test_traverse_multi_resource_multi_set(tmp_path):
    resources = run_policy(
        {
            "name": "check-link",
            "resource": "terraform.aws_s3_bucket",
            "filters": [
                {
                    "type": "traverse",
                    "resources": "aws_s3_bucket_ownership_controls",
                    "attrs": [
                        {
                            "type": "value",
                            "key": "rule.object_ownership",
                            "value": ["BucketOwnerPreferred", "BucketOwnerEnforced"],
                            "op": "in",
                        }
                    ],
                }
            ],
        },
        terraform_dir / "s3_ownership",
        tmp_path,
    )
    assert len(resources) == 2
    assert {r.resource.name for r in resources} == {
        "aws_s3_bucket.owner_enforced",
        "aws_s3_bucket.owner_preferred",
    }


def test_traverse_filter_not_found(tmp_path):
    resources = run_policy(
        {
            "name": "check-link",
            "resource": "terraform.aws_codebuild_project",
            "filters": [
                {
                    "type": "traverse",
                    "resources": ["aws_security_group", "aws_vpc"],
                    "attrs": [{"tag:Env": "Prod"}],
                }
            ],
        },
        terraform_dir / "aws_code_build_vpc",
        tmp_path,
    )
    assert len(resources) == 0


def test_traverse_filter_not_found_matches(tmp_path):
    resources = run_policy(
        {
            "name": "check-link",
            "resource": "terraform.aws_codebuild_project",
            "filters": [
                {
                    "type": "traverse",
                    "resources": ["aws_security_group", "aws_vpc"],
                    "count": 0,
                    "attrs": [{"tag:Env": "Prod"}],
                }
            ],
        },
        terraform_dir / "aws_code_build_vpc",
        tmp_path,
    )
    assert len(resources) == 1


def test_traverse_filter_multi_hop(tmp_path):
    resources = run_policy(
        {
            "name": "check-link",
            "resource": "terraform.aws_codebuild_project",
            "filters": [
                {
                    "type": "traverse",
                    "resources": ["aws_security_group", "aws_vpc"],
                    "count": 1,
                    "attrs": [{"tag:Env": "Dev"}],
                }
            ],
        },
        terraform_dir / "aws_code_build_vpc",
        tmp_path,
    )
    assert len(resources) == 1


def test_boolean(tmp_path):
    resources = run_policy(
        {
            "name": "check-link",
            "resource": "terraform.aws_s3_bucket",
            "filters": [{"not": [{"server_side_encryption_configuration": "present"}]}],
        },
        terraform_dir / "aws_s3_encryption_audit",
        tmp_path,
    )
    assert len(resources) == 1
    assert resources[0].resource["bucket"] == "c7n-aws-s3-encryption-audit-test-c"


def test_provider_parse():
    graph = TerraformProvider().parse(terraform_dir / "ec2_stop_protection_disabled")
    resource_types = list(graph.get_resources_by_type("aws_subnet"))
    rtype, resources = resource_types.pop()
    assert rtype == "aws_subnet"
    assert resources[0]["__tfmeta"] == {
        "type": "resource",
        "label": "aws_subnet",
        "path": "aws_subnet.example",
        "filename": "network.tf",
        "line_start": 5,
        "line_end": 8,
        "src_dir": Path("tests") / "terraform" / "ec2_stop_protection_disabled",
    }


@pytest.fixture
def var_tf_setup(tmp_path):
    (tmp_path / "tf").mkdir()
    (tmp_path / "tf" / "main.tf").write_text(
        """
variable balancer_type {
  type = string
  default = "application"
}

resource "aws_alb" "positive1" {
  name               = "test-lb-tf"
  internal           = false
  load_balancer_type = var.balancer_type
  subnets            = aws_subnet.public.*.id
}
        """
    )


#
# we can't test env vars, as they need to be set before
# we import tfparse. manually verified they work as expected.
#
# def xtest_graph_var_env(test, tmp_path, var_tf_setup):
#    os.putenv("TF_VAR_balancer_type", "network")
#    graph = TerraformProvider().parse(tmp_path / "tf")
#    resources = list(graph.get_resources_by_type("aws_alb"))
#    assert resources[0][1][0]['load_balancer_type'] == 'network'


def test_graph_var_file_abs_rel_source(tmp_path, monkeypatch, var_tf_setup):
    monkeypatch.chdir(tmp_path)
    (tmp_path / "vars.tfvars").write_text('balancer_type = "network"')
    graph = TerraformProvider().parse(Path("tf"), (tmp_path / "vars.tfvars",))
    resources = list(graph.get_resources_by_type("aws_alb"))
    assert resources[0][1][0]["load_balancer_type"] == "network"


def test_graph_var_file_rel_abs_source(tmp_path, monkeypatch, var_tf_setup):
    monkeypatch.chdir(tmp_path)
    (tmp_path / "vars.tfvars").write_text('balancer_type = "network"')
    graph = TerraformProvider().parse(tmp_path / "tf", ("vars.tfvars",))
    resources = list(graph.get_resources_by_type("aws_alb"))
    assert resources[0][1][0]["load_balancer_type"] == "network"


def test_graph_non_root_var_file(tmp_path, var_tf_setup):
    (tmp_path / "vars.tfvars").write_text('balancer_type = "network"')
    graph = TerraformProvider().parse(tmp_path / "tf", (tmp_path / "vars.tfvars",))
    resources = list(graph.get_resources_by_type("aws_alb"))
    assert resources[0][1][0]["load_balancer_type"] == "network"


def test_graph_var_auto_default_json(tmp_path, var_tf_setup):
    (tmp_path / "tf" / "terraform.tfvars.json").write_text(json.dumps({"balancer_type": "network"}))
    graph = TerraformProvider().parse(tmp_path / "tf")
    resources = list(graph.get_resources_by_type("aws_alb"))
    assert resources[0][1][0]["load_balancer_type"] == "network"


def test_graph_var_auto_default(tmp_path, var_tf_setup):
    (tmp_path / "tf" / "terraform.tfvars").write_text('balancer_type = "network"')
    graph = TerraformProvider().parse(tmp_path / "tf")
    resources = list(graph.get_resources_by_type("aws_alb"))
    assert resources[0][1][0]["load_balancer_type"] == "network"


def test_graph_var_auto(tmp_path, var_tf_setup):
    (tmp_path / "tf" / "vars.auto.tfvars").write_text('balancer_type = "network"')
    graph = TerraformProvider().parse(tmp_path / "tf")
    resources = list(graph.get_resources_by_type("aws_alb"))
    assert resources[0][1][0]["load_balancer_type"] == "network"


def test_graph_var_file_abs(tmp_path, var_tf_setup):
    (tmp_path / "tf" / "vars.tfvars").write_text('balancer_type = "network"')
    graph = TerraformProvider().parse(tmp_path / "tf", (tmp_path / "tf" / "vars.tfvars",))
    resources = list(graph.get_resources_by_type("aws_alb"))
    assert resources[0][1][0]["load_balancer_type"] == "network"


def test_graph_var_file(tmp_path, var_tf_setup):
    (tmp_path / "tf" / "vars.tfvars").write_text('balancer_type = "network"')
    graph = TerraformProvider().parse(tmp_path / "tf", ("vars.tfvars",))
    resources = list(graph.get_resources_by_type("aws_alb"))
    assert resources[0][1][0]["load_balancer_type"] == "network"


def test_cli_execution_error(policy_env, test, debug_cli_runner):
    policy_env.write_tf(
        """
        resource "aws_cloudwatch_log_group" "yada" {
          name = "Bar"
        }
        """
    )

    policy_env.write_policy(
        {
            "name": "check-error",
            "resource": "terraform.aws_cloudwatch_log_group",
        }
    )

    runner = debug_cli_runner
    with patch.object(core.CollectionRunner, 'run_policy', side_effect=KeyError("abc")):
        result = runner.invoke(
            cli.cli, ["run", "-p", policy_env.policy_dir, "-d", policy_env.policy_dir]
        )
        assert result.exit_code == 1


def test_cli_dump(policy_env, test, debug_cli_runner):
    (policy_env.policy_dir / "vars.tfvars").write_text('app = "riddle"')
    (policy_env.policy_dir / "vars2.tfvars").write_text('env = "dev"')
    test.change_environment(TF_VAR_REPO="cloud-custodian/cloud-custodian")

    policy_env.write_tf(
        """
        variable "app" {
          type = string
        }
        variable "env" {
          type = string
        }
        variable "owner" {
          type = string
          default = "engineering"
        }
        resource "aws_cloudwatch_log_group" "yada" {
          name = "${var.app}-${var.env}-logs"
          tags = {
            Owner = var.owner
          }
        }
        """
    )
    runner = debug_cli_runner
    result = runner.invoke(
        cli.cli,
        [
            "dump",
            "-d",
            str(policy_env.policy_dir),
            "--var-file",
            policy_env.policy_dir / "vars.tfvars",
            "--output-query",
            "input_vars",
            # "--var-file",
            # policy_env.policy_dir / "vars2.tfvars",
            "--output-file",
            str(policy_env.policy_dir / "output.json"),
        ],
    )
    assert result.exit_code == 0
    data = json.loads((policy_env.policy_dir / "output.json").read_text())
    assert data == {
        "environment": {"REPO": "cloud-custodian/cloud-custodian"},
        "uninitialized": {"env": ""},
        "user:vars.tfvars": {"app": "riddle"},
    }


def test_cli_var_file(tmp_path, var_tf_setup, debug_cli_runner):
    (tmp_path / "tf" / "vars.tfvars").write_text('balancer_type = "network"')
    (tmp_path / "policy.json").write_text(
        json.dumps(
            {
                "policies": [
                    {
                        "name": "check-multi",
                        "resource": ["terraform.aws_alb"],
                        "filters": [{"load_balancer_type": "network"}],
                    }
                ]
            }
        )
    )
    result = debug_cli_runner.invoke(
        cli.cli,
        [
            "run",
            "-p",
            str(tmp_path),
            "-d",
            str(tmp_path / "tf"),
            "-o",
            "json",
            "--var-file",
            tmp_path / "tf" / "vars.tfvars",
            "--output-file",
            str(tmp_path / "output.json"),
        ],
        catch_exceptions=False,
    )
    assert result.exit_code == 1
    data = json.loads((tmp_path / "output.json").read_text())
    assert len(data["results"]) == 1


def test_multi_provider_resource_glob_policy(tmp_path, debug_cli_runner):
    (tmp_path / "policy.yaml").write_text(
        """
        policies:
          - name: check-multi-provider
            resource: "terraform.*"
        """
    )
    (tmp_path / "tf").mkdir()
    (tmp_path / "tf" / "main.tf").write_text(
        """
terraform {
  required_providers {
    oci = {
      source = "oracle/oci"
    }
  }
}

resource "azurerm_resource_group" "example" {
  name     = "example-resources"
  location = "West Europe"
}

resource "aws_cloudwatch_log_group" "yada" {
  name = "Yada"
}

resource "google_storage_bucket" "static-site" {
  name     = "image-store.com"
  location = "EU"
}        """
    )

    result = debug_cli_runner.invoke(
        cli.cli,
        [
            "run",
            "-p",
            str(tmp_path),
            "-d",
            str(tmp_path / "tf"),
            "-o",
            "json",
            "--output-file",
            str(tmp_path / "output.json"),
        ],
        catch_exceptions=False,
    )
    assert result.exit_code == 1
    data = json.loads((tmp_path / "output.json").read_text())
    assert len(data["results"]) == 4


def test_multi_resource_list_policy(tmp_path):
    (tmp_path / "policy.json").write_text(
        json.dumps(
            {
                "policies": [
                    {
                        "name": "check-multi",
                        "resource": ["terraform.aws_alb", "terraform.aws_lb"],
                    }
                ]
            }
        )
    )

    (tmp_path / "tf").mkdir()

    (tmp_path / "tf" / "main.tf").write_text(
        """
resource "aws_alb" "positive1" {
  name               = "test-lb-tf"
  internal           = false
  load_balancer_type = "network"
  subnets            = aws_subnet.public.*.id
}

resource "aws_lb" "positive3" {
  name               = "test-lb-tf"
  internal           = false
  load_balancer_type = "network"
  subnets            = aws_subnet.public.*.id
}
        """
    )
    runner = CliRunner()
    result = runner.invoke(
        cli.cli,
        [
            "run",
            "-p",
            str(tmp_path),
            "-d",
            str(tmp_path / "tf"),
            "-o",
            "json",
            "--output-file",
            str(tmp_path / "output.json"),
        ],
    )
    assert result.exit_code == 1
    data = json.loads((tmp_path / "output.json").read_text())
    assert len(data["results"]) == 2


def test_multi_resource_glob_policy(tmp_path):
    (tmp_path / "policy.json").write_text(
        json.dumps(
            {
                "policies": [
                    {
                        "name": "check-wild",
                        "resource": "terraform.aws_*",
                    }
                ]
            }
        )
    )
    runner = CliRunner()
    result = runner.invoke(
        cli.cli,
        [
            "run",
            "-p",
            str(tmp_path),
            "-d",
            str(terraform_dir / "aws_lambda_check_permissions"),
            "-o",
            "json",
            "--output-file",
            str(tmp_path / "output.json"),
        ],
    )
    assert result.exit_code == 1
    data = json.loads((tmp_path / "output.json").read_text())
    assert len(data["results"]) == 2


def write_output_test_policy(tmp_path, policy=None, policy_path="policy.json"):
    policies = (
        policy
        and {"policies": [policy]}
        or {
            "policies": [
                {
                    "name": "check-bucket",
                    "resource": "terraform.aws_s3_bucket",
                    "description": "a description",
                    "metadata": {"category": ["test"]},
                    "filters": [{"server_side_encryption_configuration": "absent"}],
                }
            ]
        }
    )
    (tmp_path / policy_path).write_text(json.dumps(policies))


def test_cli_no_policies(tmp_path, caplog):
    runner = CliRunner()
    runner.invoke(
        cli.cli,
        [
            "run",
            "-p",
            str(tmp_path),
            "-d",
            str(terraform_dir / "aws_s3_encryption_audit"),
        ],
    )
    assert caplog.record_tuples == [("c7n.iac", 30, "no policies found")]


def test_cli_junit_output(policy_env, tmp_path, debug_cli_runner):
    policy_env.write_tf(
        """
resource "aws_cloudwatch_log_group" "yada" {
  name = "Bar"
}
resource "aws_cloudwatch_log_group" "june" {
  name = "June"
}
resource "aws_cloudwatch_log_group" "april" {
  name = "April"
  tags = {
        Env = "Dev"
  }
}
        """
    )
    policy_env.write_policy(
        {
            "name": "tag-required",
            "description": "tags are required on log groups",
            "metadata": {"url": "https://cloudcustodian.io", "severity": "high"},
            "resource": "terraform.aws_cloudwatch_log_group",
            "filters": [{"tags": "absent"}],
        }
    )
    runner = CliRunner()
    result = runner.invoke(
        cli.cli,
        [
            "run",
            "-p",
            str(tmp_path),
            "-d",
            str(tmp_path),
            "-o",
            "junit",
            "--output-file",
            str(tmp_path / "output.xml"),
        ],
    )

    assert "2 Failure" in result.output

    report_text = (tmp_path / "output.xml").read_text()
    report = etree.XML(report_text)
    attrib = dict(report.attrib)
    attrib.pop("time")
    assert attrib == {
        "tests": "3",
        "failures": "2",
        "id": "c7n-left",
        "name": "IaC Policy Compliance",
    }
    cases = list(report.find("testsuite").findall("testcase"))
    assert len(cases) == 3
    assert cases[-1].find("failure").attrib == {
        "type": "failure",
        "message": "tags are required on log groups",
    }


@pytest.mark.skipif(
    os.environ.get("GITHUB_ACTIONS") is None,
    reason="runs in github actions as it requires network access for schema validation",
)
def test_cli_gitlab_sast_output(policy_env, tmp_path, debug_cli_runner):
    policy_env.write_tf(
        """
resource "aws_cloudwatch_log_group" "yada" {
  name = "Bar"
}
        """
    )
    policy_env.write_policy(
        {
            "name": "tag-required",
            "description": "tags are required on log groups",
            "metadata": {"url": "https://cloudcustodian.io", "severity": "high"},
            "resource": "terraform.aws_cloudwatch_log_group",
            "filters": [{"tags": "absent"}],
        }
    )
    runner = debug_cli_runner  # CliRunner()
    result = runner.invoke(
        cli.cli,
        [
            "run",
            "-p",
            str(tmp_path),
            "-d",
            str(tmp_path),
            "-o",
            "gitlab_sast",
            "--output-file",
            str(tmp_path / "output.json"),
        ],
    )
    report = json.loads((tmp_path / "output.json").read_text())
    result = jsonschema.validate(report, json.loads(urlopen(output.GitlabSAST.SCHEMA_FILE).read()))
    assert not result


@pytest.mark.skipif(
    os.environ.get("GITHUB_ACTIONS") is None,
    reason="runs in github actions as it requires network access for tf get",
)
def test_cli_output_rich_mod_resource_ref(tmp_path, debug_cli_runner):
    (tmp_path / "main.tf").write_text(DB_MODULE_TF)
    (tmp_path / "policy.json").write_text(
        json.dumps(
            {
                "policies": [
                    {
                        "name": "check-backup",
                        "resource": "terraform.aws_db_instance",
                        "filters": [{"backup_retention_period": 0}],
                    }
                ]
            }
        )
    )
    subprocess.check_call(args="terraform get", shell=True, cwd=tmp_path)

    runner = CliRunner()
    result = runner.invoke(cli.cli, ["run", "-p", str(tmp_path), "-d", str(tmp_path), "-o", "cli"])
    assert result.exit_code == 1
    assert "References:" in result.output
    assert "module.db.module.db_instance.aws_db_instance.this[0]" in result.output


def test_cli_output_rich(tmp_path):
    write_output_test_policy(tmp_path)
    runner = CliRunner()
    result = runner.invoke(
        cli.cli,
        [
            "run",
            "-p",
            str(tmp_path),
            "-d",
            str(terraform_dir / "aws_s3_encryption_audit"),
            "-o",
            "cli",
        ],
    )
    assert result.exit_code == 1
    assert "Reason: a description\n" in result.output
    assert "1 failed 2 passed" in result.output


def test_cli_output_rich_warn_on_severity(tmp_path):
    (tmp_path / "policy.json").write_text(
        json.dumps(
            {
                "policies": [
                    {
                        "name": "check-medium-bucket",
                        "resource": "terraform.aws_s3_bucket",
                        "description": "a description",
                        "metadata": {"severity": "medium"},
                        "filters": [{"server_side_encryption_configuration": "absent"}],
                    },
                    {
                        "name": "check-high-bucket",
                        "resource": "terraform.aws_s3_bucket",
                        "description": "something else",
                        "metadata": {"severity": "high"},
                        "filters": [{"server_side_encryption_configuration": "absent"}],
                    },
                ]
            }
        )
    )
    runner = CliRunner()
    result = runner.invoke(
        cli.cli,
        [
            "run",
            "-p",
            str(tmp_path),
            "-d",
            str(terraform_dir / "aws_s3_encryption_audit"),
            "--warn-on",
            "severity=medium",
            "-o",
            "cli",
        ],
    )
    assert result.exit_code == 1
    assert "Reason: something else\n" in result.output
    assert "1 failed 2 passed" in result.output


def test_cli_output_rich_warn_on(tmp_path):
    write_output_test_policy(tmp_path)
    runner = CliRunner()
    result = runner.invoke(
        cli.cli,
        [
            "run",
            "-p",
            str(tmp_path),
            "-d",
            str(terraform_dir / "aws_s3_encryption_audit"),
            "--warn-on",
            "category=test",
            "-o",
            "cli",
        ],
    )
    assert result.exit_code == 0
    assert "Reason: a description\n" in result.output
    assert "1 failed 2 passed" in result.output


def test_cli_selection(tmp_path):
    write_output_test_policy(
        tmp_path,
        {
            "name": "check-flow",
            "resource": "terraform.aws_vpc",
            "filters": [{"tags.Env": "Dev"}],
        },
    )

    runner = CliRunner()
    result = runner.invoke(
        cli.cli,
        [
            "run",
            "-p",
            str(tmp_path),
            "--filters",
            "type=aws_vpc",
            "--summary",
            "resource",
            "-d",
            str(terraform_dir / "vpc_flow_logs"),
            "-o",
            "cli",
        ],
    )

    assert result.exit_code == 1
    assert "Summary - By Resource" in result.output
    assert "1 failed 1 passed" in result.output
    assert "1 compliant of 2 total" in result.output


def test_cli_output_rich_resource_summary(tmp_path):
    write_output_test_policy(
        tmp_path,
        {
            "name": "check-flow",
            "resource": "terraform.aws_vpc",
            "filters": [{"tags.Env": "Dev"}],
        },
    )
    runner = CliRunner()
    result = runner.invoke(
        cli.cli,
        [
            "run",
            "-p",
            str(tmp_path),
            "--summary",
            "resource",
            "-d",
            str(terraform_dir / "vpc_flow_logs"),
            "-o",
            "cli",
        ],
    )
    assert result.exit_code == 1
    assert "Summary - By Resource" in result.output
    assert "1 failed 1 passed" in result.output
    assert "1 compliant of 5 total" in result.output


def test_cli_output_github(tmp_path):
    write_output_test_policy(tmp_path)

    runner = CliRunner(charset=sys.platform == "win32" and "utf-16" or "utf-8")
    result = runner.invoke(
        cli.cli,
        [
            "run",
            "-p",
            str(tmp_path),
            "-d",
            str(terraform_dir / "aws_s3_encryption_audit"),
            "-o",
            "github",
        ],
    )
    assert result.exit_code == 1
    expected = (
        "::error file=tests.*?main.tf,line=25,lineEnd=28,"
        "title=terraform.aws_s3_bucket - policy:check-bucket category:test severity:unknown::a description"  # noqa
    )
    assert re.search(expected, result.output)


def test_cli_output_json_query(tmp_path):
    write_output_test_policy(tmp_path)

    runner = CliRunner()
    runner.invoke(
        cli.cli,
        [
            "run",
            "-p",
            str(tmp_path),
            "-d",
            str(terraform_dir / "aws_s3_encryption_audit"),
            "-o",
            "json",
            "--output-file",
            str(tmp_path / "output.json"),
            "--output-query",
            "[].file_path",
        ],
    )

    results = json.loads((tmp_path / "output.json").read_text())
    assert results == {
        "results": [
            str(Path("tests") / "terraform" / "aws_s3_encryption_audit" / "main.tf"),
        ]
    }


def test_cli_output_json(tmp_path):
    write_output_test_policy(tmp_path)

    runner = CliRunner()
    result = runner.invoke(
        cli.cli,
        [
            "run",
            "-p",
            str(tmp_path),
            "-d",
            str(terraform_dir / "aws_s3_encryption_audit"),
            "-o",
            "json",
            "--output-file",
            str(tmp_path / "output.json"),
        ],
    )
    assert result.exit_code == 1

    results = json.loads((tmp_path / "output.json").read_text())
    assert "results" in results
    assert results["results"] == [
        {
            "code_block": [
                [25, 'resource "aws_s3_bucket" "example_c" {'],
                [26, "  bucket = " '"c7n-aws-s3-encryption-audit-test-c"'],
                [27, '  acl    = "private"'],
                [28, "}"],
            ],
            "file_line_end": 28,
            "file_line_start": 25,
            "file_path": str(Path("tests") / "terraform" / "aws_s3_encryption_audit" / "main.tf"),
            "policy": {
                "filters": [{"server_side_encryption_configuration": "absent"}],
                "metadata": {"category": ["test"]},
                "mode": {"type": "terraform-source"},
                "name": "check-bucket",
                "resource": "terraform.aws_s3_bucket",
                "description": "a description",
            },
            "resource": {
                "__tfmeta": {
                    "filename": "main.tf",
                    "label": "aws_s3_bucket",
                    "line_end": 28,
                    "line_start": 25,
                    "path": "aws_s3_bucket.example_c",
                    "src_dir": str(Path("tests") / "terraform" / "aws_s3_encryption_audit"),
                    "type": "resource",
                },
                "acl": "private",
                "bucket": "c7n-aws-s3-encryption-audit-test-c",
                "c7n:MatchedFilters": ["server_side_encryption_configuration"],
                "id": ANY,
            },
        }
    ]


def test_policy_metadata(policy_env):
    policy_env.write_policy(
        {
            "name": "test-a",
            "resource": "terraform.aws_security_group",
            "title": "check for open ports",
            "description": "no global access",
            "metadata": {
                "category": "network",
                "severity": "high",
            },
        }
    )
    policy_env.write_policy(
        {
            "name": "test-b",
            "resource": "terraform.aws_security_group",
            "title": "check for open ports",
            "description": "no global access",
            "metadata": {
                "category": ["network", "security"],
                "severity": "high",
            },
        }
    )
    policies = list(policy_env.get_policies())
    md = core.PolicyMetadata(policies[0])
    assert md.provider == "terraform"
    assert md.display_category == "network"
    assert md.title == "terraform.aws_security_group - policy:test-a category:network severity:high"
    assert repr(md) == "<PolicyMetadata name:test-a resource:terraform.aws_security_group>"


def test_selection_parse(policy_env):
    selection = policy_env.get_selection(None)
    assert len(selection) == 0

    selection = policy_env.get_selection("type=aws_flog_log,aws_iam_*")
    assert selection.filters["type"] == ["aws_flog_log", "aws_iam_*"]

    selection = policy_env.get_selection("type=aws_flow_log severity=high")
    assert dict(selection.filters) == {
        "type": ["aws_flow_log"],
        "severity": ["high"],
    }

    # check some value errors
    with pytest.raises(ValueError) as err:
        policy_env.get_selection("cotegory=abc")
    assert "unsupported filter" in str(err.value)

    with pytest.raises(ValueError) as err:
        policy_env.get_selection("severity=check")
    assert "invalid severity" in str(err.value)

    with pytest.raises(ValueError) as err:
        policy_env.get_selection("xyz")
    assert "key=value pair missing" in str(err)


def test_selection_resource_filter(policy_env):
    selection = policy_env.get_selection("type=aws_vpc id=example")
    graph = policy_env.get_graph(terraform_dir / "vpc_flow_logs")
    (rtype, resources) = list(graph.get_resources_by_type("aws_flow_log"))[0]
    assert selection.filter_resources(rtype, resources) == []

    for rtype, resources in graph.get_resources_by_type():
        resources = selection.filter_resources(rtype, resources)
        if rtype != "aws_vpc":
            assert not resources
        else:
            assert len(resources) == 1
            break
    assert resources[0]["__tfmeta"]["path"] == "aws_vpc.example"


def test_selection_policy_invalid_values(policy_env):
    policy_env.write_policy(
        {
            "name": "test-a",
            "resource": "terraform.aws_vpc",
            "metadata": {"severity": "abc", "category": True},
        }
    )

    policy_env.write_policy(
        {
            "name": "test-b",
            "resource": "terraform.aws_vpc",
            "metadata": {"severity": ["abc"], "category": 1},
        }
    )

    policies = policy_env.get_policies()

    selection = policy_env.get_selection("severity=unknown")
    assert {p.name for p in selection.filter_policies(policies)} == {"test-a", "test-b"}

    selection = policy_env.get_selection("category=cost")
    assert {p.name for p in selection.filter_policies(policies)} == set()


def test_selection_policy_filter(policy_env):
    policy_env.write_policy(
        {
            "name": "test-a",
            "resource": "terraform.aws_vpc",
        }
    )
    policy_env.write_policy(
        {
            "name": "test-b",
            "resource": "terraform.aws_log_group",
            "metadata": {"severity": "high", "category": "encryption"},
        }
    )
    policy_env.write_policy(
        {
            "name": "test-c",
            "resource": "terraform.aws_ebs_volume",
            "metadata": {"severity": "high", "category": ["encryption", "cost"]},
        }
    )

    policies = policy_env.get_policies()

    selection = policy_env.get_selection("severity=low")
    assert {p.name for p in selection.filter_policies(policies)} == {
        "test-b",
        "test-c",
    }

    selection = policy_env.get_selection("severity=high,unknown")
    assert {p.name for p in selection.filter_policies(policies)} == {
        "test-a",
        "test-b",
        "test-c",
    }

    selection = policy_env.get_selection("category=cost")
    assert {p.name for p in selection.filter_policies(policies)} == {"test-c"}

    selection = policy_env.get_selection("policy=test-a")
    assert {p.name for p in selection.filter_policies(policies)} == {"test-a"}<|MERGE_RESOLUTION|>--- conflicted
+++ resolved
@@ -4,14 +4,11 @@
 import json
 import os
 from pathlib import Path
-<<<<<<< HEAD
 import re
 import subprocess
 import sys
-from unittest.mock import ANY
-=======
 from unittest.mock import ANY, patch
->>>>>>> e31ab139
+
 from urllib.request import urlopen
 import xml.etree.ElementTree as etree
 
