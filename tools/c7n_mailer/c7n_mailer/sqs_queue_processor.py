# Copyright The Cloud Custodian Authors.
# SPDX-License-Identifier: Apache-2.0
"""
SQS Message Processing

"""
import base64
import json
import logging
import zlib

from c7n_mailer.target import MessageTargetMixin

DATA_MESSAGE = "maidmsg/1.0"


class MailerSqsQueueIterator:
    # Copied from custodian to avoid runtime library dependency
    msg_attributes = ["sequence_id", "op", "ser"]

    def __init__(self, aws_sqs, queue_url, logger, limit=0, timeout=1):
        self.aws_sqs = aws_sqs
        self.queue_url = queue_url
        self.limit = limit
        self.logger = logger
        self.timeout = timeout
        self.messages = []

    # this and the next function make this object iterable with a for loop
    def __iter__(self):
        return self

    def __next__(self):
        if self.messages:
            return self.messages.pop(0)
        response = self.aws_sqs.receive_message(
            QueueUrl=self.queue_url,
            WaitTimeSeconds=self.timeout,
            MaxNumberOfMessages=3,
            MessageAttributeNames=self.msg_attributes,
            AttributeNames=["SentTimestamp"],
        )

        msgs = response.get("Messages", [])
        self.logger.debug("Messages received %d", len(msgs))
        for m in msgs:
            self.messages.append(m)
        if self.messages:
            return self.messages.pop(0)
        raise StopIteration()

    next = __next__  # python2.7

    def ack(self, m):
        self.aws_sqs.delete_message(
            QueueUrl=self.queue_url,
            ReceiptHandle=m["ReceiptHandle"],
        )

<<<<<<< HEAD
=======
class MailerSqsQueueProcessor(MessageTargetMixin):
>>>>>>> b1fd240a

class MailerSqsQueueProcessor(MessageTargetMixin):
    def __init__(self, config, session, logger, max_num_processes=16):
        self.config = config
        self.logger = logger
        self.session = session
        self.max_num_processes = max_num_processes
        self.receive_queue = self.config["queue_url"]
        self.endpoint_url = self.config.get("endpoint_url", None)
        if self.config.get("debug", False):
            self.logger.debug("debug logging is turned on from mailer config file.")
            logger.setLevel(logging.DEBUG)

    """
    Cases
    - aws resource is tagged CreatorName: 'milton', ldap_tag_uids has CreatorName,
        we do an ldap lookup, get milton's email and send him an email
    - you put an email in the to: field of the notify of your policy, we send an email
        for all resources enforce by that policy
    - you put an sns topic in the to: field of the notify of your policy, we send an sns
        message for all resources enforce by that policy
    - an lambda enforces a policy based on an event, we lookup the event aws username, get their
        ldap email and send them an email about a policy enforcement (from lambda) for the event
    - resource-owners has a list of tags, SupportEmail, OwnerEmail, if your resources
        include those tags with valid emails, we'll send an email for those resources
        any others
    - resource-owners has a list of tags, SnSTopic, we'll deliver an sns message for
        any resources with SnSTopic set with a value that is a valid sns topic.
    """

    def run(self, parallel=False):
        self.logger.info("Downloading messages from the SQS queue.")
        aws_sqs = self.session.client("sqs", endpoint_url=self.endpoint_url)
        sqs_messages = MailerSqsQueueIterator(aws_sqs, self.receive_queue, self.logger)

        sqs_messages.msg_attributes = ["mtype", "recipient"]
        # lambda doesn't support multiprocessing, so we don't instantiate any mp stuff
        # unless it's being run from CLI on a normal system with SHM
        if parallel:
            import multiprocessing

            process_pool = multiprocessing.Pool(processes=self.max_num_processes)
        for sqs_message in sqs_messages:
            self.logger.debug(
                "Message id: %s received %s"
                % (sqs_message["MessageId"], sqs_message.get("MessageAttributes", ""))
            )
            msg_kind = sqs_message.get("MessageAttributes", {}).get("mtype")
            if msg_kind:
                msg_kind = msg_kind["StringValue"]
            if not msg_kind == DATA_MESSAGE:
                warning_msg = "Unknown sqs_message or sns format %s" % (sqs_message["Body"][:50])
                self.logger.warning(warning_msg)

            # NOTE move below block from process_sqs_message() so that the method can be reused
            sentTimestamp = sqs_message["Attributes"]["SentTimestamp"]
            messageId = sqs_message["MessageId"]
            body = sqs_message["Body"]
            try:
                body = json.dumps(json.loads(body)["Message"])
            except ValueError:
                pass
            message = json.loads(zlib.decompress(base64.b64decode(body)))

            if parallel:
                process_pool.apply_async(
                    self.process_message, args=(message, messageId, sentTimestamp)
                )
            else:
                self.process_message(message, messageId, sentTimestamp)
            self.logger.debug("Processed sqs_message")
            sqs_messages.ack(sqs_message)
        if parallel:
            process_pool.close()
            process_pool.join()
        self.logger.info("No messages left on the queue, exiting c7n_mailer.")
        return

    # This function when processing sqs messages will only deliver messages over email or sns
    # If you explicitly declare which tags are aws_usernames (synonymous with ldap uids)
    # in the ldap_uid_tags section of your mailer.yml, we'll do a lookup of those emails
    # (and their manager if that option is on) and also send emails there.
<<<<<<< HEAD
    def process_message(self, message, messageId=None, sentTimestamp=0):
        self.logger.debug(
            "Got account:%s message:%s %s:%d policy:%s recipients:%s"
            % (
                message.get("account", "na"),
                messageId,
                message["policy"]["resource"],
                len(message["resources"]),
                message["policy"]["name"],
                ", ".join(message["action"].get("to", [])),
            )
        )

        self.handle_targets(
            message,
            sentTimestamp,
=======
    def process_sqs_message(self, encoded_sqs_message):
        body = encoded_sqs_message['Body']
        try:
            body = json.dumps(json.loads(body)['Message'])
        except ValueError:
            pass
        sqs_message = json.loads(zlib.decompress(base64.b64decode(body)))

        self.logger.debug("Got account:%s message:%s %s:%d policy:%s recipients:%s" % (
            sqs_message.get('account', 'na'),
            encoded_sqs_message['MessageId'],
            sqs_message['policy']['resource'],
            len(sqs_message['resources']),
            sqs_message['policy']['name'],
            ', '.join(sqs_message['action'].get('to', []))))

        self.handle_targets(
            sqs_message,
            encoded_sqs_message["Attributes"]["SentTimestamp"],
>>>>>>> b1fd240a
            email_delivery=True,
            sns_delivery=True
        )<|MERGE_RESOLUTION|>--- conflicted
+++ resolved
@@ -57,10 +57,6 @@
             ReceiptHandle=m["ReceiptHandle"],
         )
 
-<<<<<<< HEAD
-=======
-class MailerSqsQueueProcessor(MessageTargetMixin):
->>>>>>> b1fd240a
 
 class MailerSqsQueueProcessor(MessageTargetMixin):
     def __init__(self, config, session, logger, max_num_processes=16):
@@ -143,7 +139,6 @@
     # If you explicitly declare which tags are aws_usernames (synonymous with ldap uids)
     # in the ldap_uid_tags section of your mailer.yml, we'll do a lookup of those emails
     # (and their manager if that option is on) and also send emails there.
-<<<<<<< HEAD
     def process_message(self, message, messageId=None, sentTimestamp=0):
         self.logger.debug(
             "Got account:%s message:%s %s:%d policy:%s recipients:%s"
@@ -157,30 +152,4 @@
             )
         )
 
-        self.handle_targets(
-            message,
-            sentTimestamp,
-=======
-    def process_sqs_message(self, encoded_sqs_message):
-        body = encoded_sqs_message['Body']
-        try:
-            body = json.dumps(json.loads(body)['Message'])
-        except ValueError:
-            pass
-        sqs_message = json.loads(zlib.decompress(base64.b64decode(body)))
-
-        self.logger.debug("Got account:%s message:%s %s:%d policy:%s recipients:%s" % (
-            sqs_message.get('account', 'na'),
-            encoded_sqs_message['MessageId'],
-            sqs_message['policy']['resource'],
-            len(sqs_message['resources']),
-            sqs_message['policy']['name'],
-            ', '.join(sqs_message['action'].get('to', []))))
-
-        self.handle_targets(
-            sqs_message,
-            encoded_sqs_message["Attributes"]["SentTimestamp"],
->>>>>>> b1fd240a
-            email_delivery=True,
-            sns_delivery=True
-        )+        self.handle_targets(message, sentTimestamp)