--- conflicted
+++ resolved
@@ -29,14 +29,9 @@
             if self.provider == Providers.AWS:
                 self.config['ldap_bind_password'] = kms_decrypt(self.config, self.logger,
                                                                 self.session, 'ldap_bind_password')
-<<<<<<< HEAD
-            elif self.provider == Providers.GCP:
-                self.config['ldap_bind_password'] = decrypt(self.config, self.logger, self.session, 'ldap_bind_password')
-=======
             else:
                 self.config['ldap_bind_password'] = decrypt(self.config, self.logger,
                                                             self.session, 'ldap_bind_password')
->>>>>>> 5f9a798a
             return LdapLookup(self.config, self.logger)
         return None
 
