# Copyright The Cloud Custodian Authors.
# SPDX-License-Identifier: Apache-2.0
from itertools import chain

from c7n_mailer.smtp_delivery import SmtpDelivery
import c7n_mailer.azure_mailer.sendgrid_delivery as sendgrid

from .ldap_lookup import LdapLookup
from .utils import (
    decrypt, get_resource_tag_targets, get_provider,
    get_aws_username_from_event, Providers)
from .utils_email import get_mimetext_message, is_email


class EmailDelivery:

    def __init__(self, config, session, logger):
        self.config = config
        self.logger = logger
        self.session = session
<<<<<<< HEAD
        self.aws_ses = self.get_ses_session()
=======
        self.provider = get_provider(self.config)
        if self.provider == Providers.AWS:
            self.aws_ses = session.client('ses', region_name=config.get('ses_region'))
>>>>>>> 76f5add0
        self.ldap_lookup = self.get_ldap_connection()
        self.provider = get_provider(self.config)

    def get_ses_session(self):
        if self.config.get('ses_role', False):
            creds = self.session.client('sts').assume_role(
                RoleArn=self.config.get('ses_role'),
                RoleSessionName='CustodianNotification')['Credentials']

            return self.session.client(
                'ses',
                region_name=self.config.get('ses_region'),
                aws_access_key_id=creds['AccessKeyId'],
                aws_secret_access_key=creds['SecretAccessKey'],
                aws_session_token=creds['SessionToken'])

        return self.session.client('ses', region_name=self.config.get('ses_region'))

    def get_ldap_connection(self):
        if self.config.get('ldap_uri'):
            credential = decrypt(
                self.config, self.logger, self.session, 'ldap_bind_password')
            self.config['ldap_bind_password'] = credential
            return LdapLookup(self.config, self.logger)
        return None

    def get_valid_emails_from_list(self, targets):
        emails = []
        for target in targets:
            if target in ('resource-owner', 'event-owner'):
                continue
            for email in target.split(':'):
                email = email.strip()
                if not email:
                    continue
                if is_email(target):
                    emails.append(target)
                # gcp doesn't support the '@' character in their label values so we
                # allow users to specify an email_base_url to append to the end of their
                # owner contact tags
                if not is_email(email) and self.config.get('email_base_url'):
                    full_email = "%s@%s" % (email, self.config['email_base_url'])
                    if is_email(full_email):
                        emails.append(full_email)
        return emails

    def get_event_owner_email(self, targets, event):  # TODO: GCP-friendly
        if 'event-owner' in targets:
            aws_username = get_aws_username_from_event(self.logger, event)
            if aws_username:
                # is using SSO, the target might already be an email
                if is_email(aws_username):
                    return [aws_username]
                # if the LDAP config is set, lookup in ldap
                elif self.config.get('ldap_uri', False):
                    return self.ldap_lookup.get_email_to_addrs_from_uid(aws_username)

                # the org_domain setting is configured, append the org_domain
                # to the username from AWS
                elif self.config.get('org_domain', False):
                    org_domain = self.config.get('org_domain', False)
                    self.logger.info('adding email %s to targets.', aws_username + '@' + org_domain)
                    return [aws_username + '@' + org_domain]
                else:
                    self.logger.warning('unable to lookup owner email. \
                            Please configure LDAP or org_domain')
            else:
                self.logger.info('no aws username in event')
        return []

    def get_ldap_emails_from_resource(self, sqs_message, resource):
        ldap_uid_tag_keys = self.config.get('ldap_uid_tags', [])
        ldap_uri = self.config.get('ldap_uri', False)
        if not ldap_uid_tag_keys or not ldap_uri:
            return []
        # this whole section grabs any ldap uids (including manager emails if option is on)
        # and gets the emails for them and returns an array with all the emails
        ldap_uid_tag_values = get_resource_tag_targets(resource, ldap_uid_tag_keys)
        email_manager = sqs_message['action'].get('email_ldap_username_manager', False)
        ldap_uid_emails = []
        # some types of resources, like iam-user have 'Username' in the resource, if the policy
        # opted in to resource_ldap_lookup_username: true, we'll do a lookup and send an email
        if sqs_message['action'].get('resource_ldap_lookup_username'):
            ldap_uid_emails = ldap_uid_emails + self.ldap_lookup.get_email_to_addrs_from_uid(
                resource.get('UserName'),
                manager=email_manager
            )
        for ldap_uid_tag_value in ldap_uid_tag_values:
            ldap_emails_set = self.ldap_lookup.get_email_to_addrs_from_uid(
                ldap_uid_tag_value,
                manager=email_manager
            )
            ldap_uid_emails = ldap_uid_emails + ldap_emails_set
        return ldap_uid_emails

    def get_resource_owner_emails_from_resource(self, sqs_message, resource):
        if 'resource-owner' not in sqs_message['action'].get('to', []):
            return []
        resource_owner_tag_keys = self.config.get('contact_tags', [])
        resource_owner_tag_values = get_resource_tag_targets(resource, resource_owner_tag_keys)
        explicit_emails = self.get_valid_emails_from_list(resource_owner_tag_values)

        # resolve the contact info from ldap
        ldap_emails = []
        org_emails = []
        non_email_ids = list(set(resource_owner_tag_values).difference(explicit_emails))
        if self.config.get('ldap_uri', False):
            ldap_emails = list(chain.from_iterable([self.ldap_lookup.get_email_to_addrs_from_uid
                                                    (uid) for uid in non_email_ids]))

        elif self.config.get('org_domain', False):
            self.logger.debug(
                "Using org_domain to reconstruct email addresses from contact_tags values")
            org_domain = self.config.get('org_domain')
            org_emails = [uid + '@' + org_domain for uid in non_email_ids]

        return list(chain(explicit_emails, ldap_emails, org_emails))

    def get_account_emails(self, sqs_message):  # TODO: GCP-friendly
        email_list = []

        if 'account-emails' not in sqs_message['action'].get('to', []):
            return []

        account_id = sqs_message.get('account_id', None)
        self.logger.debug('get_account_emails for account_id: %s.', account_id)

        if account_id is not None:
            account_email_mapping = self.config.get('account_emails', {})
            self.logger.debug(
                'get_account_emails account_email_mapping: %s.', account_email_mapping)
            email_list = account_email_mapping.get(account_id, [])
            self.logger.debug('get_account_emails email_list: %s.', email_list)

        return self.get_valid_emails_from_list(email_list)

    # this function returns a dictionary with a tuple of emails as the key
    # and the list of resources as the value. This helps ensure minimal emails
    # are sent, while only ever sending emails to the respective parties.
    def get_email_to_addrs_to_resources_map(self, sqs_message):
        # policy_to_emails always get sent to any email msg that goes out
        # these were manually set by the policy writer in notify to section
        # or it's an email from an aws event username from an ldap_lookup
        email_to_addrs_to_resources_map = {}
        targets = sqs_message['action'].get('to', []) + \
            (sqs_message['action']['cc'] if 'cc' in sqs_message['action'] else [])
        no_owner_targets = self.get_valid_emails_from_list(
            sqs_message['action'].get('owner_absent_contact', [])
        )
        # policy_to_emails includes event-owner if that's set in the policy notify to section
        policy_to_emails = self.get_valid_emails_from_list(targets)
        # if event-owner is set, and the aws_username has an ldap_lookup email
        # we add that email to the policy emails for these resource(s) on this sqs_message
        event_owner_email = self.get_event_owner_email(targets, sqs_message['event'])

        account_emails = self.get_account_emails(sqs_message)

        policy_to_emails = policy_to_emails + event_owner_email + account_emails
        for resource in sqs_message['resources']:
            # this is the list of emails that will be sent for this resource
            resource_emails = []
            # add in any ldap emails to resource_emails
            resource_emails = resource_emails + self.get_ldap_emails_from_resource(
                sqs_message,
                resource
            )
            resource_emails = resource_emails + policy_to_emails
            # add in any emails from resource-owners to resource_owners
            ro_emails = self.get_resource_owner_emails_from_resource(
                sqs_message,
                resource
            )

            resource_emails = resource_emails + ro_emails
            # if 'owner_absent_contact' was specified in the policy and no resource
            # owner emails were found, add those addresses
            if len(ro_emails) < 1 and len(no_owner_targets) > 0:
                resource_emails = resource_emails + no_owner_targets
            # we allow multiple emails from various places, we'll unique with set to not have any
            # duplicates, and we'll also sort it so we always have the same key for other resources
            # and finally we'll make it a tuple, since that is hashable and can be a key in a dict
            resource_emails = tuple(sorted(set(resource_emails)))
            # only if there are valid emails available, add it to the map
            if resource_emails:
                email_to_addrs_to_resources_map.setdefault(resource_emails, []).append(resource)
        if email_to_addrs_to_resources_map == {}:
            self.logger.debug('Found no email addresses, sending no emails.')
        # eg: { ('milton@initech.com', 'peter@initech.com'): [resource1, resource2, etc] }
        return email_to_addrs_to_resources_map

    def get_to_addrs_email_messages_map(self, sqs_message):
        to_addrs_to_resources_map = self.get_email_to_addrs_to_resources_map(sqs_message)
        to_addrs_to_mimetext_map = {}
        for to_addrs, resources in to_addrs_to_resources_map.items():
            to_addrs_to_mimetext_map[to_addrs] = get_mimetext_message(
                self.config,
                self.logger,
                sqs_message,
                resources,
                list(to_addrs)
            )
        # eg: { ('milton@initech.com', 'peter@initech.com'): mimetext_message }
        return to_addrs_to_mimetext_map

    def send_c7n_email(self, sqs_message, email_to_addrs, mimetext_msg):
        try:
            # if smtp_server is set in mailer.yml, send through smtp
            if 'smtp_server' in self.config:
                smtp_delivery = SmtpDelivery(config=self.config,
                                             session=self.session,
                                             logger=self.logger)
                smtp_delivery.send_message(message=mimetext_msg, to_addrs=email_to_addrs)
            elif 'sendgrid_api_key' in self.config:
                sendgrid_delivery = sendgrid.SendGridDelivery(config=self.config,
                                                             session=self.session,
                                                             logger=self.logger)
                sendgrid_delivery.sendgrid_handler(
                    sqs_message,
                    self.get_to_addrs_email_messages_map(sqs_message)
                )
            # if smtp_server or sendgrid_api_key isn't set in mailer.yml, use aws ses normally.
            else:
                self.aws_ses.send_raw_email(RawMessage={'Data': mimetext_msg.as_string()})
        except Exception as error:
            self.logger.warning(
                "Error policy:%s account:%s sending to:%s \n\n error: %s\n\n mailer.yml: %s" % (
                    sqs_message['policy'],
                    sqs_message.get('account', ''),
                    email_to_addrs,
                    error,
                    self.config
                )
            )
        self.logger.info("Sending account:%s policy:%s %s:%s email:%s to %s" % (
            sqs_message.get('account', ''),
            sqs_message['policy']['name'],
            sqs_message['policy']['resource'],
            str(len(sqs_message['resources'])),
            sqs_message['action'].get('template', 'default'),
            email_to_addrs))<|MERGE_RESOLUTION|>--- conflicted
+++ resolved
@@ -18,13 +18,9 @@
         self.config = config
         self.logger = logger
         self.session = session
-<<<<<<< HEAD
-        self.aws_ses = self.get_ses_session()
-=======
         self.provider = get_provider(self.config)
         if self.provider == Providers.AWS:
-            self.aws_ses = session.client('ses', region_name=config.get('ses_region'))
->>>>>>> 76f5add0
+            self.aws_ses = self.get_ses_session()
         self.ldap_lookup = self.get_ldap_connection()
         self.provider = get_provider(self.config)
 
