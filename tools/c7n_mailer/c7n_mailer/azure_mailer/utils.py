--- conflicted
+++ resolved
@@ -1,17 +1,5 @@
-<<<<<<< HEAD
-# Copyright 2019 Microsoft Corporation
-#
-# Licensed under the Apache License, Version 2.0 (the "License");
-# you may not use this file except in compliance with the License.
-# You may obtain a copy of the License at
-#
-# http://www.apache.org/licenses/LICENSE-2.0
-#
-# Unless required by applicable law or agreed to in writing, software
-# distributed under the License is distributed on an "AS IS" BASIS,
-# WITHOUT WARRANTIES OR CONDITIONS OF ANY KIND, either express or implied.
-# See the License for the specific language governing permissions and
-# limitations under the License.
+# Copyright The Cloud Custodian Authors.
+# SPDX-License-Identifier: Apache-2.0
 
 from c7n_azure.constants import VAULT_AUTH_ENDPOINT
 from azure.keyvault import KeyVaultId
@@ -25,22 +13,4 @@
         kv_client = kv_session.client('azure.keyvault.KeyVaultClient')
         return kv_client.get_secret(secret_id.vault, secret_id.name, secret_id.version).value
 
-    return data
-=======
-# Copyright The Cloud Custodian Authors.
-# SPDX-License-Identifier: Apache-2.0
-
-from c7n_azure.constants import RESOURCE_VAULT
-from azure.keyvault import KeyVaultId
-
-
-def azure_decrypt(config, logger, session, encrypted_field):
-    data = config[encrypted_field]  # type: str
-    if type(data) is dict:
-        kv_session = session.get_session_for_resource(resource=RESOURCE_VAULT)
-        secret_id = KeyVaultId.parse_secret_id(data['secret'])
-        kv_client = kv_session.client('azure.keyvault.KeyVaultClient')
-        return kv_client.get_secret(secret_id.vault, secret_id.name, secret_id.version).value
-
-    return data
->>>>>>> 17c68784
+    return data