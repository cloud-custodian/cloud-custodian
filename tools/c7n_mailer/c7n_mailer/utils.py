# Copyright The Cloud Custodian Authors.
# SPDX-License-Identifier: Apache-2.0
import base64
import boto3
from datetime import datetime, timedelta
import functools
import json
import os
import time
import yaml

import jinja2
import jmespath
from dateutil import parser
from dateutil.tz import gettz, tzutc

try:
    from botocore.exceptions import ClientError
except ImportError:  # pragma: no cover
    pass  # Azure provider


class Providers:
    AWS = 0
    Azure = 1
    GCP = 2


def session_factory(mailer_config):
    return boto3.Session(
        region_name=mailer_config['region'],
        profile_name=mailer_config.get('profile', None))


def get_processor(mailer_config, logger):
    """Find the appropriate queue processor for a given provider

    Import provider-specific processor modules lazily. This way running or provisioning
    the mailer only requires additional provider packages if they're used in the
    mailer config.
    """
    provider = get_provider(mailer_config)

    if provider == Providers.Azure:
        from c7n_mailer.azure_mailer.azure_queue_processor import MailerAzureQueueProcessor
        processor = MailerAzureQueueProcessor(mailer_config, logger)
    elif provider == Providers.GCP:
        from c7n_mailer.gcp_mailer.gcp_queue_processor import MailerGcpQueueProcessor
        processor = MailerGcpQueueProcessor(mailer_config, logger)
    elif provider == Providers.AWS:
        from c7n_mailer.sqs_queue_processor import MailerSqsQueueProcessor
        aws_session = session_factory(mailer_config)
        processor = MailerSqsQueueProcessor(mailer_config, aws_session, logger)

    return processor


def get_jinja_env(template_folders):
    env = jinja2.Environment(trim_blocks=True, autoescape=False)  # nosec nosemgrep
    env.filters['yaml_safe'] = functools.partial(yaml.safe_dump, default_flow_style=False)
    env.filters['date_time_format'] = date_time_format
    env.filters['get_date_time_delta'] = get_date_time_delta
    env.filters['from_json'] = json.loads
    env.filters['get_date_age'] = get_date_age
    env.globals['format_resource'] = resource_format
    env.globals['format_struct'] = format_struct
    env.globals['resource_tag'] = get_resource_tag_value
    env.globals['get_resource_tag_value'] = get_resource_tag_value
    env.globals['search'] = jmespath.search
    env.loader = jinja2.FileSystemLoader(template_folders)
    return env


def get_rendered_jinja(
        target, sqs_message, resources, logger,
        specified_template, default_template, template_folders):
    env = get_jinja_env(template_folders)
    mail_template = sqs_message['action'].get(specified_template, default_template)
    if not os.path.isabs(mail_template):
        mail_template = '%s.j2' % mail_template
    try:
        template = env.get_template(mail_template)
    except Exception as error_msg:
        logger.error("Invalid template reference %s\n%s" % (mail_template, error_msg))
        return

    # recast seconds since epoch as utc iso datestring, template
    # authors can use date_time_format helper func to convert local
    # tz. if no execution start time was passed use current time.
    execution_start = datetime.utcfromtimestamp(
        sqs_message.get(
            'execution_start',
            time.mktime(
                datetime.utcnow().timetuple())
        )).isoformat()

    rendered_jinja = template.render(
        recipient=target,
        resources=resources,
        account=sqs_message.get('account', ''),
        account_id=sqs_message.get('account_id', ''),
        partition=sqs_message.get('partition', ''),
        event=sqs_message.get('event', None),
        action=sqs_message['action'],
        policy=sqs_message['policy'],
        execution_start=execution_start,
        region=sqs_message.get('region', ''))
    return rendered_jinja


# eg, target_tag_keys could be resource-owners ['Owners', 'SupportTeam']
# and this function would go through the resource and look for any tag keys
# that match Owners or SupportTeam, and return those values as targets
def get_resource_tag_targets(resource, target_tag_keys):
    if 'Tags' not in resource and 'labels' not in resource:
        return []
    tags = resource.get('Tags', []) or resource.get('labels', [])
    if isinstance(tags, list):
        tags = {tag['Key']: tag['Value'] for tag in tags}
    targets = []
    for target_tag_key in target_tag_keys:
        if target_tag_key in tags:
            targets.append(tags[target_tag_key])
    return targets


def get_message_subject(sqs_message):
    default_subject = 'Custodian notification - %s' % (sqs_message['policy']['name'])
    subject = sqs_message['action'].get('subject', default_subject)
    jinja_template = jinja2.Template(subject)
    subject = jinja_template.render(
        account=sqs_message.get('account', ''),
        account_id=sqs_message.get('account_id', ''),
        partition=sqs_message.get('partition', ''),
        event=sqs_message.get('event', None),
        action=sqs_message['action'],
        policy=sqs_message['policy'],
        region=sqs_message.get('region', '')
    )
    return subject


def setup_defaults(config):
    config.setdefault('region', 'us-east-1')
    config.setdefault('ses_region', config.get('region'))
    config.setdefault('memory', 1024)
    config.setdefault('runtime', 'python3.9')
    config.setdefault('timeout', 300)
    config.setdefault('subnets', None)
    config.setdefault('security_groups', None)
    config.setdefault('contact_tags', [])
    config.setdefault('ldap_uri', None)
    config.setdefault('ldap_bind_dn', None)
    config.setdefault('ldap_bind_user', None)
    config.setdefault('ldap_bind_password', None)
    config.setdefault('endpoint_url', None)
    config.setdefault('datadog_api_key', None)
    config.setdefault('slack_token', None)
    config.setdefault('slack_webhook', None)


def date_time_format(utc_str, tz_str='US/Eastern', format='%Y %b %d %H:%M %Z'):
    return parser.parse(utc_str).astimezone(gettz(tz_str)).strftime(format)


def get_date_time_delta(delta):
    return str(datetime.now().replace(tzinfo=gettz('UTC')) + timedelta(delta))


def get_date_age(date, unit="days"):
    delta = datetime.now(tz=tzutc()) - parser.parse(date)
    if unit == "seconds":
        return delta.seconds
    return delta.days


def format_struct(evt):
    return json.dumps(evt, indent=2, ensure_ascii=False)


def get_resource_tag_value(resource, k):
    for t in resource.get('Tags', []):
        if t['Key'] == k:
            return t['Value']
    return ''


def strip_prefix(value, prefix):
    if value.startswith(prefix):
        return value[len(prefix):]
    return value


def resource_format(resource, resource_type):
    if resource_type.startswith('aws.'):
        resource_type = strip_prefix(resource_type, 'aws.')
    if resource_type == 'ec2':
        tag_map = {t['Key']: t['Value'] for t in resource.get('Tags', ())}
        return "%s %s %s %s %s %s" % (
            resource['InstanceId'],
            resource.get('VpcId', 'NO VPC!'),
            resource['InstanceType'],
            resource.get('LaunchTime'),
            tag_map.get('Name', ''),
            resource.get('PrivateIpAddress'))
    elif resource_type == 'ami':
        return "%s %s %s" % (
            resource.get('Name'), resource['ImageId'], resource['CreationDate'])
    elif resource_type == 'sagemaker-notebook':
        return "%s" % (resource['NotebookInstanceName'])
    elif resource_type == 's3':
        return "%s" % (resource['Name'])
    elif resource_type == 'ebs':
        return "%s %s %s %s" % (
            resource['VolumeId'],
            resource['Size'],
            resource['State'],
            resource['CreateTime'])
    elif resource_type == 'rds':
        return "%s %s %s %s" % (
            resource['DBInstanceIdentifier'],
            "%s-%s" % (
                resource['Engine'], resource['EngineVersion']),
            resource['DBInstanceClass'],
            resource['AllocatedStorage'])
    elif resource_type == 'rds-cluster':
        return "%s %s %s" % (
            resource['DBClusterIdentifier'],
            "%s-%s" % (
                resource['Engine'], resource['EngineVersion']),
            resource['AllocatedStorage'])
    elif resource_type == 'asg':
        tag_map = {t['Key']: t['Value'] for t in resource.get('Tags', ())}
        return "%s %s %s" % (
            resource['AutoScalingGroupName'],
            tag_map.get('Name', ''),
            "instances: %d" % (len(resource.get('Instances', []))))
    elif resource_type == 'elb':
        tag_map = {t['Key']: t['Value'] for t in resource.get('Tags', ())}
        if 'ProhibitedPolicies' in resource:
            return "%s %s %s %s" % (
                resource['LoadBalancerName'],
                "instances: %d" % len(resource['Instances']),
                "zones: %d" % len(resource['AvailabilityZones']),
                "prohibited_policies: %s" % ','.join(
                    resource['ProhibitedPolicies']))
        return "%s %s %s" % (
            resource['LoadBalancerName'],
            "instances: %d" % len(resource['Instances']),
            "zones: %d" % len(resource['AvailabilityZones']))
    elif resource_type == 'redshift':
        return "%s %s %s" % (
            resource['ClusterIdentifier'],
            'nodes:%d' % len(resource['ClusterNodes']),
            'encrypted:%s' % resource['Encrypted'])
    elif resource_type == 'emr':
        return "%s status:%s" % (
            resource['Id'],
            resource['Status']['State'])
    elif resource_type == 'cfn':
        return "%s" % (
            resource['StackName'])
    elif resource_type == 'launch-config':
        return "%s" % (
            resource['LaunchConfigurationName'])
    elif resource_type == 'security-group':
        name = resource.get('GroupName', '')
        for t in resource.get('Tags', ()):
            if t['Key'] == 'Name':
                name = t['Value']
        return "%s %s %s inrules: %d outrules: %d" % (
            name,
            resource['GroupId'],
            resource.get('VpcId', 'na'),
            len(resource.get('IpPermissions', ())),
            len(resource.get('IpPermissionsEgress', ())))
    elif resource_type == 'log-group':
        if 'lastWrite' in resource:
            return "name: %s last_write: %s" % (
                resource['logGroupName'],
                resource['lastWrite'])
        return "name: %s" % (resource['logGroupName'])
    elif resource_type == 'cache-cluster':
        return "name: %s created: %s status: %s" % (
            resource['CacheClusterId'],
            resource['CacheClusterCreateTime'],
            resource['CacheClusterStatus'])
    elif resource_type == 'cache-snapshot':
        cid = resource.get('CacheClusterId')
        if cid is None:
            cid = ', '.join([
                ns['CacheClusterId'] for ns in resource['NodeSnapshots']])
        return "name: %s cluster: %s source: %s" % (
            resource['SnapshotName'],
            cid,
            resource['SnapshotSource'])
    elif resource_type == 'redshift-snapshot':
        return "name: %s db: %s" % (
            resource['SnapshotIdentifier'],
            resource['DBName'])
    elif resource_type == 'ebs-snapshot':
        return "name: %s date: %s" % (
            resource['SnapshotId'],
            resource['StartTime'])
    elif resource_type == 'subnet':
        return "%s %s %s %s %s %s" % (
            resource['SubnetId'],
            resource['VpcId'],
            resource['AvailabilityZone'],
            resource['State'],
            resource['CidrBlock'],
            resource['AvailableIpAddressCount'])
    elif resource_type == 'account':
        return " %s %s" % (
            resource['account_id'],
            resource['account_name'])
    elif resource_type == 'cloudtrail':
        return "%s" % (
            resource['Name'])
    elif resource_type == 'vpc':
        return "%s " % (
            resource['VpcId'])
    elif resource_type == 'iam-group':
        return " %s %s %s" % (
            resource['GroupName'],
            resource['Arn'],
            resource['CreateDate'])
    elif resource_type == 'rds-snapshot':
        return " %s %s %s" % (
            resource['DBSnapshotIdentifier'],
            resource['DBInstanceIdentifier'],
            resource['SnapshotCreateTime'])
    elif resource_type == 'iam-user':
        return " %s " % (
            resource['UserName'])
    elif resource_type == 'iam-role':
        return " %s %s " % (
            resource['RoleName'],
            resource['CreateDate'])
    elif resource_type == 'iam-policy':
        return " %s " % (
            resource['PolicyName'])
    elif resource_type == 'iam-profile':
        return " %s " % (
            resource['InstanceProfileId'])
    elif resource_type == 'dynamodb-table':
        return "name: %s created: %s status: %s" % (
            resource['TableName'],
            resource['CreationDateTime'],
            resource['TableStatus'])
    elif resource_type == "sqs":
        return "QueueURL: %s QueueArn: %s " % (
            resource['QueueUrl'],
            resource['QueueArn'])
    elif resource_type == "efs":
        return "name: %s  id: %s  state: %s" % (
            resource.get('Name', ''),
            resource['FileSystemId'],
            resource['LifeCycleState']
        )
    elif resource_type == "network-addr" or resource_type == "elastic-ip":
        return "ip: %s  id: %s  domain: %s" % (
            resource['PublicIp'],
            resource['AllocationId'],
            resource['Domain']
        )
    elif resource_type == "route-table":
        return "id: %s  vpc: %s" % (
            resource['RouteTableId'],
            resource['VpcId']
        )
    elif resource_type == "app-elb":
        return "arn: %s  zones: %s  scheme: %s" % (
            resource['LoadBalancerArn'],
            len(resource['AvailabilityZones']),
            resource['Scheme'])
    elif resource_type == "nat-gateway":
        return "id: %s  state: %s  vpc: %s" % (
            resource['NatGatewayId'],
            resource['State'],
            resource['VpcId'])
    elif resource_type == "internet-gateway":
        return "id: %s  attachments: %s" % (
            resource['InternetGatewayId'],
            len(resource['Attachments']))
    elif resource_type == 'lambda':
        return "Name: %s  RunTime: %s  \n" % (
            resource['FunctionName'],
            resource['Runtime'])
    elif resource_type == 'service-quota':
        try:
            return "ServiceName: %s QuotaName: %s Quota: %i Usage: %i\n" % (
                resource['ServiceName'],
                resource['QuotaName'],
                resource['c7n:UsageMetric']['quota'],
                resource['c7n:UsageMetric']['metric']
            )
        except KeyError:
            return "ServiceName: %s QuotaName: %s\n" % (
                resource['ServiceName'],
                resource['QuotaName'],
            )
    else:
        return "%s" % format_struct(resource)


def get_provider(mailer_config):
    provider: str = mailer_config.get("cloud_provider", "")
    if mailer_config.get('queue_url', '').startswith('asq://') or provider.lower() == "azure":
        return Providers.Azure
<<<<<<< HEAD
    elif mailer_config.get('queue_url', '').startswith('projects') or provider.lower() == "gcp":
=======
    if mailer_config.get('queue_url', '').startswith('projects'):
>>>>>>> 3e572d92
        return Providers.GCP
    return Providers.AWS


def kms_decrypt(config, logger, session, encrypted_field):
    if config.get(encrypted_field):
        try:
            kms = session.client('kms')
            return kms.decrypt(
                CiphertextBlob=base64.b64decode(config[encrypted_field]))[
                    'Plaintext'].decode('utf8')
        except (TypeError, base64.binascii.Error) as e:
            logger.warning(
                "Error: %s Unable to base64 decode %s, will assume plaintext." %
                (e, encrypted_field))
        except ClientError as e:
            if e.response['Error']['Code'] != 'InvalidCiphertextException':
                raise
            logger.warning(
                "Error: %s Unable to decrypt %s with kms, will assume plaintext." %
                (e, encrypted_field))
        return config[encrypted_field]
    else:
        logger.debug("No encrypted value to decrypt.")
        return None


def decrypt(config, logger, session, encrypted_field):
    if config.get(encrypted_field):
        provider = get_provider(config)
        if provider == Providers.Azure:
            from c7n_mailer.azure_mailer.utils import azure_decrypt
            return azure_decrypt(config, logger, session, encrypted_field)
        elif provider == Providers.GCP:
            from c7n_mailer.gcp_mailer.utils import gcp_decrypt
            return gcp_decrypt(config, logger, encrypted_field)
        elif provider == Providers.AWS:
            return kms_decrypt(config, logger, session, encrypted_field)
        else:
            raise Exception("Unknown provider")
    else:
        logger.debug("No encrypted value to decrypt.")
        return None


# https://docs.aws.amazon.com/awscloudtrail/latest/userguide/cloudtrail-event-reference-user-identity.html
def get_aws_username_from_event(logger, event):
    if event is None:
        return None
    identity = event.get('detail', {}).get('userIdentity', {})
    if not identity:
        logger.warning("Could not get recipient from event \n %s" % (
            format_struct(event)))
        return None
    if identity['type'] == 'AssumedRole':
        logger.debug(
            'In some cases there is no ldap uid is associated with AssumedRole: %s',
            identity['arn'])
        logger.debug(
            'We will try to assume that identity is in the AssumedRoleSessionName')
        user = identity['arn'].rsplit('/', 1)[-1]
        if user is None or user.startswith('i-') or user.startswith('awslambda'):
            return None
        if ':' in user:
            user = user.split(':', 1)[-1]
        return user
    if identity['type'] == 'IAMUser' or identity['type'] == 'WebIdentityUser':
        return identity['userName']
    if identity['type'] == 'Root':
        return None
    # this conditional is left here as a last resort, it should
    # be better documented with an example UserIdentity json
    if ':' in identity['principalId']:
        user_id = identity['principalId'].split(':', 1)[-1]
    else:
        user_id = identity['principalId']
    return user_id<|MERGE_RESOLUTION|>--- conflicted
+++ resolved
@@ -408,11 +408,7 @@
     provider: str = mailer_config.get("cloud_provider", "")
     if mailer_config.get('queue_url', '').startswith('asq://') or provider.lower() == "azure":
         return Providers.Azure
-<<<<<<< HEAD
     elif mailer_config.get('queue_url', '').startswith('projects') or provider.lower() == "gcp":
-=======
-    if mailer_config.get('queue_url', '').startswith('projects'):
->>>>>>> 3e572d92
         return Providers.GCP
     return Providers.AWS
 
