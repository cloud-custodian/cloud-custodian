# Copyright The Cloud Custodian Authors.
# SPDX-License-Identifier: Apache-2.0
import argparse
import functools
import logging
from os import path

import boto3
import jsonschema
import yaml
from c7n_mailer import deploy, utils
from c7n_mailer.sqs_queue_processor import MailerSqsQueueProcessor
from c7n_mailer.azure_mailer.azure_queue_processor import MailerAzureQueueProcessor
from c7n_mailer.gcp_mailer.gcp_queue_processor import MailerGcpQueueProcessor
from c7n_mailer.azure_mailer import deploy as azure_deploy
# from c7n_mailer.gcp_mailer import deploy as gcp_deploy
from c7n_mailer.utils import get_provider, Providers

AZURE_KV_SECRET_SCHEMA = {
    'type': 'object',
    'properties': {
        'type': {'enum': ['azure.keyvault']},
        'secret': {'type': 'string'}
    },
    'required': ['type', 'secret'],
    'additionalProperties': False
}

<<<<<<< HEAD
# GCP_SECRET_SCHEMA = {}
=======
GCP_SECRET_SCHEMA = {
    'type': 'object',
    'properties': {
        'type': {'enum': ['gcp.secretmanager']},
        'secret': {'type': 'string'}
    },
    'required': ['type', 'secret'],
    'additionalProperties': False
}
>>>>>>> 5f9a798a

SECURED_STRING_SCHEMA = {
    'oneOf': [
        {'type': 'string'},
        AZURE_KV_SECRET_SCHEMA,
        GCP_SECRET_SCHEMA
    ]
}

CONFIG_SCHEMA = {
    '$schema': 'http://json-schema.org/draft-07/schema',
    'id': 'https://schema.cloudcustodian.io/v0/mailer.json',
    'type': 'object',
    'additionalProperties': False,
    'required': ['queue_url'],
    'properties': {
        'queue_url': {'type': 'string'},
        'endpoint_url': {'type': 'string'},
        'from_address': {'type': 'string'},
        'additional_email_headers': {
            'type': 'object',
            'patternProperties': {
                '': {'type': 'string'},
            }
        },
        'contact_tags': {'type': 'array', 'items': {'type': 'string'}},
        'org_domain': {'type': 'string'},

        # Standard Lambda Function Config
        'region': {'type': 'string'},
        'role': {'type': 'string'},
        'runtime': {'type': 'string'},
        'memory': {'type': 'integer'},
        'timeout': {'type': 'integer'},
        'subnets': {'type': 'array', 'items': {'type': 'string'}},
        'security_groups': {'type': 'array', 'items': {'type': 'string'}},
        'dead_letter_config': {'type': 'object'},
        'lambda_name': {'type': 'string'},
        'lambda_description': {'type': 'string'},
        'lambda_tags': {'type': 'object'},
        'lambda_schedule': {'type': 'string'},

        # Azure Function Config
        'function_properties': {
            'type': 'object',
            'identity': {
                'type': 'object',
                'additionalProperties': False,
                'properties': {
                    'type': {'enum': [
                        "Embedded", "SystemAssigned", "UserAssigned"]},
                    'client_id': {'type': 'string'},
                    'id': {'type': 'string'},
                },
            },
            'appInsights': {
                'type': 'object',
                'oneOf': [
                    {'type': 'string'},
                    {'type': 'object',
                        'properties': {
                            'name': 'string',
                            'location': 'string',
                            'resourceGroupName': 'string'}
                     }
                ]
            },
            'storageAccount': {
                'type': 'object',
                'oneOf': [
                    {'type': 'string'},
                    {'type': 'object',
                        'properties': {
                            'name': 'string',
                            'location': 'string',
                            'resourceGroupName': 'string'}
                     }
                ]
            },
            'servicePlan': {
                'type': 'object',
                'oneOf': [
                    {'type': 'string'},
                    {'type': 'object',
                        'properties': {
                            'name': 'string',
                            'location': 'string',
                            'resourceGroupName': 'string',
                            'skuTier': 'string',
                            'skuName': 'string'}
                     }
                ]
            },
        },
        # GCP Cloud Function Config # TODO:
        # 'function_schedule': {'type': 'string'},
        # 'function_skuCode': {'type': 'string'},
        # 'function_sku': {'type': 'string'},

        # Mailer Infrastructure Config
        'cache_engine': {'type': 'string'},
        'smtp_server': {'type': 'string'},
        'smtp_port': {'type': 'integer'},
        'smtp_ssl': {'type': 'boolean'},
        'smtp_username': {'type': 'string'},
        'smtp_password': SECURED_STRING_SCHEMA,
        'ldap_email_key': {'type': 'string'},
        'ldap_uid_tags': {'type': 'array', 'items': {'type': 'string'}},
        'debug': {'type': 'boolean'},
        'ldap_uid_regex': {'type': 'string'},
        'ldap_uri': {'type': 'string'},
        'ldap_bind_dn': {'type': 'string'},
        'ldap_bind_user': {'type': 'string'},
        'ldap_uid_attribute': {'type': 'string'},
        'ldap_manager_attribute': {'type': 'string'},
        'ldap_email_attribute': {'type': 'string'},
        'ldap_bind_password_in_kms': {'type': 'boolean'},
        'ldap_bind_password': SECURED_STRING_SCHEMA,
        'cross_accounts': {'type': 'object'},
        'ses_region': {'type': 'string'},
        'redis_host': {'type': 'string'},
        'redis_port': {'type': 'integer'},
        'datadog_api_key': {'type': 'string'},              # TODO: encrypt with KMS?
        'datadog_application_key': {'type': 'string'},      # TODO: encrypt with KMS?
        'slack_token': {'type': 'string'},
        'slack_webhook': {'type': 'string'},
        'sendgrid_api_key': SECURED_STRING_SCHEMA,
        'splunk_hec_url': {'type': 'string'},
        'splunk_hec_token': {'type': 'string'},
        'splunk_remove_paths': {
            'type': 'array',
            'items': {'type': 'string'}
        },
        'splunk_actions_list': {'type': 'boolean'},
        'splunk_max_attempts': {'type': 'integer'},
        'splunk_hec_max_length': {'type': 'integer'},
        'splunk_hec_sourcetype': {'type': 'string'},

        # SDK Config
        'profile': {'type': 'string'},
        'http_proxy': {'type': 'string'},
        'https_proxy': {'type': 'string'},

        # Mapping account / emails
        'account_emails': {'type': 'object'}
    }
}


def session_factory(mailer_config):
    return boto3.Session(
        region_name=mailer_config['region'],
        profile_name=mailer_config.get('profile', None))


def get_logger(debug=False):
    log_format = '%(asctime)s - %(name)s - %(levelname)s - %(message)s'
    logging.basicConfig(level=logging.INFO, format=log_format)
    logging.getLogger('botocore').setLevel(logging.WARNING)
    if debug:
        logging.getLogger('botocore').setLevel(logging.DEBUG)
        debug_logger = logging.getLogger('custodian-mailer')
        debug_logger.setLevel(logging.DEBUG)
        return debug_logger
    else:
        return logging.getLogger('custodian-mailer')


def get_and_validate_mailer_config(args):
    with open(args.config) as fh:
        config = yaml.load(fh.read(), Loader=yaml.SafeLoader)
    jsonschema.validate(config, CONFIG_SCHEMA)
    utils.setup_defaults(config)
    return config


def get_c7n_mailer_parser():
    parser = argparse.ArgumentParser()
    parser.add_argument('-c', '--config', required=True, help='mailer.yml config file')
    debug_help_msg = 'sets c7n_mailer logger to debug, for maximum output (the default is INFO)'
    parser.add_argument('--debug', action='store_true', help=debug_help_msg)
    max_num_processes_help_msg = 'will run the mailer in parallel, integer of max processes allowed'
    parser.add_argument('--max-num-processes', type=int, help=max_num_processes_help_msg)
    templates_folder_help_msg = 'message templates folder location'
    parser.add_argument('-t', '--templates', help=templates_folder_help_msg)
    group = parser.add_mutually_exclusive_group(required=True)
    update_lambda_help_msg = 'packages your c7n_mailer, uploads the zip to aws lambda as a function'
    group.add_argument('--update-lambda', action='store_true', help=update_lambda_help_msg)
    run_help_msg = 'run c7n-mailer locally, process sqs messages and send emails or sns messages'
    group.add_argument('--run', action='store_true', help=run_help_msg)
    return parser


def run_mailer_in_parallel(processor, max_num_processes):
    max_num_processes = int(max_num_processes)
    if max_num_processes < 1:
        raise Exception
    processor.max_num_processes = max_num_processes
    processor.run(parallel=True)


def main():
    parser = get_c7n_mailer_parser()
    args = parser.parse_args()
    mailer_config = get_and_validate_mailer_config(args)
    args_dict = vars(args)
    logger = get_logger(debug=args_dict.get('debug', False))

    module_dir = path.dirname(path.abspath(__file__))
    default_templates = [path.abspath(path.join(module_dir, 'msg-templates')),
                         path.abspath(path.join(module_dir, '..', 'msg-templates')),
                         path.abspath('.')]
    templates = args_dict.get('templates', None)
    if templates:
        default_templates.append(path.abspath(path.expanduser(path.expandvars(templates))))

    mailer_config['templates_folders'] = default_templates

    provider = get_provider(mailer_config)
    if args_dict.get('update_lambda'):
        if args_dict.get('debug'):
            print('\n** --debug is only supported with --run, not --update-lambda **\n')
            return
        if args_dict.get('max_num_processes'):
            print('\n** --max-num-processes is only supported '
                  'with --run, not --update-lambda **\n')
            return

        if provider == Providers.Azure:
            azure_deploy.provision(mailer_config)
        # elif provider == Providers.GCP:  # TODO:
        #     gcp_deploy.provision(mailer_config)
        elif provider == Providers.AWS:
            deploy.provision(mailer_config, functools.partial(session_factory, mailer_config))

    if args_dict.get('run'):
        max_num_processes = args_dict.get('max_num_processes')

        # Select correct processor
        if provider == Providers.Azure:
            processor = MailerAzureQueueProcessor(mailer_config, logger)
<<<<<<< HEAD
        elif provider == Providers.Google:
=======
        elif provider == Providers.GCP:
>>>>>>> 5f9a798a
            processor = MailerGcpQueueProcessor(mailer_config, logger)
        elif provider == Providers.AWS:
            aws_session = session_factory(mailer_config)
            processor = MailerSqsQueueProcessor(mailer_config, aws_session, logger)

        # Execute
        if max_num_processes:
            run_mailer_in_parallel(processor, max_num_processes)
        else:
            processor.run()


if __name__ == '__main__':
    main()<|MERGE_RESOLUTION|>--- conflicted
+++ resolved
@@ -26,9 +26,6 @@
     'additionalProperties': False
 }
 
-<<<<<<< HEAD
-# GCP_SECRET_SCHEMA = {}
-=======
 GCP_SECRET_SCHEMA = {
     'type': 'object',
     'properties': {
@@ -38,7 +35,6 @@
     'required': ['type', 'secret'],
     'additionalProperties': False
 }
->>>>>>> 5f9a798a
 
 SECURED_STRING_SCHEMA = {
     'oneOf': [
@@ -280,11 +276,7 @@
         # Select correct processor
         if provider == Providers.Azure:
             processor = MailerAzureQueueProcessor(mailer_config, logger)
-<<<<<<< HEAD
-        elif provider == Providers.Google:
-=======
         elif provider == Providers.GCP:
->>>>>>> 5f9a798a
             processor = MailerGcpQueueProcessor(mailer_config, logger)
         elif provider == Providers.AWS:
             aws_session = session_factory(mailer_config)
