--- conflicted
+++ resolved
@@ -4,7 +4,6 @@
 import logging
 import json
 import os
-import sys
 
 from c7n.mu import CloudWatchEventSource, LambdaFunction, LambdaManager, PythonPackageArchive
 
@@ -51,25 +50,12 @@
     # sendgrid dependencies
     "sendgrid",
     "python_http_client",
-    # This changes dynamically based on python version :/
-<<<<<<< HEAD
-    # "ecdsa",
-=======
     "ecdsa",
->>>>>>> 77b92b2a
 ]
 
 
 def get_archive(config):
     deps = ["c7n_mailer"] + list(CORE_DEPS)
-
-    # sendgrid on python 3.10
-    if sys.version_info.minor < 11:  # pragma: no cover
-        deps.append('ellipticcurve')
-    # sendgrid on python 3.11+
-    else:
-        deps.append('ecdsa')
-
     archive = PythonPackageArchive(modules=deps)
 
     for d in set(config["templates_folders"]):
