--- conflicted
+++ resolved
@@ -40,10 +40,6 @@
 
 def get_archive(config):
     archive = PythonPackageArchive(
-<<<<<<< HEAD
-        'c7n_mailer', 'ldap3', 'pyasn1', 'jinja2', 'markupsafe', 'ruamel',
-        'redis', 'datadog', 'requests')
-=======
         'c7n_mailer',
         # core deps
         'jinja2', 'markupsafe', 'ruamel', 'ldap3', 'pyasn1', 'redis',
@@ -53,7 +49,6 @@
         'slackclient', 'websocket',
         # requests (recursive deps), needed by datadog and slackclient
         'requests', 'urllib3', 'idna', 'chardet', 'certifi')
->>>>>>> c7259b7a
 
     template_dir = os.path.abspath(
         os.path.join(os.path.dirname(__file__), '..', 'msg-templates'))
