# Copyright The Cloud Custodian Authors.
# SPDX-License-Identifier: Apache-2.0
import copy
import time

import requests
from c7n_mailer.ldap_lookup import Redis
from c7n_mailer.utils import get_rendered_jinja
from c7n_mailer.utils_email import is_email


class SlackDelivery:

    def __init__(self, config, logger, email_handler):
        self.caching = self.cache_factory(config, config.get('cache_engine', None))
        self.config = config
        self.logger = logger
        self.email_handler = email_handler

    def cache_factory(self, config, type):
        if type == 'redis':
            return Redis(redis_host=config.get('redis_host'),
                         redis_port=int(config.get('redis_port', 6379)), db=0)
        else:
            return None

    def get_to_addrs_slack_messages_map(self, sqs_message):
        resource_list = copy.deepcopy(sqs_message['resources'])

        slack_messages = {}

        # Check for Slack targets in 'to' action and render appropriate template.
        for target in sqs_message.get('action', ()).get('to', []):
            if target == 'slack://owners':
                to_addrs_to_resources_map = \
                    self.email_handler.get_email_to_addrs_to_resources_map(sqs_message)
                for to_addrs, resources in to_addrs_to_resources_map.items():

                    resolved_addrs = self.retrieve_user_im(list(to_addrs))

                    if not resolved_addrs:
                        continue

                    for address, slack_target in resolved_addrs.items():
                        slack_messages[address] = get_rendered_jinja(
                            slack_target, sqs_message, resources,
                            self.logger, 'slack_template', 'slack_default',
                            self.config['templates_folders'])
                self.logger.debug(
                    "Generating messages for recipient list produced by resource owner resolution.")
            elif target.startswith('https://hooks.slack.com/'):
                slack_messages[target] = get_rendered_jinja(
                    target, sqs_message,
                    resource_list,
                    self.logger, 'slack_template', 'slack_default',
                    self.config['templates_folders'])
            elif target.startswith('slack://webhook/#') and self.config.get('slack_webhook'):
                webhook_target = self.config.get('slack_webhook')
                slack_messages[webhook_target] = get_rendered_jinja(
                    target.split('slack://webhook/#', 1)[1], sqs_message,
                    resource_list,
                    self.logger, 'slack_template', 'slack_default',
                    self.config['templates_folders'])
                self.logger.debug(
                    "Generating message for webhook %s." % self.config.get('slack_webhook'))
            elif target.startswith('slack://') and is_email(target.split('slack://', 1)[1]):
                resolved_addrs = self.retrieve_user_im([target.split('slack://', 1)[1]])
                for address, slack_target in resolved_addrs.items():
                    slack_messages[address] = get_rendered_jinja(
                        slack_target, sqs_message, resource_list,
                        self.logger, 'slack_template', 'slack_default',
                        self.config['templates_folders'])
            elif target.startswith('slack://#'):
                resolved_addrs = target.split('slack://#', 1)[1]
                slack_messages[resolved_addrs] = get_rendered_jinja(
                    resolved_addrs, sqs_message,
                    resource_list,
                    self.logger, 'slack_template', 'slack_default',
                    self.config['templates_folders'])
<<<<<<< HEAD
            elif target.startswith('slack://tag/'):
                tag_name = target.split('tag/', 1)[1]
                channel_resources = {}
                for resource in resource_list:
                    result = next((item for item in resource.get('Tags', [])
                                if item["Key"] == tag_name), None)
                    if not result:
                        self.logger.debug(
                            "No %s tag found in resource." % tag_name)
                        continue
=======
            elif target.startswith('slack://tag/') and 'Tags' in resource_list[0]:
                tag_name = target.split('tag/', 1)[1]
                result = next((item for item in resource_list[0].get('Tags', [])
                               if item["Key"] == tag_name), None)
                if not result:
                    self.logger.debug(
                        "No %s tag found in resource." % tag_name)
                    continue
>>>>>>> b1fd240a

                    resolved_addrs = slack_target = result['Value']

                    if is_email(resolved_addrs):
                        ims = self.retrieve_user_im([resolved_addrs])
                        slack_target = ims[resolved_addrs]
                    # NOTE allow user to decide prefix # or not
                    # elif not resolved_addr.startswith("#"):
                    #     resolved_addr = "#" + resolved_addr
                    #     slack_target = resolved_addr

                    if slack_target in channel_resources:
                        channel_resources[slack_target].append(resource)
                    else:
                        channel_resources[slack_target] = [resource]

                for ch, res in channel_resources.items():
                    if ch in slack_messages:
                        self.logger.warning(f"Tag {ch} on {len(res)} resources are duplicated")
                        continue

                    slack_messages[ch] = get_rendered_jinja(
                        ch, sqs_message,
                        res,
                        self.logger, 'slack_template', 'slack_default',
                        self.config['templates_folders'])
                    self.logger.debug("Generating message for specified Slack channel.")
        return slack_messages

    def slack_handler(self, sqs_message, slack_messages):
        for key, payload in slack_messages.items():
            self.logger.info("Sending account:%s policy:%s %s:%s slack:%s to %s" % (
                sqs_message.get('account', ''),
                sqs_message['policy']['name'],
                sqs_message['policy']['resource'],
                str(len(sqs_message['resources'])),
                sqs_message['action'].get('slack_template', 'slack_default'),
                key)
            )

            self.send_slack_msg(key, payload.encode('utf-8'))

    def retrieve_user_im(self, email_addresses):
        list = {}

        if not self.config['slack_token']:
            self.logger.info("No Slack token found.")

        for address in email_addresses:
            if self.caching and self.caching.get(address):
                self.logger.debug('Got Slack metadata from cache for: %s' % address)
                list[address] = self.caching.get(address)
                continue

            response = requests.post(
                url='https://slack.com/api/users.lookupByEmail',
                data={'email': address},
                headers={'Content-Type': 'application/x-www-form-urlencoded',
                         'Authorization': 'Bearer %s' % self.config.get('slack_token')}).json()

            if not response["ok"]:
                if "headers" in response.keys() and "Retry-After" in response["headers"]:
                    self.logger.info(
                        "Slack API rate limiting. Waiting %d seconds",
                        int(response.headers['retry-after']))
                    time.sleep(int(response.headers['Retry-After']))
                    continue
                elif response["error"] == "invalid_auth":
                    raise Exception("Invalid Slack token.")
                elif response["error"] == "users_not_found":
                    self.logger.info("Slack user ID for email address %s not found.", address)
                    if self.caching:
                        self.caching.set(address, {})
                    continue
                else:
                    self.logger.warning("Slack Response: {}".format(response))
            else:
                slack_user_id = response['user']['id']
                if 'enterprise_user' in response['user'].keys():
                    slack_user_id = response['user']['enterprise_user']['id']
                self.logger.debug(
                    "Slack account %s found for user %s", slack_user_id, address)
                if self.caching:
                    self.logger.debug('Writing user: %s metadata to cache.', address)
                    self.caching.set(address, slack_user_id)

                list[address] = slack_user_id

        return list

    def send_slack_msg(self, key, message_payload):

        if key.startswith('https://hooks.slack.com/'):
            response = requests.post(
                url=key,
                data=message_payload,
                headers={'Content-Type': 'application/json;charset=utf-8'})
        else:
            response = requests.post(
                url='https://slack.com/api/chat.postMessage',
                data=message_payload,
                headers={'Content-Type': 'application/json;charset=utf-8',
                         'Authorization': 'Bearer %s' % self.config.get('slack_token')})

        if response.status_code == 429 and "Retry-After" in response.headers:
            self.logger.info(
                "Slack API rate limiting. Waiting %d seconds",
                int(response.headers['Retry-After']))
            time.sleep(int(response.headers['Retry-After']))
            return

        elif response.status_code != 200:
            self.logger.info(
                "Error in sending Slack message status:%s response: %s",
                response.status_code, response.text)
            return

        if 'text/html' in response.headers['content-type']:
            if response.text != 'ok':
                self.logger.info("Error in sending Slack message. Status:%s, response:%s",
                                response.status_code, response.text)
                return

        else:
            response_json = response.json()
            if not response_json['ok']:
                self.logger.info("Error in sending Slack message. Status:%s, response:%s",
                                response.status_code, response_json['error'])
                return<|MERGE_RESOLUTION|>--- conflicted
+++ resolved
@@ -77,7 +77,6 @@
                     resource_list,
                     self.logger, 'slack_template', 'slack_default',
                     self.config['templates_folders'])
-<<<<<<< HEAD
             elif target.startswith('slack://tag/'):
                 tag_name = target.split('tag/', 1)[1]
                 channel_resources = {}
@@ -88,16 +87,6 @@
                         self.logger.debug(
                             "No %s tag found in resource." % tag_name)
                         continue
-=======
-            elif target.startswith('slack://tag/') and 'Tags' in resource_list[0]:
-                tag_name = target.split('tag/', 1)[1]
-                result = next((item for item in resource_list[0].get('Tags', [])
-                               if item["Key"] == tag_name), None)
-                if not result:
-                    self.logger.debug(
-                        "No %s tag found in resource." % tag_name)
-                    continue
->>>>>>> b1fd240a
 
                     resolved_addrs = slack_target = result['Value']
 
