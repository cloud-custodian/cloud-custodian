[[package]]
name = "adal"
version = "1.2.7"
description = "Note: This library is already replaced by MSAL Python, available here: https://pypi.org/project/msal/ .ADAL Python remains available here as a legacy. The ADAL for Python library makes it easy for python application to authenticate to Azure Active Directory (AAD) in order to access AAD protected web resources."
category = "main"
optional = true
python-versions = "*"

[package.dependencies]
cryptography = ">=1.1.0"
PyJWT = ">=1.0.0,<3"
python-dateutil = ">=2.1.0,<3"
requests = ">=2.0.0,<3"

[[package]]
name = "applicationinsights"
version = "0.11.10"
description = "This project extends the Application Insights API surface to support Python."
category = "main"
optional = true
python-versions = "*"

[[package]]
name = "APScheduler"
version = "3.9.1"
description = "In-process task scheduler with Cron-like capabilities"
category = "main"
optional = true
python-versions = ">=2.7, !=3.0.*, !=3.1.*, !=3.2.*, !=3.3.*, !=3.4.*, <4"

[package.dependencies]
pytz = "*"
setuptools = ">=0.7"
six = ">=1.4.0"
tzlocal = ">=2.0,<3.0.0 || >=4.0.0"

[package.extras]
asyncio = ["trollius"]
doc = ["sphinx", "sphinx-rtd-theme"]
gevent = ["gevent"]
mongodb = ["pymongo (>=3.0)"]
redis = ["redis (>=3.0)"]
rethinkdb = ["rethinkdb (>=2.4.0)"]
sqlalchemy = ["sqlalchemy (>=0.8)"]
testing = ["mock", "pytest", "pytest-asyncio", "pytest-asyncio (<0.6)", "pytest-cov", "pytest-tornado5"]
tornado = ["tornado (>=4.3)"]
twisted = ["twisted"]
zookeeper = ["kazoo"]

[[package]]
name = "attrs"
version = "22.1.0"
description = "Classes Without Boilerplate"
category = "main"
optional = false
python-versions = ">=3.5"

[package.extras]
dev = ["cloudpickle", "coverage[toml] (>=5.0.2)", "furo", "hypothesis", "mypy (>=0.900,!=0.940)", "pre-commit", "pympler", "pytest (>=4.3.0)", "pytest-mypy-plugins", "sphinx", "sphinx-notfound-page", "zope.interface"]
docs = ["furo", "sphinx", "sphinx-notfound-page", "zope.interface"]
tests = ["cloudpickle", "coverage[toml] (>=5.0.2)", "hypothesis", "mypy (>=0.900,!=0.940)", "pympler", "pytest (>=4.3.0)", "pytest-mypy-plugins", "zope.interface"]
tests_no_zope = ["cloudpickle", "coverage[toml] (>=5.0.2)", "hypothesis", "mypy (>=0.900,!=0.940)", "pympler", "pytest (>=4.3.0)", "pytest-mypy-plugins"]

[[package]]
name = "azure-common"
version = "1.1.28"
description = "Microsoft Azure Client Library for Python (Common)"
category = "main"
optional = true
python-versions = "*"

[[package]]
name = "azure-core"
version = "1.25.1"
description = "Microsoft Azure Core Library for Python"
category = "main"
optional = true
python-versions = ">=3.7"

[package.dependencies]
requests = ">=2.18.4"
six = ">=1.11.0"
typing-extensions = ">=4.0.1"

[[package]]
name = "azure-cosmos"
version = "3.2.0"
description = "Azure Cosmos Python SDK"
category = "main"
optional = true
python-versions = "*"

[package.dependencies]
requests = ">=2.10.0"
six = ">=1.6"

[[package]]
name = "azure-cosmosdb-nspkg"
version = "2.0.2"
description = "Microsoft Azure CosmosDB Namespace Package [Internal]"
category = "main"
optional = true
python-versions = "*"

[package.dependencies]
azure-nspkg = ">=2.0.0"

[[package]]
name = "azure-cosmosdb-table"
version = "1.0.6"
description = "Microsoft Azure CosmosDB Table Client Library for Python"
category = "main"
optional = true
python-versions = "*"

[package.dependencies]
azure-common = ">=1.1.5"
azure-cosmosdb-nspkg = ">=2.0.0"
cryptography = "*"
python-dateutil = "*"
requests = "*"

[[package]]
name = "azure-functions"
version = "1.11.2"
description = "Azure Functions for Python"
category = "main"
optional = true
python-versions = "*"

[package.extras]
dev = ["coverage", "flake8 (>=4.0.1,<4.1.0)", "mypy", "pytest", "pytest-cov", "requests (>=2.0.0,<3.0.0)"]

[[package]]
name = "azure-graphrbac"
version = "0.61.1"
description = "Microsoft Azure Graph RBAC Client Library for Python"
category = "main"
optional = true
python-versions = "*"

[package.dependencies]
azure-common = ">=1.1,<2.0"
msrest = ">=0.5.0"
msrestazure = ">=0.4.32,<2.0.0"

[[package]]
name = "azure-identity"
version = "1.11.0"
description = "Microsoft Azure Identity Library for Python"
category = "main"
optional = true
python-versions = ">=3.7"

[package.dependencies]
azure-core = ">=1.11.0,<2.0.0"
cryptography = ">=2.5"
msal = ">=1.12.0,<2.0.0"
msal-extensions = ">=0.3.0,<2.0.0"
six = ">=1.12.0"

[[package]]
name = "azure-keyvault"
version = "4.2.0"
description = "Microsoft Azure Key Vault Client Libraries for Python"
category = "main"
optional = true
python-versions = "*"

[package.dependencies]
azure-keyvault-certificates = ">=4.4,<5.0"
azure-keyvault-keys = ">=4.5,<5.0"
azure-keyvault-secrets = ">=4.4,<5.0"

[[package]]
name = "azure-keyvault-certificates"
version = "4.6.0"
description = "Microsoft Azure Key Vault Certificates Client Library for Python"
category = "main"
optional = true
python-versions = ">=3.6"

[package.dependencies]
azure-common = ">=1.1,<2.0"
azure-core = ">=1.20.0,<2.0.0"
msrest = ">=0.6.21"
six = ">=1.11.0"

[[package]]
name = "azure-keyvault-keys"
version = "4.7.0"
description = "Microsoft Azure Key Vault Keys Client Library for Python"
category = "main"
optional = true
python-versions = ">=3.6"

[package.dependencies]
azure-common = ">=1.1,<2.0"
azure-core = ">=1.20.0,<2.0.0"
cryptography = ">=2.1.4"
msrest = ">=0.6.21"
six = ">=1.12.0"

[[package]]
name = "azure-keyvault-secrets"
version = "4.6.0"
description = "Microsoft Azure Key Vault Secrets Client Library for Python"
category = "main"
optional = true
python-versions = ">=3.6"

[package.dependencies]
azure-common = ">=1.1,<2.0"
azure-core = ">=1.20.0,<2.0.0"
msrest = ">=0.6.21"
six = ">=1.11.0"

[[package]]
name = "azure-mgmt-advisor"
version = "9.0.0"
description = "Microsoft Azure Advisor Client Library for Python"
category = "main"
optional = true
python-versions = "*"

[package.dependencies]
azure-common = ">=1.1,<2.0"
azure-mgmt-core = ">=1.2.0,<2.0.0"
msrest = ">=0.5.0"

[[package]]
name = "azure-mgmt-apimanagement"
version = "1.0.0"
description = "Microsoft Azure API Management Client Library for Python"
category = "main"
optional = true
python-versions = "*"

[package.dependencies]
azure-common = ">=1.1,<2.0"
azure-mgmt-core = ">=1.2.0,<2.0.0"
msrest = ">=0.5.0"

[[package]]
name = "azure-mgmt-applicationinsights"
version = "1.0.0"
description = "Microsoft Azure Application Insights Management Client Library for Python"
category = "main"
optional = true
python-versions = "*"

[package.dependencies]
azure-common = ">=1.1,<2.0"
azure-mgmt-core = ">=1.2.0,<2.0.0"
msrest = ">=0.5.0"

[[package]]
name = "azure-mgmt-authorization"
version = "1.0.0"
description = "Microsoft Azure Authorization Management Client Library for Python"
category = "main"
optional = true
python-versions = "*"

[package.dependencies]
azure-common = ">=1.1,<2.0"
azure-mgmt-core = ">=1.2.0,<2.0.0"
msrest = ">=0.5.0"

[[package]]
name = "azure-mgmt-batch"
version = "15.0.0"
description = "Microsoft Azure Batch Management Client Library for Python"
category = "main"
optional = true
python-versions = "*"

[package.dependencies]
azure-common = ">=1.1,<2.0"
azure-mgmt-core = ">=1.2.0,<2.0.0"
msrest = ">=0.5.0"

[[package]]
name = "azure-mgmt-cdn"
version = "10.0.0"
description = "Microsoft Azure CDN Management Client Library for Python"
category = "main"
optional = true
python-versions = "*"

[package.dependencies]
azure-common = ">=1.1,<2.0"
azure-mgmt-core = ">=1.2.0,<2.0.0"
msrest = ">=0.5.0"

[[package]]
name = "azure-mgmt-cognitiveservices"
version = "11.0.0"
description = "Microsoft Azure Cognitive Services Management Client Library for Python"
category = "main"
optional = true
python-versions = "*"

[package.dependencies]
azure-common = ">=1.1,<2.0"
azure-mgmt-core = ">=1.2.0,<2.0.0"
msrest = ">=0.5.0"

[[package]]
name = "azure-mgmt-compute"
version = "19.0.0"
description = "Microsoft Azure Compute Management Client Library for Python"
category = "main"
optional = true
python-versions = "*"

[package.dependencies]
azure-common = ">=1.1,<2.0"
azure-mgmt-core = ">=1.2.0,<2.0.0"
msrest = ">=0.5.0"

[[package]]
name = "azure-mgmt-containerinstance"
version = "7.0.0"
description = "Microsoft Azure Container Instance Client Library for Python"
category = "main"
optional = true
python-versions = "*"

[package.dependencies]
azure-common = ">=1.1,<2.0"
azure-mgmt-core = ">=1.2.0,<2.0.0"
msrest = ">=0.5.0"

[[package]]
name = "azure-mgmt-containerregistry"
version = "8.0.0b1"
description = "Microsoft Azure Container Registry Client Library for Python"
category = "main"
optional = true
python-versions = "*"

[package.dependencies]
azure-common = ">=1.1,<2.0"
azure-mgmt-core = ">=1.2.0,<2.0.0"
msrest = ">=0.5.0"

[[package]]
name = "azure-mgmt-containerservice"
version = "15.1.0"
description = "Microsoft Azure Container Service Management Client Library for Python"
category = "main"
optional = true
python-versions = "*"

[package.dependencies]
azure-common = ">=1.1,<2.0"
azure-mgmt-core = ">=1.2.0,<2.0.0"
msrest = ">=0.6.21"

[[package]]
name = "azure-mgmt-core"
version = "1.3.2"
description = "Microsoft Azure Management Core Library for Python"
category = "main"
optional = true
python-versions = ">=3.6"

[package.dependencies]
azure-core = ">=1.24.0,<2.0.0"

[[package]]
name = "azure-mgmt-cosmosdb"
version = "6.4.0"
description = "Microsoft Azure Cosmos DB Management Client Library for Python"
category = "main"
optional = true
python-versions = "*"

[package.dependencies]
azure-common = ">=1.1,<2.0"
azure-mgmt-core = ">=1.2.0,<2.0.0"
msrest = ">=0.6.21"

[[package]]
name = "azure-mgmt-costmanagement"
version = "1.0.0"
description = "Microsoft Azure Cost Management Client Library for Python"
category = "main"
optional = true
python-versions = "*"

[package.dependencies]
azure-common = ">=1.1,<2.0"
azure-mgmt-core = ">=1.2.0,<2.0.0"
msrest = ">=0.5.0"

[[package]]
name = "azure-mgmt-databricks"
version = "1.0.0b1"
description = "Microsoft Azure Databricks Management Client Library for Python"
category = "main"
optional = true
python-versions = "*"

[package.dependencies]
azure-common = ">=1.1,<2.0"
azure-mgmt-core = ">=1.2.0,<2.0.0"
msrest = ">=0.5.0"

[[package]]
name = "azure-mgmt-datafactory"
version = "1.1.0"
description = "Microsoft Azure Data Factory Management Client Library for Python"
category = "main"
optional = true
python-versions = "*"

[package.dependencies]
azure-common = ">=1.1,<2.0"
azure-mgmt-core = ">=1.2.0,<2.0.0"
msrest = ">=0.5.0"

[[package]]
name = "azure-mgmt-datalake-store"
version = "1.0.0"
description = "Microsoft Azure Data Lake Store Management Client Library for Python"
category = "main"
optional = true
python-versions = "*"

[package.dependencies]
azure-common = ">=1.1,<2.0"
azure-mgmt-core = ">=1.2.0,<2.0.0"
msrest = ">=0.5.0"

[[package]]
name = "azure-mgmt-dns"
version = "8.0.0b1"
description = "Microsoft Azure DNS Management Client Library for Python"
category = "main"
optional = true
python-versions = "*"

[package.dependencies]
azure-common = ">=1.1,<2.0"
azure-mgmt-core = ">=1.2.0,<2.0.0"
msrest = ">=0.5.0"

[[package]]
name = "azure-mgmt-eventgrid"
version = "8.0.0"
description = "Microsoft Azure EventGrid Management Client Library for Python"
category = "main"
optional = true
python-versions = "*"

[package.dependencies]
azure-common = ">=1.1,<2.0"
azure-mgmt-core = ">=1.2.0,<2.0.0"
msrest = ">=0.5.0"

[[package]]
name = "azure-mgmt-eventhub"
version = "8.0.0"
description = "Microsoft Azure EventHub Management Client Library for Python"
category = "main"
optional = true
python-versions = "*"

[package.dependencies]
azure-common = ">=1.1,<2.0"
azure-mgmt-core = ">=1.2.0,<2.0.0"
msrest = ">=0.5.0"

[[package]]
name = "azure-mgmt-frontdoor"
version = "1.0.1"
description = "Microsoft Azure Front Door Service Client Library for Python"
category = "main"
optional = true
python-versions = ">=3.6"

[package.dependencies]
azure-common = ">=1.1,<2.0"
azure-mgmt-core = ">=1.3.0,<2.0.0"
msrest = ">=0.6.21"

[[package]]
name = "azure-mgmt-hdinsight"
version = "7.0.0"
description = "Microsoft Azure HDInsight Management Client Library for Python"
category = "main"
optional = true
python-versions = "*"

[package.dependencies]
azure-common = ">=1.1,<2.0"
azure-mgmt-core = ">=1.2.0,<2.0.0"
msrest = ">=0.5.0"

[[package]]
name = "azure-mgmt-iothub"
version = "1.0.0"
description = "Microsoft Azure IoTHub Management Client Library for Python"
category = "main"
optional = true
python-versions = "*"

[package.dependencies]
azure-common = ">=1.1,<2.0"
azure-mgmt-core = ">=1.2.0,<2.0.0"
msrest = ">=0.5.0"

[[package]]
name = "azure-mgmt-keyvault"
version = "8.0.0"
description = "Microsoft Azure MyService Management Client Library for Python"
category = "main"
optional = true
python-versions = "*"

[package.dependencies]
azure-common = ">=1.1,<2.0"
azure-mgmt-core = ">=1.2.0,<2.0.0"
msrest = ">=0.5.0"

[[package]]
name = "azure-mgmt-logic"
version = "9.0.0"
description = "Microsoft Azure Logic Apps Management Client Library for Python"
category = "main"
optional = true
python-versions = "*"

[package.dependencies]
azure-common = ">=1.1,<2.0"
azure-mgmt-core = ">=1.2.0,<2.0.0"
msrest = ">=0.5.0"

[[package]]
name = "azure-mgmt-managementgroups"
version = "1.0.0b1"
description = "Microsoft Azure Management Groups Client Library for Python"
category = "main"
optional = true
python-versions = "*"

[package.dependencies]
azure-common = ">=1.1,<2.0"
azure-mgmt-core = ">=1.2.0,<2.0.0"
msrest = ">=0.5.0"

[[package]]
name = "azure-mgmt-monitor"
version = "2.0.0"
description = "Microsoft Azure Monitor Client Library for Python"
category = "main"
optional = true
python-versions = "*"

[package.dependencies]
azure-common = ">=1.1,<2.0"
azure-mgmt-core = ">=1.2.0,<2.0.0"
msrest = ">=0.5.0"

[[package]]
name = "azure-mgmt-msi"
version = "1.0.0"
description = "Microsoft Azure MSI Management Client Library for Python"
category = "main"
optional = true
python-versions = "*"

[package.dependencies]
azure-common = ">=1.1,<2.0"
msrest = ">=0.5.0"
msrestazure = ">=0.4.32,<2.0.0"

[[package]]
name = "azure-mgmt-network"
version = "17.1.0"
description = "Microsoft Azure Network Management Client Library for Python"
category = "main"
optional = true
python-versions = "*"

[package.dependencies]
azure-common = ">=1.1,<2.0"
azure-mgmt-core = ">=1.2.0,<2.0.0"
msrest = ">=0.5.0"

[[package]]
name = "azure-mgmt-policyinsights"
version = "1.0.0"
description = "Microsoft Azure Policy Insights Client Library for Python"
category = "main"
optional = true
python-versions = "*"

[package.dependencies]
azure-common = ">=1.1,<2.0"
azure-mgmt-core = ">=1.2.0,<2.0.0"
msrest = ">=0.5.0"

[[package]]
name = "azure-mgmt-rdbms"
version = "8.1.0"
description = "Microsoft Azure RDBMS Management Client Library for Python"
category = "main"
optional = true
python-versions = "*"

[package.dependencies]
azure-common = ">=1.1,<2.0"
azure-mgmt-core = ">=1.2.0,<2.0.0"
msrest = ">=0.6.21"

[[package]]
name = "azure-mgmt-redis"
version = "12.0.0"
description = "Microsoft Azure Redis Cache Management Client Library for Python"
category = "main"
optional = true
python-versions = "*"

[package.dependencies]
azure-common = ">=1.1,<2.0"
azure-mgmt-core = ">=1.2.0,<2.0.0"
msrest = ">=0.5.0"

[[package]]
name = "azure-mgmt-resource"
version = "16.1.0"
description = "Microsoft Azure Resource Management Client Library for Python"
category = "main"
optional = true
python-versions = "*"

[package.dependencies]
azure-common = ">=1.1,<2.0"
azure-mgmt-core = ">=1.2.0,<2.0.0"
msrest = ">=0.6.21"

[[package]]
name = "azure-mgmt-resourcegraph"
version = "7.0.0"
description = "Microsoft Azure Resource Graph Client Library for Python"
category = "main"
optional = true
python-versions = "*"

[package.dependencies]
azure-common = ">=1.1,<2.0"
azure-mgmt-core = ">=1.2.0,<2.0.0"
msrest = ">=0.5.0"

[[package]]
name = "azure-mgmt-search"
version = "8.0.0"
description = "Microsoft Azure Search Management Client Library for Python"
category = "main"
optional = true
python-versions = "*"

[package.dependencies]
azure-common = ">=1.1,<2.0"
azure-mgmt-core = ">=1.2.0,<2.0.0"
msrest = ">=0.5.0"

[[package]]
name = "azure-mgmt-security"
version = "1.0.0"
description = "Microsoft Azure Security Center Management Client Library for Python"
category = "main"
optional = true
python-versions = "*"

[package.dependencies]
azure-common = ">=1.1,<2.0"
azure-mgmt-core = ">=1.2.0,<2.0.0"
msrest = ">=0.5.0"

[[package]]
name = "azure-mgmt-servicefabric"
version = "1.0.0"
description = "Microsoft Azure Service Fabric Management Client Library for Python"
category = "main"
optional = true
python-versions = "*"

[package.dependencies]
azure-common = ">=1.1,<2.0"
azure-mgmt-core = ">=1.2.0,<2.0.0"
msrest = ">=0.6.21"

[[package]]
name = "azure-mgmt-sql"
version = "1.0.0"
description = "Microsoft Azure SQL Management Client Library for Python"
category = "main"
optional = true
python-versions = "*"

[package.dependencies]
azure-common = ">=1.1,<2.0"
azure-mgmt-core = ">=1.2.0,<2.0.0"
msrest = ">=0.5.0"

[[package]]
name = "azure-mgmt-storage"
version = "17.1.0"
description = "Microsoft Azure Storage Management Client Library for Python"
category = "main"
optional = true
python-versions = "*"

[package.dependencies]
azure-common = ">=1.1,<2.0"
azure-mgmt-core = ">=1.2.0,<2.0.0"
msrest = ">=0.6.21"

[[package]]
name = "azure-mgmt-subscription"
version = "1.0.0"
description = "Microsoft Azure Subscription Management Client Library for Python"
category = "main"
optional = true
python-versions = "*"

[package.dependencies]
azure-common = ">=1.1,<2.0"
azure-mgmt-core = ">=1.2.0,<2.0.0"
msrest = ">=0.5.0"

[[package]]
name = "azure-mgmt-trafficmanager"
version = "0.51.0"
description = "Microsoft Azure Traffic Manager Client Library for Python"
category = "main"
optional = true
python-versions = "*"

[package.dependencies]
azure-common = ">=1.1,<2.0"
msrest = ">=0.5.0"
msrestazure = ">=0.4.32,<2.0.0"

[[package]]
name = "azure-mgmt-web"
version = "2.0.0"
description = "Microsoft Azure Web Apps Management Client Library for Python"
category = "main"
optional = true
python-versions = "*"

[package.dependencies]
azure-common = ">=1.1,<2.0"
azure-mgmt-core = ">=1.2.0,<2.0.0"
msrest = ">=0.5.0"

[[package]]
name = "azure-nspkg"
version = "3.0.2"
description = "Microsoft Azure Namespace Package [Internal]"
category = "main"
optional = true
python-versions = "*"

[[package]]
name = "azure-storage-blob"
version = "12.13.1"
description = "Microsoft Azure Blob Storage Client Library for Python"
category = "main"
optional = true
python-versions = ">=3.6"

[package.dependencies]
azure-core = ">=1.23.1,<2.0.0"
cryptography = ">=2.1.4"
msrest = ">=0.6.21"

[[package]]
name = "azure-storage-common"
version = "2.1.0"
description = "Microsoft Azure Storage Common Client Library for Python"
category = "main"
optional = true
python-versions = "*"

[package.dependencies]
azure-common = ">=1.1.5"
cryptography = "*"
python-dateutil = "*"
requests = "*"

[[package]]
name = "azure-storage-file"
version = "2.1.0"
description = "Microsoft Azure Storage File Client Library for Python"
category = "main"
optional = true
python-versions = "*"

[package.dependencies]
azure-common = ">=1.1.5"
azure-storage-common = ">=2.1,<3.0"

[[package]]
name = "azure-storage-file-share"
version = "12.9.0"
description = "Microsoft Azure Azure File Share Storage Client Library for Python"
category = "main"
optional = true
python-versions = ">=3.6"

[package.dependencies]
azure-core = ">=1.23.1,<2.0.0"
cryptography = ">=2.1.4"
msrest = ">=0.6.21"

[[package]]
name = "azure-storage-queue"
version = "12.4.0"
description = "Microsoft Azure Azure Queue Storage Client Library for Python"
category = "main"
optional = true
python-versions = ">=3.6"

[package.dependencies]
azure-core = ">=1.23.1,<2.0.0"
cryptography = ">=2.1.4"
msrest = ">=0.6.21"

[[package]]
name = "backports.zoneinfo"
version = "0.2.1"
description = "Backport of the standard library zoneinfo module"
category = "main"
optional = true
python-versions = ">=3.6"

[package.extras]
<<<<<<< HEAD
dev = ["cloudpickle", "coverage[toml] (>=5.0.2)", "furo", "hypothesis", "mypy (>=0.900,!=0.940)", "pre-commit", "pympler", "pytest (>=4.3.0)", "pytest-mypy-plugins", "sphinx", "sphinx-notfound-page", "zope.interface"]
docs = ["furo", "sphinx", "sphinx-notfound-page", "zope.interface"]
tests = ["cloudpickle", "coverage[toml] (>=5.0.2)", "hypothesis", "mypy (>=0.900,!=0.940)", "pympler", "pytest (>=4.3.0)", "pytest-mypy-plugins", "zope.interface"]
tests-no-zope = ["cloudpickle", "coverage[toml] (>=5.0.2)", "hypothesis", "mypy (>=0.900,!=0.940)", "pympler", "pytest (>=4.3.0)", "pytest-mypy-plugins"]
=======
tzdata = ["tzdata"]
>>>>>>> 3e572d92

[[package]]
name = "black"
version = "22.10.0"
description = "The uncompromising code formatter."
category = "dev"
optional = false
python-versions = ">=3.7"

[package.dependencies]
click = ">=8.0.0"
mypy-extensions = ">=0.4.3"
pathspec = ">=0.9.0"
platformdirs = ">=2"
tomli = {version = ">=1.1.0", markers = "python_full_version < \"3.11.0a7\""}
typed-ast = {version = ">=1.4.2", markers = "python_version < \"3.8\" and implementation_name == \"cpython\""}
typing-extensions = {version = ">=3.10.0.0", markers = "python_version < \"3.10\""}

[package.extras]
colorama = ["colorama (>=0.4.3)"]
d = ["aiohttp (>=3.7.4)"]
jupyter = ["ipython (>=7.8.0)", "tokenize-rt (>=3.2.0)"]
uvloop = ["uvloop (>=0.15.2)"]

[[package]]
name = "boto3"
<<<<<<< HEAD
version = "1.24.96"
=======
version = "1.24.88"
>>>>>>> 3e572d92
description = "The AWS SDK for Python"
category = "main"
optional = false
python-versions = ">= 3.7"

[package.dependencies]
<<<<<<< HEAD
botocore = ">=1.27.96,<1.28.0"
=======
botocore = ">=1.27.88,<1.28.0"
>>>>>>> 3e572d92
jmespath = ">=0.7.1,<2.0.0"
s3transfer = ">=0.6.0,<0.7.0"

[package.extras]
crt = ["botocore[crt] (>=1.21.0,<2.0a0)"]

[[package]]
name = "botocore"
<<<<<<< HEAD
version = "1.27.96"
=======
version = "1.27.88"
>>>>>>> 3e572d92
description = "Low-level, data-driven core of boto 3."
category = "main"
optional = false
python-versions = ">= 3.7"

[package.dependencies]
jmespath = ">=0.7.1,<2.0.0"
python-dateutil = ">=2.1,<3.0.0"
urllib3 = ">=1.25.4,<1.27"

[package.extras]
crt = ["awscrt (==0.14.0)"]

[[package]]
name = "c7n-azure"
version = "0.7.18"
description = "Cloud Custodian - Azure Support"
category = "main"
optional = true
python-versions = "^3.7"
develop = true

[package.dependencies]
adal = "^1.2.6"
applicationinsights = "^0.11.9"
apscheduler = "^3.6.3"
azure-cosmos = "^3.1.2"
azure-cosmosdb-table = "^1.0.6"
azure-functions = {version = "^1.0.8", markers = "python_version >= \"3\" and python_version < \"4\""}
azure-graphrbac = "^0.61.1"
azure-identity = "^1.5.0"
azure-keyvault = "^4.1.0"
azure-keyvault-certificates = "^4.2.1"
azure-keyvault-keys = "^4.3.1"
azure-keyvault-secrets = "^4.2.0"
azure-mgmt-advisor = "^9.0.0"
azure-mgmt-apimanagement = "^1.0.0"
azure-mgmt-applicationinsights = "^1.0.0"
azure-mgmt-authorization = "^1.0.0"
azure-mgmt-batch = "^15.0.0"
azure-mgmt-cdn = "^10.0.0"
azure-mgmt-cognitiveservices = "^11.0.0"
azure-mgmt-compute = "^19.0.0"
azure-mgmt-containerinstance = "^7.0.0"
azure-mgmt-containerregistry = "8.0.0b1"
azure-mgmt-containerservice = "^15.0.0"
azure-mgmt-cosmosdb = "^6.1.0"
azure-mgmt-costmanagement = "^1.0.0"
azure-mgmt-databricks = "1.0.0b1"
azure-mgmt-datafactory = "^1.0.0"
azure-mgmt-datalake-store = "^1.0.0"
azure-mgmt-dns = "8.0.0b1"
azure-mgmt-eventgrid = "^8.0.0"
azure-mgmt-eventhub = "^8.0.0"
azure-mgmt-frontdoor = "^1.0.0"
azure-mgmt-hdinsight = "^7.0.0"
azure-mgmt-iothub = "^1.0.0"
azure-mgmt-keyvault = "^8.0.0"
azure-mgmt-logic = "^9.0.0"
azure-mgmt-managementgroups = "1.0.0b1"
azure-mgmt-monitor = "^2.0.0"
azure-mgmt-msi = "^1.0.0"
azure-mgmt-network = "^17.1.0"
azure-mgmt-policyinsights = "^1.0.0"
azure-mgmt-rdbms = "^8.1.0"
azure-mgmt-redis = "^12.0.0"
azure-mgmt-resource = "^16.0.0"
azure-mgmt-resourcegraph = "^7.0.0"
azure-mgmt-search = "^8.0.0"
azure-mgmt-security = "^1.0.0"
azure-mgmt-servicefabric = "^1.0.0"
azure-mgmt-sql = "^1.0.0"
azure-mgmt-storage = "^17.0.0"
azure-mgmt-subscription = "^1.0.0"
azure-mgmt-trafficmanager = "^0.51.0"
azure-mgmt-web = "^2.0.0"
azure-storage-blob = "^12.8.0"
azure-storage-file = "^2.1.0"
azure-storage-file-share = "^12.4.1"
azure-storage-queue = "^12.1.5"
click = "^8.0"
cryptography = ">=3.4.6"
distlib = "^0.3.0"
jmespath = "^1.0.0"
netaddr = "^0.7.19"
PyJWT = ">=1.7.1,<3.0.0"
requests = "^2.22.0"

[package.source]
type = "directory"
url = "../c7n_azure"

[[package]]
name = "c7n-gcp"
version = "0.4.18"
description = "Cloud Custodian - Google Cloud Provider"
category = "main"
optional = true
python-versions = "^3.7"
develop = true

[package.dependencies]
google-api-python-client = "^2.0"
google-auth = "^2.1.0"
google-cloud-logging = "^3.2"
google-cloud-monitoring = "^2.5.0"
google-cloud-storage = "^1.42.2"
ratelimiter = "^1.2.0"
retrying = "^1.3.3"

[package.source]
type = "directory"
url = "../c7n_gcp"

[[package]]
name = "cachetools"
version = "5.2.0"
description = "Extensible memoizing collections and decorators"
category = "main"
optional = true
python-versions = "~=3.7"

[[package]]
name = "certifi"
version = "2022.9.24"
description = "Python package for providing Mozilla's CA Bundle."
category = "main"
optional = false
python-versions = ">=3.6"

[[package]]
name = "cffi"
version = "1.15.1"
description = "Foreign Function Interface for Python calling C code."
category = "main"
<<<<<<< HEAD
optional = false
=======
optional = true
>>>>>>> 3e572d92
python-versions = "*"

[package.dependencies]
pycparser = "*"

[[package]]
name = "charset-normalizer"
version = "2.1.1"
description = "The Real First Universal Charset Detector. Open, modern and actively maintained alternative to Chardet."
category = "main"
optional = false
python-versions = ">=3.6.0"

[package.extras]
unicode-backport = ["unicodedata2"]

[[package]]
name = "click"
version = "8.1.3"
description = "Composable command line interface toolkit"
category = "main"
optional = false
python-versions = ">=3.7"

[package.dependencies]
colorama = {version = "*", markers = "platform_system == \"Windows\""}
importlib-metadata = {version = "*", markers = "python_version < \"3.8\""}

[[package]]
name = "colorama"
version = "0.4.5"
description = "Cross-platform colored terminal text."
category = "main"
optional = false
python-versions = ">=2.7, !=3.0.*, !=3.1.*, !=3.2.*, !=3.3.*, !=3.4.*"

[[package]]
name = "cryptography"
version = "38.0.1"
description = "cryptography is a package which provides cryptographic recipes and primitives to Python developers."
category = "main"
<<<<<<< HEAD
optional = false
=======
optional = true
>>>>>>> 3e572d92
python-versions = ">=3.6"

[package.dependencies]
cffi = ">=1.12"

[package.extras]
docs = ["sphinx (>=1.6.5,!=1.8.0,!=3.1.0,!=3.1.1)", "sphinx-rtd-theme"]
docstest = ["pyenchant (>=1.6.11)", "sphinxcontrib-spelling (>=4.0.1)", "twine (>=1.12.0)"]
pep8test = ["black", "flake8", "flake8-import-order", "pep8-naming"]
sdist = ["setuptools-rust (>=0.11.4)"]
ssh = ["bcrypt (>=3.1.5)"]
test = ["hypothesis (>=1.11.4,!=3.79.2)", "iso8601", "pretend", "pytest (>=6.2.0)", "pytest-benchmark", "pytest-cov", "pytest-subtests", "pytest-xdist", "pytz"]

[[package]]
name = "datadog"
version = "0.34.1"
description = "The Datadog Python library"
category = "main"
optional = false
python-versions = "*"

[package.dependencies]
decorator = ">=3.3.2"
requests = ">=2.6.0"

[[package]]
name = "decorator"
version = "5.1.1"
description = "Decorators for Humans"
category = "main"
optional = false
python-versions = ">=3.5"

[[package]]
<<<<<<< HEAD
name = "defusedxml"
version = "0.7.1"
description = "XML bomb protection for Python stdlib modules"
category = "main"
optional = false
python-versions = ">=2.7, !=3.0.*, !=3.1.*, !=3.2.*, !=3.3.*, !=3.4.*"
=======
name = "distlib"
version = "0.3.6"
description = "Distribution utilities"
category = "main"
optional = true
python-versions = "*"
>>>>>>> 3e572d92

[[package]]
name = "fakeredis"
version = "1.9.4"
description = "Fake implementation of redis API for testing purposes."
category = "dev"
optional = false
python-versions = ">=3.7,<4.0"

[package.dependencies]
redis = "<4.4"
sortedcontainers = ">=2.4.0,<3.0.0"

[package.extras]
aioredis = ["aioredis (>=2.0.1,<3.0.0)"]
lua = ["lupa (>=1.13,<2.0)"]

[[package]]
name = "google-api-core"
version = "2.10.2"
description = "Google API client core library"
category = "main"
optional = true
python-versions = ">=3.7"

[package.dependencies]
google-auth = ">=1.25.0,<3.0dev"
googleapis-common-protos = ">=1.56.2,<2.0dev"
grpcio = {version = ">=1.33.2,<2.0dev", optional = true, markers = "extra == \"grpc\""}
grpcio-status = {version = ">=1.33.2,<2.0dev", optional = true, markers = "extra == \"grpc\""}
protobuf = ">=3.19.5,<3.20.0 || >3.20.0,<3.20.1 || >3.20.1,<4.21.0 || >4.21.0,<4.21.1 || >4.21.1,<4.21.2 || >4.21.2,<4.21.3 || >4.21.3,<4.21.4 || >4.21.4,<4.21.5 || >4.21.5,<5.0.0dev"
requests = ">=2.18.0,<3.0.0dev"

[package.extras]
grpc = ["grpcio (>=1.33.2,<2.0dev)", "grpcio-status (>=1.33.2,<2.0dev)"]
grpcgcp = ["grpcio-gcp (>=0.2.2,<1.0dev)"]
grpcio-gcp = ["grpcio-gcp (>=0.2.2,<1.0dev)"]

[[package]]
name = "google-api-python-client"
version = "2.64.0"
description = "Google API Client Library for Python"
category = "main"
optional = true
python-versions = ">=3.7"

[package.dependencies]
google-api-core = ">=1.31.5,<2.0.0 || >2.3.0,<3.0.0dev"
google-auth = ">=1.19.0,<3.0.0dev"
google-auth-httplib2 = ">=0.1.0"
httplib2 = ">=0.15.0,<1dev"
uritemplate = ">=3.0.1,<5"

[[package]]
name = "google-auth"
version = "2.13.0"
description = "Google Authentication Library"
category = "main"
optional = true
python-versions = ">=2.7,!=3.0.*,!=3.1.*,!=3.2.*,!=3.3.*,!=3.4.*,!=3.5.*"

[package.dependencies]
cachetools = ">=2.0.0,<6.0"
pyasn1-modules = ">=0.2.1"
rsa = {version = ">=3.1.4,<5", markers = "python_version >= \"3.6\""}
six = ">=1.9.0"

[package.extras]
aiohttp = ["aiohttp (>=3.6.2,<4.0.0dev)", "requests (>=2.20.0,<3.0.0dev)"]
<<<<<<< HEAD
enterprise-cert = ["cryptography (==36.0.2)", "pyopenssl (==22.0.0)"]
pyopenssl = ["pyopenssl (>=20.0.0)"]
reauth = ["pyu2f (>=0.1.5)"]

[[package]]
name = "google-cloud-secret-manager"
version = "2.12.6"
description = "Secret Manager API API client library"
=======
enterprise_cert = ["cryptography (==36.0.2)", "pyopenssl (==22.0.0)"]
pyopenssl = ["pyopenssl (>=20.0.0)"]
reauth = ["pyu2f (>=0.1.5)"]

[[package]]
name = "google-auth-httplib2"
version = "0.1.0"
description = "Google Authentication Library: httplib2 transport"
category = "main"
optional = true
python-versions = "*"

[package.dependencies]
google-auth = "*"
httplib2 = ">=0.15.0"
six = "*"

[[package]]
name = "google-cloud-appengine-logging"
version = "1.1.5"
description = ""
category = "main"
optional = true
python-versions = ">=3.7"

[package.dependencies]
google-api-core = {version = ">=1.31.5,<2.0.0 || >2.3.0,<3.0.0dev", extras = ["grpc"]}
proto-plus = ">=1.22.0,<2.0.0dev"
protobuf = ">=3.20.2,<5.0.0dev"

[[package]]
name = "google-cloud-audit-log"
version = "0.2.4"
description = "Google Cloud Audit Protos"
category = "main"
optional = true
python-versions = ">=3.7"

[package.dependencies]
googleapis-common-protos = ">=1.56.2,<2.0dev"
protobuf = ">=3.6.0,<5.0.0dev"

[[package]]
name = "google-cloud-core"
version = "2.3.2"
description = "Google Cloud API client core library"
category = "main"
optional = true
python-versions = ">=3.7"

[package.dependencies]
google-api-core = ">=1.31.6,<2.0.0 || >2.3.0,<3.0.0dev"
google-auth = ">=1.25.0,<3.0dev"

[package.extras]
grpc = ["grpcio (>=1.38.0,<2.0dev)"]

[[package]]
name = "google-cloud-logging"
version = "3.2.4"
description = "Stackdriver Logging API client library"
category = "main"
optional = true
python-versions = ">=3.7"

[package.dependencies]
google-api-core = {version = ">=1.32.0,<2.0.0 || >=2.8.0,<3.0.0dev", extras = ["grpc"]}
google-cloud-appengine-logging = ">=0.1.0,<2.0.0dev"
google-cloud-audit-log = ">=0.1.0,<1.0.0dev"
google-cloud-core = ">=2.0.0,<3.0.0dev"
grpc-google-iam-v1 = ">=0.12.4,<1.0.0dev"
proto-plus = ">=1.22.0,<2.0.0dev"
protobuf = ">=3.20.2,<5.0.0dev"

[[package]]
name = "google-cloud-monitoring"
version = "2.11.2"
description = "Stackdriver Monitoring API client library"
category = "main"
optional = true
python-versions = ">=3.7"

[package.dependencies]
google-api-core = {version = ">=1.32.0,<2.0.0 || >=2.8.0,<3.0.0dev", extras = ["grpc"]}
proto-plus = ">=1.22.0,<2.0.0dev"
protobuf = ">=3.20.2,<5.0.0dev"

[package.extras]
pandas = ["pandas (>=0.17.1)"]

[[package]]
name = "google-cloud-secret-manager"
version = "2.12.5"
description = "Secret Manager API API client library"
category = "main"
optional = true
python-versions = ">=3.7"

[package.dependencies]
google-api-core = {version = ">=1.32.0,<2.0.0 || >=2.8.0,<3.0.0dev", extras = ["grpc"]}
grpc-google-iam-v1 = ">=0.12.4,<1.0.0dev"
proto-plus = ">=1.22.0,<2.0.0dev"
protobuf = ">=3.20.2,<5.0.0dev"

[package.extras]
libcst = ["libcst (>=0.2.5)"]

[[package]]
name = "google-cloud-storage"
version = "1.44.0"
description = "Google Cloud Storage API client library"
category = "main"
optional = true
python-versions = ">=2.7,!=3.0.*,!=3.1.*,!=3.2.*,!=3.3.*,!=3.4.*,!=3.5.*"

[package.dependencies]
google-api-core = {version = ">=1.29.0,<3.0dev", markers = "python_version >= \"3.6\""}
google-auth = {version = ">=1.25.0,<3.0dev", markers = "python_version >= \"3.6\""}
google-cloud-core = {version = ">=1.6.0,<3.0dev", markers = "python_version >= \"3.6\""}
google-resumable-media = {version = ">=1.3.0,<3.0dev", markers = "python_version >= \"3.6\""}
protobuf = {version = "*", markers = "python_version >= \"3.6\""}
requests = ">=2.18.0,<3.0.0dev"
six = "*"

[[package]]
name = "google-crc32c"
version = "1.5.0"
description = "A python wrapper of the C library 'Google CRC32C'"
category = "main"
optional = true
python-versions = ">=3.7"

[package.extras]
testing = ["pytest"]

[[package]]
name = "google-resumable-media"
version = "2.4.0"
description = "Utilities for Google Media Downloads and Resumable Uploads"
>>>>>>> 3e572d92
category = "main"
optional = true
python-versions = ">= 3.7"

[package.dependencies]
<<<<<<< HEAD
google-api-core = {version = ">=1.32.0,<2.0.0 || >=2.8.0,<3.0.0dev", extras = ["grpc"]}
grpc-google-iam-v1 = ">=0.12.4,<1.0.0dev"
proto-plus = ">=1.22.0,<2.0.0dev"
protobuf = ">=3.19.5,<3.20.0 || >3.20.0,<3.20.1 || >3.20.1,<4.21.0 || >4.21.0,<4.21.1 || >4.21.1,<4.21.2 || >4.21.2,<4.21.3 || >4.21.3,<4.21.4 || >4.21.4,<4.21.5 || >4.21.5,<5.0.0dev"
=======
google-crc32c = ">=1.0,<2.0dev"
>>>>>>> 3e572d92

[package.extras]
aiohttp = ["aiohttp (>=3.6.2,<4.0.0dev)"]
requests = ["requests (>=2.18.0,<3.0.0dev)"]

[[package]]
name = "googleapis-common-protos"
version = "1.56.4"
description = "Common protobufs used in Google APIs"
category = "main"
optional = true
python-versions = ">=3.7"

[package.dependencies]
grpcio = {version = ">=1.0.0,<2.0.0dev", optional = true, markers = "extra == \"grpc\""}
protobuf = ">=3.15.0,<5.0.0dev"

[package.extras]
grpc = ["grpcio (>=1.0.0,<2.0.0dev)"]

[[package]]
name = "grpc-google-iam-v1"
version = "0.12.4"
description = "IAM API client library"
category = "main"
optional = true
python-versions = ">=3.6"

[package.dependencies]
googleapis-common-protos = {version = ">=1.56.0,<2.0.0dev", extras = ["grpc"]}
grpcio = ">=1.0.0,<2.0.0dev"

[[package]]
name = "grpcio"
version = "1.50.0"
description = "HTTP/2-based RPC framework"
category = "main"
optional = true
python-versions = ">=3.7"

[package.dependencies]
six = ">=1.5.2"

[package.extras]
protobuf = ["grpcio-tools (>=1.50.0)"]

[[package]]
name = "grpcio-status"
version = "1.50.0"
description = "Status proto mapping for gRPC"
category = "main"
optional = true
python-versions = ">=3.6"

[package.dependencies]
googleapis-common-protos = ">=1.5.5"
grpcio = ">=1.50.0"
protobuf = ">=4.21.6"

[[package]]
name = "httplib2"
version = "0.20.4"
description = "A comprehensive HTTP client library."
category = "main"
optional = true
python-versions = ">=2.7, !=3.0.*, !=3.1.*, !=3.2.*, !=3.3.*"

[package.dependencies]
pyparsing = {version = ">=2.4.2,<3.0.0 || >3.0.0,<3.0.1 || >3.0.1,<3.0.2 || >3.0.2,<3.0.3 || >3.0.3,<4", markers = "python_version > \"3.0\""}

[[package]]
name = "idna"
version = "3.4"
description = "Internationalized Domain Names in Applications (IDNA)"
category = "main"
optional = false
python-versions = ">=3.5"

[[package]]
name = "importlib-metadata"
version = "5.0.0"
description = "Read metadata from Python packages"
category = "main"
optional = false
python-versions = ">=3.7"

[package.dependencies]
typing-extensions = {version = ">=3.6.4", markers = "python_version < \"3.8\""}
zipp = ">=0.5"

[package.extras]
docs = ["furo", "jaraco.packaging (>=9)", "jaraco.tidelift (>=1.4)", "rst.linker (>=1.9)", "sphinx (>=3.5)"]
perf = ["ipython"]
testing = ["flake8 (<5)", "flufl.flake8", "importlib-resources (>=1.3)", "packaging", "pyfakefs", "pytest (>=6)", "pytest-black (>=0.3.7)", "pytest-checkdocs (>=2.4)", "pytest-cov", "pytest-enabler (>=1.3)", "pytest-flake8", "pytest-mypy (>=0.9.1)", "pytest-perf (>=0.9.2)"]

[[package]]
name = "importlib-resources"
version = "5.10.0"
description = "Read resources from Python packages"
category = "main"
optional = false
python-versions = ">=3.7"

[package.dependencies]
zipp = {version = ">=3.1.0", markers = "python_version < \"3.10\""}

[package.extras]
docs = ["furo", "jaraco.packaging (>=9)", "jaraco.tidelift (>=1.4)", "rst.linker (>=1.9)", "sphinx (>=3.5)"]
testing = ["flake8 (<5)", "pytest (>=6)", "pytest-black (>=0.3.7)", "pytest-checkdocs (>=2.4)", "pytest-cov", "pytest-enabler (>=1.3)", "pytest-flake8", "pytest-mypy (>=0.9.1)"]

[[package]]
name = "iniconfig"
version = "1.1.1"
description = "iniconfig: brain-dead simple config-ini parsing"
category = "dev"
optional = false
python-versions = "*"

[[package]]
<<<<<<< HEAD
name = "jaraco-classes"
version = "3.2.3"
description = "Utility functions for Python class constructs"
category = "main"
optional = false
python-versions = ">=3.7"

[package.dependencies]
more-itertools = "*"

[package.extras]
docs = ["jaraco.packaging (>=9)", "jaraco.tidelift (>=1.4)", "rst.linker (>=1.9)", "sphinx (>=3.5)"]
testing = ["flake8 (<5)", "pytest (>=6)", "pytest-black (>=0.3.7)", "pytest-checkdocs (>=2.4)", "pytest-cov", "pytest-enabler (>=1.3)", "pytest-flake8", "pytest-mypy (>=0.9.1)"]

[[package]]
name = "jeepney"
version = "0.8.0"
description = "Low-level, pure Python DBus protocol wrapper."
category = "main"
optional = false
python-versions = ">=3.7"

[package.extras]
test = ["async-timeout", "pytest", "pytest-asyncio (>=0.17)", "pytest-trio", "testpath", "trio"]
trio = ["async_generator", "trio"]

[[package]]
name = "jinja2"
=======
name = "isodate"
version = "0.6.1"
description = "An ISO 8601 date/time/duration parser and formatter"
category = "main"
optional = true
python-versions = "*"

[package.dependencies]
six = "*"

[[package]]
name = "Jinja2"
>>>>>>> 3e572d92
version = "3.1.2"
description = "A very fast and expressive template engine."
category = "main"
optional = false
python-versions = ">=3.7"

[package.dependencies]
MarkupSafe = ">=2.0"

[package.extras]
i18n = ["Babel (>=2.7)"]

[[package]]
name = "jira"
version = "3.2.0"
description = "Python library for interacting with JIRA via REST APIs."
category = "main"
optional = false
python-versions = ">=3.6"

[package.dependencies]
defusedxml = "*"
keyring = "*"
requests = ">=2.10.0"
requests-oauthlib = ">=1.1.0"
requests-toolbelt = "*"
typing-extensions = ">=3.7.4.2"

[package.extras]
async = ["requests-futures (>=0.9.7)"]
cli = ["ipython (>=4.0.0)"]
docs = ["Sphinx (>=2.2.0)", "sphinx-rtd-theme (>=0.4.3)"]
opt = ["PyJWT", "filemagic (>=1.6)", "requests-jwt", "requests-kerberos"]
test = ["MarkupSafe (>=0.23)", "PyYAML (>=5.1)", "docutils (>=0.12)", "flaky", "oauthlib", "py (>=1.4)", "pytest (>=6.0.0,<7.0)", "pytest-cache", "pytest-cov", "pytest-instafail", "pytest-sugar", "pytest-timeout (>=1.3.1)", "pytest-xdist (>=2.2)", "requests-mock", "requires.io", "tenacity", "wheel (>=0.24.0)", "xmlrunner (>=1.7.7)", "yanc (>=0.3.3)"]

[[package]]
name = "jmespath"
version = "1.0.1"
description = "JSON Matching Expressions"
category = "main"
optional = false
python-versions = ">=3.7"

[[package]]
name = "jsonpatch"
version = "1.32"
description = "Apply JSON-Patches (RFC 6902)"
category = "main"
optional = false
python-versions = ">=2.7, !=3.0.*, !=3.1.*, !=3.2.*, !=3.3.*, !=3.4.*"

[package.dependencies]
jsonpointer = ">=1.9"

[[package]]
name = "jsonpointer"
version = "2.3"
description = "Identify specific nodes in a JSON document (RFC 6901)"
category = "main"
optional = false
python-versions = ">=2.7, !=3.0.*, !=3.1.*, !=3.2.*, !=3.3.*"

[[package]]
name = "jsonschema"
version = "4.16.0"
description = "An implementation of JSON Schema validation for Python"
category = "main"
optional = false
python-versions = ">=3.7"

[package.dependencies]
attrs = ">=17.4.0"
importlib-metadata = {version = "*", markers = "python_version < \"3.8\""}
importlib-resources = {version = ">=1.4.0", markers = "python_version < \"3.9\""}
pkgutil-resolve-name = {version = ">=1.3.10", markers = "python_version < \"3.9\""}
pyrsistent = ">=0.14.0,<0.17.0 || >0.17.0,<0.17.1 || >0.17.1,<0.17.2 || >0.17.2"
typing-extensions = {version = "*", markers = "python_version < \"3.8\""}

[package.extras]
format = ["fqdn", "idna", "isoduration", "jsonpointer (>1.13)", "rfc3339-validator", "rfc3987", "uri-template", "webcolors (>=1.11)"]
format-nongpl = ["fqdn", "idna", "isoduration", "jsonpointer (>1.13)", "rfc3339-validator", "rfc3986-validator (>0.1.0)", "uri-template", "webcolors (>=1.11)"]

[[package]]
name = "keyring"
version = "23.9.3"
description = "Store and access your passwords safely."
category = "main"
optional = false
python-versions = ">=3.7"

[package.dependencies]
importlib-metadata = {version = ">=3.6", markers = "python_version < \"3.10\""}
"jaraco.classes" = "*"
jeepney = {version = ">=0.4.2", markers = "sys_platform == \"linux\""}
pywin32-ctypes = {version = "<0.1.0 || >0.1.0,<0.1.1 || >0.1.1", markers = "sys_platform == \"win32\""}
SecretStorage = {version = ">=3.2", markers = "sys_platform == \"linux\""}

[package.extras]
docs = ["jaraco.packaging (>=9)", "jaraco.tidelift (>=1.4)", "rst.linker (>=1.9)", "sphinx"]
testing = ["flake8 (<5)", "pytest (>=6)", "pytest-black (>=0.3.7)", "pytest-checkdocs (>=2.4)", "pytest-cov", "pytest-enabler (>=1.3)", "pytest-flake8", "pytest-mypy (>=0.9.1)"]

[[package]]
name = "ldap3"
version = "2.9.1"
description = "A strictly RFC 4510 conforming LDAP V3 pure Python client library"
category = "main"
optional = false
python-versions = "*"

[package.dependencies]
pyasn1 = ">=0.4.6"

[[package]]
name = "markupsafe"
version = "2.1.1"
description = "Safely add untrusted strings to HTML/XML markup."
category = "main"
optional = false
python-versions = ">=3.7"

[[package]]
<<<<<<< HEAD
name = "more-itertools"
version = "9.0.0"
description = "More routines for operating on iterables, beyond itertools"
category = "main"
optional = false
python-versions = ">=3.7"
=======
name = "msal"
version = "1.19.0"
description = "The Microsoft Authentication Library (MSAL) for Python library enables your app to access the Microsoft Cloud by supporting authentication of users with Microsoft Azure Active Directory accounts (AAD) and Microsoft Accounts (MSA) using industry standard OAuth2 and OpenID Connect."
category = "main"
optional = true
python-versions = "*"

[package.dependencies]
cryptography = ">=0.6,<41"
PyJWT = {version = ">=1.0.0,<3", extras = ["crypto"]}
requests = ">=2.0.0,<3"

[[package]]
name = "msal-extensions"
version = "1.0.0"
description = "Microsoft Authentication Library extensions (MSAL EX) provides a persistence API that can save your data on disk, encrypted on Windows, macOS and Linux. Concurrent data access will be coordinated by a file lock mechanism."
category = "main"
optional = true
python-versions = "*"

[package.dependencies]
msal = ">=0.4.1,<2.0.0"
portalocker = [
    {version = ">=1.6,<3", markers = "python_version >= \"3.5\" and platform_system == \"Windows\""},
    {version = ">=1.0,<3", markers = "python_version >= \"3.5\" and platform_system != \"Windows\""},
]

[[package]]
name = "msrest"
version = "0.7.1"
description = "AutoRest swagger generator Python client runtime."
category = "main"
optional = true
python-versions = ">=3.6"

[package.dependencies]
azure-core = ">=1.24.0"
certifi = ">=2017.4.17"
isodate = ">=0.6.0"
requests = ">=2.16,<3.0"
requests-oauthlib = ">=0.5.0"

[package.extras]
async = ["aiodns", "aiohttp (>=3.0)"]

[[package]]
name = "msrestazure"
version = "0.6.4"
description = "AutoRest swagger generator Python client runtime. Azure-specific module."
category = "main"
optional = true
python-versions = "*"

[package.dependencies]
adal = ">=0.6.0,<2.0.0"
msrest = ">=0.6.0,<2.0.0"
six = "*"
>>>>>>> 3e572d92

[[package]]
name = "mypy"
version = "0.931"
description = "Optional static typing for Python"
category = "dev"
optional = false
python-versions = ">=3.6"

[package.dependencies]
mypy-extensions = ">=0.4.3"
tomli = ">=1.1.0"
typed-ast = {version = ">=1.4.0,<2", markers = "python_version < \"3.8\""}
typing-extensions = ">=3.10"

[package.extras]
dmypy = ["psutil (>=4.0)"]
python2 = ["typed-ast (>=1.4.0,<2)"]

[[package]]
name = "mypy-extensions"
version = "0.4.3"
description = "Experimental type system extensions for programs checked with the mypy typechecker."
category = "dev"
optional = false
python-versions = "*"

[[package]]
<<<<<<< HEAD
name = "oauthlib"
version = "3.2.2"
description = "A generic, spec-compliant, thorough implementation of the OAuth request-signing logic"
category = "main"
optional = false
=======
name = "netaddr"
version = "0.7.20"
description = "A network address manipulation library for Python"
category = "main"
optional = true
python-versions = "*"

[[package]]
name = "oauthlib"
version = "3.2.1"
description = "A generic, spec-compliant, thorough implementation of the OAuth request-signing logic"
category = "main"
optional = true
>>>>>>> 3e572d92
python-versions = ">=3.6"

[package.extras]
rsa = ["cryptography (>=3.0.0)"]
signals = ["blinker (>=1.4.0)"]
signedtoken = ["cryptography (>=3.0.0)", "pyjwt (>=2.0.0,<3)"]

[[package]]
name = "packaging"
version = "21.3"
description = "Core utilities for Python packages"
category = "dev"
optional = false
python-versions = ">=3.6"

[package.dependencies]
pyparsing = ">=2.0.2,<3.0.5 || >3.0.5"

[[package]]
name = "pathspec"
version = "0.10.1"
description = "Utility library for gitignore style pattern matching of file paths."
category = "dev"
optional = false
python-versions = ">=3.7"

[[package]]
name = "pkgutil-resolve-name"
version = "1.3.10"
description = "Resolve a name to an object."
category = "main"
optional = false
python-versions = ">=3.6"

[[package]]
name = "platformdirs"
version = "2.5.2"
description = "A small Python module for determining appropriate platform-specific dirs, e.g. a \"user data dir\"."
category = "dev"
optional = false
python-versions = ">=3.7"

[package.extras]
docs = ["furo (>=2021.7.5b38)", "proselint (>=0.10.2)", "sphinx (>=4)", "sphinx-autodoc-typehints (>=1.12)"]
test = ["appdirs (==1.4.4)", "pytest (>=6)", "pytest-cov (>=2.7)", "pytest-mock (>=3.6)"]

[[package]]
name = "pluggy"
version = "1.0.0"
description = "plugin and hook calling mechanisms for python"
category = "dev"
optional = false
python-versions = ">=3.6"

[package.dependencies]
importlib-metadata = {version = ">=0.12", markers = "python_version < \"3.8\""}

[package.extras]
dev = ["pre-commit", "tox"]
testing = ["pytest", "pytest-benchmark"]

[[package]]
name = "portalocker"
version = "2.5.1"
description = "Wraps the portalocker recipe for easy usage"
category = "main"
optional = true
python-versions = ">=3.5"

[package.dependencies]
pywin32 = {version = ">=226", markers = "platform_system == \"Windows\""}

[package.extras]
docs = ["sphinx (>=1.7.1)"]
redis = ["redis"]
tests = ["pytest (>=5.4.1)", "pytest-cov (>=2.8.1)", "pytest-mypy (>=0.8.0)", "pytest-timeout (>=2.1.0)", "redis", "sphinx (>=3.0.3)"]

[[package]]
name = "proto-plus"
version = "1.22.1"
description = "Beautiful, Pythonic protocol buffers."
category = "main"
optional = true
python-versions = ">=3.6"

[package.dependencies]
protobuf = ">=3.19.0,<5.0.0dev"

[package.extras]
testing = ["google-api-core[grpc] (>=1.31.5)"]

[[package]]
name = "protobuf"
version = "4.21.8"
description = ""
category = "main"
optional = true
python-versions = ">=3.7"

[[package]]
name = "py"
version = "1.11.0"
description = "library with cross-python path, ini-parsing, io, code, log facilities"
category = "dev"
optional = false
python-versions = ">=2.7, !=3.0.*, !=3.1.*, !=3.2.*, !=3.3.*, !=3.4.*"

[[package]]
name = "pyasn1"
version = "0.4.8"
description = "ASN.1 types and codecs"
category = "main"
optional = false
python-versions = "*"

[[package]]
name = "pyasn1-modules"
version = "0.2.8"
description = "A collection of ASN.1-based protocols modules."
category = "main"
optional = true
python-versions = "*"

[package.dependencies]
pyasn1 = ">=0.4.6,<0.5.0"

[[package]]
name = "pycparser"
version = "2.21"
description = "C parser in Python"
category = "main"
<<<<<<< HEAD
optional = false
python-versions = ">=2.7, !=3.0.*, !=3.1.*, !=3.2.*, !=3.3.*"

[[package]]
=======
optional = true
python-versions = ">=2.7, !=3.0.*, !=3.1.*, !=3.2.*, !=3.3.*"

[[package]]
name = "PyJWT"
version = "2.5.0"
description = "JSON Web Token implementation in Python"
category = "main"
optional = true
python-versions = ">=3.7"

[package.dependencies]
cryptography = {version = ">=3.3.1", optional = true, markers = "extra == \"crypto\""}
types-cryptography = {version = ">=3.3.21", optional = true, markers = "extra == \"crypto\""}

[package.extras]
crypto = ["cryptography (>=3.3.1)", "types-cryptography (>=3.3.21)"]
dev = ["coverage[toml] (==5.0.4)", "cryptography (>=3.3.1)", "pre-commit", "pytest (>=6.0.0,<7.0.0)", "sphinx (>=4.5.0,<5.0.0)", "sphinx-rtd-theme", "types-cryptography (>=3.3.21)", "zope.interface"]
docs = ["sphinx (>=4.5.0,<5.0.0)", "sphinx-rtd-theme", "zope.interface"]
tests = ["coverage[toml] (==5.0.4)", "pytest (>=6.0.0,<7.0.0)"]

[[package]]
>>>>>>> 3e572d92
name = "pyparsing"
version = "3.0.9"
description = "pyparsing module - Classes and methods to define and execute parsing grammars"
category = "main"
optional = false
python-versions = ">=3.6.8"

[package.extras]
diagrams = ["jinja2", "railroad-diagrams"]

[[package]]
name = "pyrsistent"
version = "0.18.1"
description = "Persistent/Functional/Immutable data structures"
category = "main"
optional = false
python-versions = ">=3.7"

[[package]]
name = "pytest"
version = "7.1.3"
description = "pytest: simple powerful testing with Python"
category = "dev"
optional = false
python-versions = ">=3.7"

[package.dependencies]
attrs = ">=19.2.0"
colorama = {version = "*", markers = "sys_platform == \"win32\""}
importlib-metadata = {version = ">=0.12", markers = "python_version < \"3.8\""}
iniconfig = "*"
packaging = "*"
pluggy = ">=0.12,<2.0"
py = ">=1.8.2"
tomli = ">=1.0.0"

[package.extras]
testing = ["argcomplete", "hypothesis (>=3.56)", "mock", "nose", "pygments (>=2.7.2)", "requests", "xmlschema"]

[[package]]
name = "python-dateutil"
version = "2.8.2"
description = "Extensions to the standard Python datetime module"
category = "main"
optional = false
python-versions = "!=3.0.*,!=3.1.*,!=3.2.*,>=2.7"

[package.dependencies]
six = ">=1.5"

[[package]]
name = "python-http-client"
version = "3.3.7"
description = "HTTP REST client, simplified for Python"
category = "main"
optional = false
python-versions = ">=2.7, !=3.0.*, !=3.1.*, !=3.2.*, !=3.3.*"

[[package]]
<<<<<<< HEAD
name = "pywin32-ctypes"
version = "0.2.0"
description = ""
category = "main"
optional = false
python-versions = "*"

[[package]]
name = "pyyaml"
=======
name = "pytz"
version = "2022.4"
description = "World timezone definitions, modern and historical"
category = "main"
optional = true
python-versions = "*"

[[package]]
name = "pytz-deprecation-shim"
version = "0.1.0.post0"
description = "Shims to make deprecation of pytz easier"
category = "main"
optional = true
python-versions = "!=3.0.*,!=3.1.*,!=3.2.*,!=3.3.*,!=3.4.*,!=3.5.*,>=2.7"

[package.dependencies]
"backports.zoneinfo" = {version = "*", markers = "python_version >= \"3.6\" and python_version < \"3.9\""}
tzdata = {version = "*", markers = "python_version >= \"3.6\""}

[[package]]
name = "pywin32"
version = "304"
description = "Python for Window Extensions"
category = "main"
optional = true
python-versions = "*"

[[package]]
name = "PyYAML"
>>>>>>> 3e572d92
version = "6.0"
description = "YAML parser and emitter for Python"
category = "main"
optional = false
python-versions = ">=3.6"

[[package]]
name = "ratelimiter"
version = "1.2.0.post0"
description = "Simple python rate limiting object"
category = "main"
optional = true
python-versions = "*"

[package.extras]
test = ["pytest (>=3.0)", "pytest-asyncio"]

[[package]]
name = "redis"
version = "3.5.3"
description = "Python client for Redis key-value store"
category = "main"
optional = false
python-versions = ">=2.7, !=3.0.*, !=3.1.*, !=3.2.*, !=3.3.*, !=3.4.*"

[package.extras]
hiredis = ["hiredis (>=0.1.3)"]

[[package]]
name = "requests"
version = "2.28.1"
description = "Python HTTP for Humans."
category = "main"
optional = false
python-versions = ">=3.7, <4"

[package.dependencies]
certifi = ">=2017.4.17"
charset-normalizer = ">=2,<3"
idna = ">=2.5,<4"
urllib3 = ">=1.21.1,<1.27"

[package.extras]
socks = ["PySocks (>=1.5.6,!=1.5.7)"]
use-chardet-on-py3 = ["chardet (>=3.0.2,<6)"]

[[package]]
name = "requests-oauthlib"
version = "1.3.1"
description = "OAuthlib authentication support for Requests."
category = "main"
optional = false
python-versions = ">=2.7, !=3.0.*, !=3.1.*, !=3.2.*, !=3.3.*"

[package.dependencies]
oauthlib = ">=3.0.0"
requests = ">=2.0.0"

[package.extras]
rsa = ["oauthlib[signedtoken] (>=3.0.0)"]

[[package]]
name = "requests-toolbelt"
version = "0.10.0"
description = "A utility belt for advanced users of python-requests"
category = "main"
optional = false
python-versions = ">=2.7, !=3.0.*, !=3.1.*, !=3.2.*, !=3.3.*"

[package.dependencies]
requests = ">=2.0.1,<3.0.0"

[[package]]
name = "requests-oauthlib"
version = "1.3.1"
description = "OAuthlib authentication support for Requests."
category = "main"
optional = true
python-versions = ">=2.7, !=3.0.*, !=3.1.*, !=3.2.*, !=3.3.*"

[package.dependencies]
oauthlib = ">=3.0.0"
requests = ">=2.0.0"

[package.extras]
rsa = ["oauthlib[signedtoken] (>=3.0.0)"]

[[package]]
name = "retrying"
version = "1.3.3"
description = "Retrying"
category = "main"
optional = true
python-versions = "*"

[package.dependencies]
six = ">=1.7.0"

[[package]]
name = "rsa"
version = "4.9"
description = "Pure-Python RSA implementation"
category = "main"
optional = true
python-versions = ">=3.6,<4"

[package.dependencies]
pyasn1 = ">=0.1.3"

[[package]]
name = "s3transfer"
version = "0.6.0"
description = "An Amazon S3 Transfer Manager"
category = "main"
optional = false
python-versions = ">= 3.7"

[package.dependencies]
botocore = ">=1.12.36,<2.0a.0"

[package.extras]
crt = ["botocore[crt] (>=1.20.29,<2.0a.0)"]

[[package]]
name = "secretstorage"
version = "3.3.3"
description = "Python bindings to FreeDesktop.org Secret Service API"
category = "main"
optional = false
python-versions = ">=3.6"

[package.dependencies]
cryptography = ">=2.0"
jeepney = ">=0.6"

[[package]]
name = "sendgrid"
version = "6.9.7"
description = "Twilio SendGrid library for Python"
category = "main"
optional = false
python-versions = ">=2.7, !=3.0.*, !=3.1.*, !=3.2.*, !=3.3.*, !=3.4.*"

[package.dependencies]
python-http-client = ">=3.2.1"
starkbank-ecdsa = ">=2.0.1"

[[package]]
name = "setuptools"
version = "65.4.1"
description = "Easily download, build, install, upgrade, and uninstall Python packages"
category = "main"
optional = true
python-versions = ">=3.7"

[package.extras]
docs = ["furo", "jaraco.packaging (>=9)", "jaraco.tidelift (>=1.4)", "pygments-github-lexers (==0.0.5)", "rst.linker (>=1.9)", "sphinx (>=3.5)", "sphinx-favicon", "sphinx-hoverxref (<2)", "sphinx-inline-tabs", "sphinx-notfound-page (==0.8.3)", "sphinx-reredirects", "sphinxcontrib-towncrier"]
testing = ["build[virtualenv]", "filelock (>=3.4.0)", "flake8 (<5)", "flake8-2020", "ini2toml[lite] (>=0.9)", "jaraco.envs (>=2.2)", "jaraco.path (>=3.2.0)", "mock", "pip (>=19.1)", "pip-run (>=8.8)", "pytest (>=6)", "pytest-black (>=0.3.7)", "pytest-checkdocs (>=2.4)", "pytest-cov", "pytest-enabler (>=1.3)", "pytest-flake8", "pytest-mypy (>=0.9.1)", "pytest-perf", "pytest-xdist", "tomli-w (>=1.0.0)", "virtualenv (>=13.0.0)", "wheel"]
testing-integration = ["build[virtualenv]", "filelock (>=3.4.0)", "jaraco.envs (>=2.2)", "jaraco.path (>=3.2.0)", "pytest", "pytest-enabler", "pytest-xdist", "tomli", "virtualenv (>=13.0.0)", "wheel"]

[[package]]
name = "six"
version = "1.16.0"
description = "Python 2 and 3 compatibility utilities"
category = "main"
optional = false
python-versions = ">=2.7, !=3.0.*, !=3.1.*, !=3.2.*"

[[package]]
name = "sortedcontainers"
version = "2.4.0"
description = "Sorted Containers -- Sorted List, Sorted Dict, Sorted Set"
category = "dev"
optional = false
python-versions = "*"

[[package]]
name = "starkbank-ecdsa"
version = "2.1.0"
description = "A lightweight and fast pure python ECDSA library"
category = "main"
optional = false
python-versions = "*"

[[package]]
name = "tomli"
version = "2.0.1"
description = "A lil' TOML parser"
category = "dev"
optional = false
python-versions = ">=3.7"

[[package]]
name = "typed-ast"
version = "1.5.4"
description = "a fork of Python 2 and 3 ast modules with type comment support"
category = "dev"
optional = false
python-versions = ">=3.6"

[[package]]
name = "types-cryptography"
version = "3.3.23"
description = "Typing stubs for cryptography"
category = "main"
optional = true
python-versions = "*"

[[package]]
name = "types-six"
version = "1.16.21"
description = "Typing stubs for six"
category = "main"
optional = false
python-versions = "*"

[[package]]
name = "typing-extensions"
version = "4.4.0"
description = "Backported and Experimental Type Hints for Python 3.7+"
category = "main"
optional = false
python-versions = ">=3.7"

[[package]]
name = "tzdata"
version = "2022.4"
description = "Provider of IANA time zone data"
category = "main"
optional = true
python-versions = ">=2"

[[package]]
name = "tzlocal"
version = "4.2"
description = "tzinfo object for the local timezone"
category = "main"
optional = true
python-versions = ">=3.6"

[package.dependencies]
"backports.zoneinfo" = {version = "*", markers = "python_version < \"3.9\""}
pytz-deprecation-shim = "*"
tzdata = {version = "*", markers = "platform_system == \"Windows\""}

[package.extras]
devenv = ["black", "pyroma", "pytest-cov", "zest.releaser"]
test = ["pytest (>=4.3)", "pytest-mock (>=3.3)"]

[[package]]
name = "uritemplate"
version = "4.1.1"
description = "Implementation of RFC 6570 URI Templates"
category = "main"
optional = true
python-versions = ">=3.6"

[[package]]
name = "urllib3"
version = "1.26.12"
description = "HTTP library with thread-safe connection pooling, file post, and more."
category = "main"
optional = false
python-versions = ">=2.7, !=3.0.*, !=3.1.*, !=3.2.*, !=3.3.*, !=3.4.*, !=3.5.*, <4"

[package.extras]
brotli = ["brotli (>=1.0.9)", "brotlicffi (>=0.8.0)", "brotlipy (>=0.6.0)"]
secure = ["certifi", "cryptography (>=1.3.4)", "idna (>=2.0.0)", "ipaddress", "pyOpenSSL (>=0.14)", "urllib3-secure-extra"]
socks = ["PySocks (>=1.5.6,!=1.5.7,<2.0)"]

[[package]]
name = "zipp"
version = "3.9.0"
description = "Backport of pathlib-compatible object wrapper for zip files"
category = "main"
optional = false
python-versions = ">=3.7"

[package.extras]
docs = ["furo", "jaraco.packaging (>=9)", "jaraco.tidelift (>=1.4)", "rst.linker (>=1.9)", "sphinx (>=3.5)"]
testing = ["flake8 (<5)", "func-timeout", "jaraco.functools", "jaraco.itertools", "more-itertools", "pytest (>=6)", "pytest-black (>=0.3.7)", "pytest-checkdocs (>=2.4)", "pytest-cov", "pytest-enabler (>=1.3)", "pytest-flake8", "pytest-mypy (>=0.9.1)"]

[extras]
azure = ["c7n-azure"]
gcp = ["c7n-gcp", "google-cloud-secret-manager"]

[metadata]
lock-version = "1.1"
python-versions = "^3.7"
<<<<<<< HEAD
content-hash = "ba5ff23519d5544b489ce48f084a47129595e99985caac841a8bdda91efc612a"
=======
content-hash = "43b0cbdc9a3f83682ed8605fc971eec4a7b8b49c0909b82a65e4a3d231d69bfc"
>>>>>>> 3e572d92

[metadata.files]
adal = [
    {file = "adal-1.2.7-py2.py3-none-any.whl", hash = "sha256:2a7451ed7441ddbc57703042204a3e30ef747478eea022c70f789fc7f084bc3d"},
    {file = "adal-1.2.7.tar.gz", hash = "sha256:d74f45b81317454d96e982fd1c50e6fb5c99ac2223728aea8764433a39f566f1"},
]
applicationinsights = [
    {file = "applicationinsights-0.11.10-py2.py3-none-any.whl", hash = "sha256:e89a890db1c6906b6a7d0bcfd617dac83974773c64573147c8d6654f9cf2a6ea"},
    {file = "applicationinsights-0.11.10.tar.gz", hash = "sha256:0b761f3ef0680acf4731906dfc1807faa6f2a57168ae74592db0084a6099f7b3"},
]
APScheduler = [
    {file = "APScheduler-3.9.1-py2.py3-none-any.whl", hash = "sha256:ddc25a0ddd899de44d7f451f4375fb971887e65af51e41e5dcf681f59b8b2c9a"},
    {file = "APScheduler-3.9.1.tar.gz", hash = "sha256:65e6574b6395498d371d045f2a8a7e4f7d50c6ad21ef7313d15b1c7cf20df1e3"},
]
attrs = [
    {file = "attrs-22.1.0-py2.py3-none-any.whl", hash = "sha256:86efa402f67bf2df34f51a335487cf46b1ec130d02b8d39fd248abfd30da551c"},
    {file = "attrs-22.1.0.tar.gz", hash = "sha256:29adc2665447e5191d0e7c568fde78b21f9672d344281d0c6e1ab085429b22b6"},
]
azure-common = [
    {file = "azure-common-1.1.28.zip", hash = "sha256:4ac0cd3214e36b6a1b6a442686722a5d8cc449603aa833f3f0f40bda836704a3"},
    {file = "azure_common-1.1.28-py2.py3-none-any.whl", hash = "sha256:5c12d3dcf4ec20599ca6b0d3e09e86e146353d443e7fcc050c9a19c1f9df20ad"},
]
azure-core = [
    {file = "azure-core-1.25.1.zip", hash = "sha256:3c1cf368650e76ec009c07cd1174a95cdcb471b247bb72d18245f7d56c1809b2"},
    {file = "azure_core-1.25.1-py3-none-any.whl", hash = "sha256:b0d62e67ec6d47365eebb12c50bc96f7b22d06b359f56ce7f904b095cb46b195"},
]
azure-cosmos = [
    {file = "azure-cosmos-3.2.0.tar.gz", hash = "sha256:4f77cc558fecffac04377ba758ac4e23f076dc1c54e2cf2515f85bc15cbde5c6"},
    {file = "azure_cosmos-3.2.0-py2.py3-none-any.whl", hash = "sha256:313e766bcf5a1779802c274dec94d5b9cc0e4d0d269489c56606fd2464070fad"},
]
azure-cosmosdb-nspkg = [
    {file = "azure-cosmosdb-nspkg-2.0.2.tar.gz", hash = "sha256:acf691e692818d9a65c653c7a3485eb8e35c0bdc496bba652e5ea3905ba09cd8"},
    {file = "azure_cosmosdb_nspkg-2.0.2-py2.py3-none-any.whl", hash = "sha256:5d83961922812ffb6e23f7321550b2916abbd7480ec5b4a798417c4a682ff5e9"},
]
azure-cosmosdb-table = [
    {file = "azure-cosmosdb-table-1.0.6.tar.gz", hash = "sha256:5f061d2ab8dcf2f0b4e965d5976e7b7aeb1247ea896911f0e1d29092aaaa29c7"},
    {file = "azure_cosmosdb_table-1.0.6-py2.py3-none-any.whl", hash = "sha256:ee525233d6c8c016526593bf28f8a374275cfe204a00c41134b83a1736f7b5f7"},
]
azure-functions = [
    {file = "azure-functions-1.11.2.tar.gz", hash = "sha256:a4bca1b650810c1063140fef8d9d51fb1837f869e48fbf8869ff9eee642c42f4"},
    {file = "azure_functions-1.11.2-py3-none-any.whl", hash = "sha256:db5730aad1b3eb6716790d593935abb5b49d2690bb446f2b4b83d91f3195f2f3"},
]
azure-graphrbac = [
    {file = "azure-graphrbac-0.61.1.zip", hash = "sha256:53e98ae2ca7c19b349e9e9bb1b6a824aeae8dcfcbe17190d20fe69c0f185b2e2"},
    {file = "azure_graphrbac-0.61.1-py2.py3-none-any.whl", hash = "sha256:7b4e0f05676acc912f2b33c71c328d9fb2e4dc8e70ebadc9d3de8ab08bf0b175"},
]
azure-identity = [
    {file = "azure-identity-1.11.0.zip", hash = "sha256:c3fc800af58b857e7faf0e310376e5ef10f5dad5090914cc42ffa6d7d23b6729"},
    {file = "azure_identity-1.11.0-py3-none-any.whl", hash = "sha256:f5eb0035ac9ceca26658b30bb2a375755c4cda61d0e3fd236b0e52ade2cb0995"},
]
azure-keyvault = [
    {file = "azure-keyvault-4.2.0.zip", hash = "sha256:731add108a3e29ab4fd501a3c477256c286c34d0996b383fb6a3945462933761"},
    {file = "azure_keyvault-4.2.0-py2.py3-none-any.whl", hash = "sha256:16b29039244cbe8b940c98a0d795626d76d2a579cb9b8c559983ad208082c0de"},
]
azure-keyvault-certificates = [
    {file = "azure-keyvault-certificates-4.6.0.zip", hash = "sha256:e7091b0611a0382c57c4c6fc7a7458c99f10a8ca0dd4f9d83658318cec71399e"},
    {file = "azure_keyvault_certificates-4.6.0-py3-none-any.whl", hash = "sha256:e64e55444d30375c7efcd80078e49fada8ae5125657a7d31d73ddd32eb7b69ca"},
]
azure-keyvault-keys = [
    {file = "azure-keyvault-keys-4.7.0.zip", hash = "sha256:f63740f5dc0d9b142d8ad65909f4a849ef549a20e86dff2ec322c13de0482d8c"},
    {file = "azure_keyvault_keys-4.7.0-py3-none-any.whl", hash = "sha256:cab6d1efc19381c6d9b1a1c8e38c3673af5b2f5a98314c85cd3b725aff346e06"},
]
azure-keyvault-secrets = [
    {file = "azure-keyvault-secrets-4.6.0.zip", hash = "sha256:fa8c11d4ff57a40b5e4207a0252c7dd29d0a9399688056b49d7e2b4c436d3a5a"},
    {file = "azure_keyvault_secrets-4.6.0-py3-none-any.whl", hash = "sha256:79369336c91b2dcadd2b53127cc2d2700421fcfd0d51e4131a6afec314eca90e"},
]
azure-mgmt-advisor = [
    {file = "azure-mgmt-advisor-9.0.0.zip", hash = "sha256:fc408b37315fe84781b519124f8cb1b8ac10b2f4241e439d0d3e25fd6ca18d7b"},
    {file = "azure_mgmt_advisor-9.0.0-py2.py3-none-any.whl", hash = "sha256:d4281663fb0ecb7e1cd2a4bf3dd84a7d349f55377537cf77ef001c8c387a98f5"},
]
azure-mgmt-apimanagement = [
    {file = "azure-mgmt-apimanagement-1.0.0.zip", hash = "sha256:3ad7e2c3d20dd0141f9e2c0ae923121f7cbe7333bb314850e6f8b606636e3589"},
    {file = "azure_mgmt_apimanagement-1.0.0-py2.py3-none-any.whl", hash = "sha256:a8803545668fcf34bac26ca499297baf1587cad9792a1d09a067e086aa5c037c"},
]
azure-mgmt-applicationinsights = [
    {file = "azure-mgmt-applicationinsights-1.0.0.zip", hash = "sha256:c287a2c7def4de19f92c0c31ba02867fac6f5b8df71b5dbdab19288bb455fc5b"},
    {file = "azure_mgmt_applicationinsights-1.0.0-py2.py3-none-any.whl", hash = "sha256:2ed3c5a8355f3909cec0b0c5c9aebfc7b98a441a82744cdb86270cebc4735e3f"},
]
azure-mgmt-authorization = [
    {file = "azure-mgmt-authorization-1.0.0.zip", hash = "sha256:9a9fc16866b46387853381ab4fa0f84c1765e0afea5b0124709ea9fae10ee752"},
    {file = "azure_mgmt_authorization-1.0.0-py2.py3-none-any.whl", hash = "sha256:151bebe4352dd5c73d1df8bfc861d6ae6c9697d09ad761c59ce7ec50c476dff7"},
]
azure-mgmt-batch = [
    {file = "azure-mgmt-batch-15.0.0.zip", hash = "sha256:9b793bb31a0d4dc8c29186db61db24d83795851a75846aadb187cf95bf853ccb"},
    {file = "azure_mgmt_batch-15.0.0-py2.py3-none-any.whl", hash = "sha256:25e534eaae5e848bffb978038cd412a6478cd3f08220d361aa1981b98cb39704"},
]
azure-mgmt-cdn = [
    {file = "azure-mgmt-cdn-10.0.0.zip", hash = "sha256:f1216f505126483c568be511a3e0e654f886f13730dae5368609ff0573528cf2"},
    {file = "azure_mgmt_cdn-10.0.0-py2.py3-none-any.whl", hash = "sha256:4e89cf0d68814713cef357079faea6787634ab2ae7a5cc9f577ea30a18c2ab4c"},
]
azure-mgmt-cognitiveservices = [
    {file = "azure-mgmt-cognitiveservices-11.0.0.zip", hash = "sha256:71414e3cd7445e44fc18f217f2d22df05c36877e1233328b2297d07ddf27e82a"},
    {file = "azure_mgmt_cognitiveservices-11.0.0-py2.py3-none-any.whl", hash = "sha256:1d20fa9021f94a1bd8de641f92821de922574963e296fcd408b341a28fe9b0ad"},
]
azure-mgmt-compute = [
    {file = "azure-mgmt-compute-19.0.0.zip", hash = "sha256:65afe759c6ee87dd89d65d59c8da4b2c04d197c07c1fbfdc56ef1aea468e4525"},
    {file = "azure_mgmt_compute-19.0.0-py2.py3-none-any.whl", hash = "sha256:9d7997a134fe973c1ffe1a60494806c2fc7398e6e97dff88d065c06f332d2df6"},
]
azure-mgmt-containerinstance = [
    {file = "azure-mgmt-containerinstance-7.0.0.zip", hash = "sha256:9f624df0664ba80ba886bc96ffe5e468c620eb5b681bc3bc2a28ce26042fd465"},
    {file = "azure_mgmt_containerinstance-7.0.0-py2.py3-none-any.whl", hash = "sha256:a71800a72747ca5b1585c11ac4cde61f84dfcfe100239debf3b9a7ea649138d9"},
]
azure-mgmt-containerregistry = [
    {file = "azure-mgmt-containerregistry-8.0.0b1.zip", hash = "sha256:ae293a17f29f95554725abe5615bc239bf4e3161ccf753cc061edb5b9c645167"},
    {file = "azure_mgmt_containerregistry-8.0.0b1-py2.py3-none-any.whl", hash = "sha256:34d0a789a8f81e3c0e980cfed12ff09d5ee8be73807f7409c741c462d9a9867b"},
]
azure-mgmt-containerservice = [
    {file = "azure-mgmt-containerservice-15.1.0.zip", hash = "sha256:51c64e01e614c9b88723b86b36b48f8417171610a098bf4690e39e71cefc32d9"},
    {file = "azure_mgmt_containerservice-15.1.0-py2.py3-none-any.whl", hash = "sha256:bdf45e58cb2f25d015837abe8935baedc09d1c2cee278d9827ecbdd4daf45470"},
]
azure-mgmt-core = [
    {file = "azure-mgmt-core-1.3.2.zip", hash = "sha256:07f4afe823a55d704b048d61edfdc1318c051ed59f244032126350be95e9d501"},
    {file = "azure_mgmt_core-1.3.2-py3-none-any.whl", hash = "sha256:fd829f67086e5cf6f7eb016c9e80bb0fb293cbbbd4d8738dc90af9aa1055fb7b"},
]
azure-mgmt-cosmosdb = [
    {file = "azure-mgmt-cosmosdb-6.4.0.zip", hash = "sha256:fb6b8ab80ab97214b94ae9e462ba1c459b68a3af296ffc26317ebd3ff500e00b"},
    {file = "azure_mgmt_cosmosdb-6.4.0-py2.py3-none-any.whl", hash = "sha256:aa10e728be4706189173916e7ecb49da98a8b96fbacbec1d2b48ca6cdad3efc9"},
]
azure-mgmt-costmanagement = [
    {file = "azure-mgmt-costmanagement-1.0.0.zip", hash = "sha256:bf6d8fd5cddc330d7e2204157ea72b08c01580de4aa94c97709dc117b046f482"},
    {file = "azure_mgmt_costmanagement-1.0.0-py2.py3-none-any.whl", hash = "sha256:e825c715656b63568b6389e6d05b7249aa5bf7ce4afbeeb8100a3d8e3359e478"},
]
azure-mgmt-databricks = [
    {file = "azure-mgmt-databricks-1.0.0b1.zip", hash = "sha256:002b44d4c605c88cdacfb62c0fe63c15852973345986a8982f2174a30bf7af2c"},
    {file = "azure_mgmt_databricks-1.0.0b1-py2.py3-none-any.whl", hash = "sha256:e5320f0638b3c1ff8ccc1c4c20651b1831cde3dc148e4283f74cf4ddc85294da"},
]
azure-mgmt-datafactory = [
    {file = "azure-mgmt-datafactory-1.1.0.zip", hash = "sha256:433ad8e83bd8df4abc5af47a0e3a7a4515f79931db4036f2bccd65b5a9e88bfb"},
    {file = "azure_mgmt_datafactory-1.1.0-py2.py3-none-any.whl", hash = "sha256:33a8eee98db1e475cf4807660bcfb45e5121c6afbdc00851be4d02d87f64cdac"},
]
azure-mgmt-datalake-store = [
    {file = "azure-mgmt-datalake-store-1.0.0.zip", hash = "sha256:1ab9952bdeccfa2a237af3cb553b8b99f4112f1beb1edafd0d11f2989bcb6071"},
    {file = "azure_mgmt_datalake_store-1.0.0-py2.py3-none-any.whl", hash = "sha256:02c0ceed26f9188e588dc1d4b1191184767f48a631e43f4d38de7d114ff61034"},
]
azure-mgmt-dns = [
    {file = "azure-mgmt-dns-8.0.0b1.zip", hash = "sha256:9719649beb813feb46cb4d926444d382f23b134df7b36086d276c68ccabf6749"},
    {file = "azure_mgmt_dns-8.0.0b1-py2.py3-none-any.whl", hash = "sha256:fc1e16f0c4844bbc16ae74940954278e3854edc8a8a1896335a9be13d934d0a8"},
]
azure-mgmt-eventgrid = [
    {file = "azure-mgmt-eventgrid-8.0.0.zip", hash = "sha256:a8a6e1bb105a14f1d3545ecb07c190370f21a145f8ba51599ed169f1dc8d5dcc"},
    {file = "azure_mgmt_eventgrid-8.0.0-py2.py3-none-any.whl", hash = "sha256:3f715be1c087aac0099ae36dd59b6be8d1ec094e1169dc29b7867629c5e9e33c"},
]
azure-mgmt-eventhub = [
    {file = "azure-mgmt-eventhub-8.0.0.zip", hash = "sha256:ae02b1e3ccbb9ec45849de544dea4d8ef36ea767707207d055ae2b4f756c0d79"},
    {file = "azure_mgmt_eventhub-8.0.0-py2.py3-none-any.whl", hash = "sha256:ce46f5e583e0222a394a50cea804c819b8199d45a56a3010d0f8cd4613fc45c3"},
]
azure-mgmt-frontdoor = [
    {file = "azure-mgmt-frontdoor-1.0.1.zip", hash = "sha256:9c95d0fc1a723b09b26cd52a138701c6ae71c59139ea5aa01d24ca65320722e5"},
    {file = "azure_mgmt_frontdoor-1.0.1-py3-none-any.whl", hash = "sha256:16c7e5d50fa276a77d0cf9eb773ded80072c69763b328b88528bd744a4a42150"},
]
azure-mgmt-hdinsight = [
    {file = "azure-mgmt-hdinsight-7.0.0.zip", hash = "sha256:d0070817ee2be611d45af91eabc5665dd53f024eaa7a55e490ace4f71a55c733"},
    {file = "azure_mgmt_hdinsight-7.0.0-py2.py3-none-any.whl", hash = "sha256:776d9568ed76c377f53deef9c3109bc66b02174056fb1da06480fc873a0e052c"},
]
azure-mgmt-iothub = [
    {file = "azure-mgmt-iothub-1.0.0.zip", hash = "sha256:7acf24088395a299974dd26406db2686d8d59a3fffbe47c24617b36d445f2de8"},
    {file = "azure_mgmt_iothub-1.0.0-py2.py3-none-any.whl", hash = "sha256:38c78917ce5b0a0f63722952113ce5f96daa20831e65b64aba5262de456399d2"},
]
azure-mgmt-keyvault = [
    {file = "azure-mgmt-keyvault-8.0.0.zip", hash = "sha256:2c974c6114d8d27152642c82a975812790a5e86ccf609bf370a476d9ea0d2e7d"},
    {file = "azure_mgmt_keyvault-8.0.0-py2.py3-none-any.whl", hash = "sha256:99da24e9455f195d1e45a605af04d663e15cb5d5eb005b0ef60638474bbb2b3f"},
]
azure-mgmt-logic = [
    {file = "azure-mgmt-logic-9.0.0.zip", hash = "sha256:d3a780d299c4db59134bd984c4c9281b9b6ae5d4ba185bcbae43f6c3af04f85a"},
    {file = "azure_mgmt_logic-9.0.0-py2.py3-none-any.whl", hash = "sha256:abacd7b493119bb74050cbfa82f80298ead8aa4a13a3d4c92e918e88b9e23b77"},
]
azure-mgmt-managementgroups = [
    {file = "azure-mgmt-managementgroups-1.0.0b1.zip", hash = "sha256:c2ce8f1b9edfb51ef9b06aae6ed97ce9a50e0a5113b712f527f0c7eb35317d21"},
    {file = "azure_mgmt_managementgroups-1.0.0b1-py2.py3-none-any.whl", hash = "sha256:4279009126a018b75c5a23862be744ff09621ce33cf2891d8ea1ad809f55aee5"},
]
azure-mgmt-monitor = [
    {file = "azure-mgmt-monitor-2.0.0.zip", hash = "sha256:e7f7943fe8f0efe98b3b1996cdec47c709765257a6e09e7940f7838a0f829e82"},
    {file = "azure_mgmt_monitor-2.0.0-py2.py3-none-any.whl", hash = "sha256:af4917df2fe685e3daf25750f3586f11ccd2e7c2da68df392ca093fc3b7b8089"},
]
azure-mgmt-msi = [
    {file = "azure-mgmt-msi-1.0.0.zip", hash = "sha256:d46f3aab25db3dad520e4055c1d67afe4fcc6d66335c762134e60f82265f8f58"},
    {file = "azure_mgmt_msi-1.0.0-py2.py3-none-any.whl", hash = "sha256:e75175af21f9a471c1e8d7a538c11905d65083b86d661b9a759578fb65a1dbcc"},
]
azure-mgmt-network = [
    {file = "azure-mgmt-network-17.1.0.zip", hash = "sha256:f47852836a5960447ab534784a9285696969f007744ba030828da2eab92621ab"},
    {file = "azure_mgmt_network-17.1.0-py2.py3-none-any.whl", hash = "sha256:43a1896c4d674ab28c46e2261f128d3ab7a30bcb19cf806f20ff5bccf95187d9"},
]
azure-mgmt-policyinsights = [
    {file = "azure-mgmt-policyinsights-1.0.0.zip", hash = "sha256:75103fb4541aeae30bb687dee1fedd9ca65530e6b97b2d9ea87f74816905202a"},
    {file = "azure_mgmt_policyinsights-1.0.0-py2.py3-none-any.whl", hash = "sha256:c543e2fa23878b4c18ef0e8388de001abd6ed361b2b69669eb8bae362444037d"},
]
azure-mgmt-rdbms = [
    {file = "azure-mgmt-rdbms-8.1.0.zip", hash = "sha256:b30003a94c306533ebfb741b824dd1cc6c0a1810200926675e6b808bd0459d19"},
    {file = "azure_mgmt_rdbms-8.1.0-py2.py3-none-any.whl", hash = "sha256:25c686194a217c2856ab73b44459c4c4ebe4066268bf5abb0f1d9791eb8feab2"},
]
azure-mgmt-redis = [
    {file = "azure-mgmt-redis-12.0.0.zip", hash = "sha256:8ae563e3df82a2f206d0483ae6f05d93d0d1835111c0bbca7236932521eed356"},
    {file = "azure_mgmt_redis-12.0.0-py2.py3-none-any.whl", hash = "sha256:5f1a559ab6d342a4b476d80830086435161f5739bc2a5c2ee564ee0668ee974e"},
]
azure-mgmt-resource = [
    {file = "azure-mgmt-resource-16.1.0.zip", hash = "sha256:b814ee27b37f030fe69461ef6f514661340dc8b1f28736362541e1c0d31d90ae"},
    {file = "azure_mgmt_resource-16.1.0-py2.py3-none-any.whl", hash = "sha256:433cddfb737bbc894698a7c9b07e15b4e0872cf89a54eaf1301d5605b2c4118d"},
]
azure-mgmt-resourcegraph = [
    {file = "azure-mgmt-resourcegraph-7.0.0.zip", hash = "sha256:871b1f657e230c23cec8e851f0bf633d67906cfd6616f5564f313fa65f594938"},
    {file = "azure_mgmt_resourcegraph-7.0.0-py2.py3-none-any.whl", hash = "sha256:a033642279e303c06553e515483e02f9e3db6d048c88a3e0390ce6df2ed437c4"},
]
azure-mgmt-search = [
    {file = "azure-mgmt-search-8.0.0.zip", hash = "sha256:a96d50c88507233a293e757202deead980c67808f432b8e897c4df1ca088da7e"},
    {file = "azure_mgmt_search-8.0.0-py2.py3-none-any.whl", hash = "sha256:cfb9687d5c947a3287564980ac933bc2a566f212be73fb323e3278636b8e9751"},
]
azure-mgmt-security = [
    {file = "azure-mgmt-security-1.0.0.zip", hash = "sha256:ae1cff598dfe80e93406e524c55c3f2cbffced9f9b7a5577e3375008a4c3bcad"},
    {file = "azure_mgmt_security-1.0.0-py2.py3-none-any.whl", hash = "sha256:1f7d98e6c3c6623619bb57ff71105e6e8f2f2a82dc820028246a5bea5a915d38"},
]
azure-mgmt-servicefabric = [
    {file = "azure-mgmt-servicefabric-1.0.0.zip", hash = "sha256:de35e117912832c1a9e93109a8d24cab94f55703a9087b2eb1c5b0655b3b1913"},
    {file = "azure_mgmt_servicefabric-1.0.0-py2.py3-none-any.whl", hash = "sha256:774e2e7c1c7ea237fa17ba74d709f374da6edec40517c63de10c1694fefb0628"},
]
azure-mgmt-sql = [
    {file = "azure-mgmt-sql-1.0.0.zip", hash = "sha256:c7904f8798fbb285a2160c41c8bd7a416c6bd987f5d36a9b98c16f41e24e9f47"},
    {file = "azure_mgmt_sql-1.0.0-py2.py3-none-any.whl", hash = "sha256:8fae38fc88ba3388b15854f3a8a2c3f8aaeb9cb609ad37b6545abb8d3ae540e6"},
]
azure-mgmt-storage = [
    {file = "azure-mgmt-storage-17.1.0.zip", hash = "sha256:01acb8e988c8082174fa952e1638d700146185644fbe4b126e65843e63d44600"},
    {file = "azure_mgmt_storage-17.1.0-py2.py3-none-any.whl", hash = "sha256:884ca5bdcb23fc7aaca45dfb1f256155a17d1f632a857c7c5b4396f7b672deee"},
]
azure-mgmt-subscription = [
    {file = "azure-mgmt-subscription-1.0.0.zip", hash = "sha256:22f606f298419f466a8149811fc762686c93da00a7dc15d3b7cdbf22b96cf5db"},
    {file = "azure_mgmt_subscription-1.0.0-py2.py3-none-any.whl", hash = "sha256:438e1373851b8616ef4e07ae3ab50f7654e830a0cac83ff3c67d0124825f0f06"},
]
azure-mgmt-trafficmanager = [
    {file = "azure-mgmt-trafficmanager-0.51.0.zip", hash = "sha256:fc8ae77022cfe52fda4379a2f31e0b857574d536e41291a7b569b5c0f4104186"},
    {file = "azure_mgmt_trafficmanager-0.51.0-py2.py3-none-any.whl", hash = "sha256:672f909459e70d41eb8d7bc619839cd60eb2cea2fd20dc7924b7e9670ea8aedf"},
]
azure-mgmt-web = [
    {file = "azure-mgmt-web-2.0.0.zip", hash = "sha256:0040e1c9c795f7bebe43647ff30b62cb0db7175175df5cbfa1e554a6a277b81e"},
    {file = "azure_mgmt_web-2.0.0-py2.py3-none-any.whl", hash = "sha256:71b431668bfe1c3abab9ff930d4abe4a66d91c56915c83127a74679631d4f572"},
]
azure-nspkg = [
    {file = "azure-nspkg-3.0.2.zip", hash = "sha256:e7d3cea6af63e667d87ba1ca4f8cd7cb4dfca678e4c55fc1cedb320760e39dd0"},
    {file = "azure_nspkg-3.0.2-py2-none-any.whl", hash = "sha256:1d0bbb2157cf57b1bef6c8c8e5b41133957364456c43b0a43599890023cca0a8"},
    {file = "azure_nspkg-3.0.2-py3-none-any.whl", hash = "sha256:31a060caca00ed1ebd369fc7fe01a56768c927e404ebc92268f4d9d636435e28"},
]
azure-storage-blob = [
    {file = "azure-storage-blob-12.13.1.zip", hash = "sha256:899c4b8e2671812d2cf78f107556a27dbb128caaa2bb06094e72a3d5836740af"},
    {file = "azure_storage_blob-12.13.1-py3-none-any.whl", hash = "sha256:726b86f733dc76218ce45b7a3254b61ba4f0cc3d68b7621be4985248c92ee483"},
]
azure-storage-common = [
    {file = "azure-storage-common-2.1.0.tar.gz", hash = "sha256:ccedef5c67227bc4d6670ffd37cec18fb529a1b7c3a5e53e4096eb0cf23dc73f"},
    {file = "azure_storage_common-2.1.0-py2.py3-none-any.whl", hash = "sha256:b01a491a18839b9d05a4fe3421458a0ddb5ab9443c14e487f40d16f9a1dc2fbe"},
]
azure-storage-file = [
    {file = "azure-storage-file-2.1.0.tar.gz", hash = "sha256:3559b9c7ab13450c66ea833eb82c28233bee24f1bd8ca19aa7d27f8c23d5bc53"},
    {file = "azure_storage_file-2.1.0-py2.py3-none-any.whl", hash = "sha256:07e01b6b1ccbac97946a3abab773fdc4904965577c3afa0151e786c463bd7260"},
]
azure-storage-file-share = [
    {file = "azure-storage-file-share-12.9.0.zip", hash = "sha256:7daa3044fe07d7f7504cb9a15f99a17acb28c808ed83341678bf2df9315f5c22"},
    {file = "azure_storage_file_share-12.9.0-py3-none-any.whl", hash = "sha256:071bcd08f018c1de58986b4d5d908f26994d7acc42eecb3cf808049577ca0608"},
]
azure-storage-queue = [
    {file = "azure-storage-queue-12.4.0.zip", hash = "sha256:d633050e5beac6c43e86f7d1cbe74766a1798b9f6e1b44ae41c0490465d00b45"},
    {file = "azure_storage_queue-12.4.0-py3-none-any.whl", hash = "sha256:9bd68fc07f56c43cea8f3cd1b4a8ea10807fde25f075736725e708945ec39697"},
]
"backports.zoneinfo" = [
    {file = "backports.zoneinfo-0.2.1-cp36-cp36m-macosx_10_14_x86_64.whl", hash = "sha256:da6013fd84a690242c310d77ddb8441a559e9cb3d3d59ebac9aca1a57b2e18bc"},
    {file = "backports.zoneinfo-0.2.1-cp36-cp36m-manylinux1_i686.whl", hash = "sha256:89a48c0d158a3cc3f654da4c2de1ceba85263fafb861b98b59040a5086259722"},
    {file = "backports.zoneinfo-0.2.1-cp36-cp36m-manylinux1_x86_64.whl", hash = "sha256:1c5742112073a563c81f786e77514969acb58649bcdf6cdf0b4ed31a348d4546"},
    {file = "backports.zoneinfo-0.2.1-cp36-cp36m-win32.whl", hash = "sha256:e8236383a20872c0cdf5a62b554b27538db7fa1bbec52429d8d106effbaeca08"},
    {file = "backports.zoneinfo-0.2.1-cp36-cp36m-win_amd64.whl", hash = "sha256:8439c030a11780786a2002261569bdf362264f605dfa4d65090b64b05c9f79a7"},
    {file = "backports.zoneinfo-0.2.1-cp37-cp37m-macosx_10_14_x86_64.whl", hash = "sha256:f04e857b59d9d1ccc39ce2da1021d196e47234873820cbeaad210724b1ee28ac"},
    {file = "backports.zoneinfo-0.2.1-cp37-cp37m-manylinux1_i686.whl", hash = "sha256:17746bd546106fa389c51dbea67c8b7c8f0d14b5526a579ca6ccf5ed72c526cf"},
    {file = "backports.zoneinfo-0.2.1-cp37-cp37m-manylinux1_x86_64.whl", hash = "sha256:5c144945a7752ca544b4b78c8c41544cdfaf9786f25fe5ffb10e838e19a27570"},
    {file = "backports.zoneinfo-0.2.1-cp37-cp37m-win32.whl", hash = "sha256:e55b384612d93be96506932a786bbcde5a2db7a9e6a4bb4bffe8b733f5b9036b"},
    {file = "backports.zoneinfo-0.2.1-cp37-cp37m-win_amd64.whl", hash = "sha256:a76b38c52400b762e48131494ba26be363491ac4f9a04c1b7e92483d169f6582"},
    {file = "backports.zoneinfo-0.2.1-cp38-cp38-macosx_10_14_x86_64.whl", hash = "sha256:8961c0f32cd0336fb8e8ead11a1f8cd99ec07145ec2931122faaac1c8f7fd987"},
    {file = "backports.zoneinfo-0.2.1-cp38-cp38-manylinux1_i686.whl", hash = "sha256:e81b76cace8eda1fca50e345242ba977f9be6ae3945af8d46326d776b4cf78d1"},
    {file = "backports.zoneinfo-0.2.1-cp38-cp38-manylinux1_x86_64.whl", hash = "sha256:7b0a64cda4145548fed9efc10322770f929b944ce5cee6c0dfe0c87bf4c0c8c9"},
    {file = "backports.zoneinfo-0.2.1-cp38-cp38-win32.whl", hash = "sha256:1b13e654a55cd45672cb54ed12148cd33628f672548f373963b0bff67b217328"},
    {file = "backports.zoneinfo-0.2.1-cp38-cp38-win_amd64.whl", hash = "sha256:4a0f800587060bf8880f954dbef70de6c11bbe59c673c3d818921f042f9954a6"},
    {file = "backports.zoneinfo-0.2.1.tar.gz", hash = "sha256:fadbfe37f74051d024037f223b8e001611eac868b5c5b06144ef4d8b799862f2"},
]
black = [
    {file = "black-22.10.0-1fixedarch-cp310-cp310-macosx_11_0_x86_64.whl", hash = "sha256:5cc42ca67989e9c3cf859e84c2bf014f6633db63d1cbdf8fdb666dcd9e77e3fa"},
    {file = "black-22.10.0-1fixedarch-cp311-cp311-macosx_11_0_x86_64.whl", hash = "sha256:5d8f74030e67087b219b032aa33a919fae8806d49c867846bfacde57f43972ef"},
    {file = "black-22.10.0-1fixedarch-cp37-cp37m-macosx_10_16_x86_64.whl", hash = "sha256:197df8509263b0b8614e1df1756b1dd41be6738eed2ba9e9769f3880c2b9d7b6"},
    {file = "black-22.10.0-1fixedarch-cp38-cp38-macosx_10_16_x86_64.whl", hash = "sha256:2644b5d63633702bc2c5f3754b1b475378fbbfb481f62319388235d0cd104c2d"},
    {file = "black-22.10.0-1fixedarch-cp39-cp39-macosx_11_0_x86_64.whl", hash = "sha256:e41a86c6c650bcecc6633ee3180d80a025db041a8e2398dcc059b3afa8382cd4"},
    {file = "black-22.10.0-cp310-cp310-macosx_11_0_arm64.whl", hash = "sha256:2039230db3c6c639bd84efe3292ec7b06e9214a2992cd9beb293d639c6402edb"},
    {file = "black-22.10.0-cp310-cp310-manylinux_2_17_x86_64.manylinux2014_x86_64.whl", hash = "sha256:14ff67aec0a47c424bc99b71005202045dc09270da44a27848d534600ac64fc7"},
    {file = "black-22.10.0-cp310-cp310-win_amd64.whl", hash = "sha256:819dc789f4498ecc91438a7de64427c73b45035e2e3680c92e18795a839ebb66"},
    {file = "black-22.10.0-cp311-cp311-macosx_11_0_arm64.whl", hash = "sha256:5b9b29da4f564ba8787c119f37d174f2b69cdfdf9015b7d8c5c16121ddc054ae"},
    {file = "black-22.10.0-cp311-cp311-manylinux_2_17_x86_64.manylinux2014_x86_64.whl", hash = "sha256:b8b49776299fece66bffaafe357d929ca9451450f5466e997a7285ab0fe28e3b"},
    {file = "black-22.10.0-cp311-cp311-win_amd64.whl", hash = "sha256:21199526696b8f09c3997e2b4db8d0b108d801a348414264d2eb8eb2532e540d"},
    {file = "black-22.10.0-cp37-cp37m-manylinux_2_17_x86_64.manylinux2014_x86_64.whl", hash = "sha256:1e464456d24e23d11fced2bc8c47ef66d471f845c7b7a42f3bd77bf3d1789650"},
    {file = "black-22.10.0-cp37-cp37m-win_amd64.whl", hash = "sha256:9311e99228ae10023300ecac05be5a296f60d2fd10fff31cf5c1fa4ca4b1988d"},
    {file = "black-22.10.0-cp38-cp38-macosx_11_0_arm64.whl", hash = "sha256:fba8a281e570adafb79f7755ac8721b6cf1bbf691186a287e990c7929c7692ff"},
    {file = "black-22.10.0-cp38-cp38-manylinux_2_17_x86_64.manylinux2014_x86_64.whl", hash = "sha256:915ace4ff03fdfff953962fa672d44be269deb2eaf88499a0f8805221bc68c87"},
    {file = "black-22.10.0-cp38-cp38-win_amd64.whl", hash = "sha256:444ebfb4e441254e87bad00c661fe32df9969b2bf224373a448d8aca2132b395"},
    {file = "black-22.10.0-cp39-cp39-macosx_11_0_arm64.whl", hash = "sha256:974308c58d057a651d182208a484ce80a26dac0caef2895836a92dd6ebd725e0"},
    {file = "black-22.10.0-cp39-cp39-manylinux_2_17_x86_64.manylinux2014_x86_64.whl", hash = "sha256:72ef3925f30e12a184889aac03d77d031056860ccae8a1e519f6cbb742736383"},
    {file = "black-22.10.0-cp39-cp39-win_amd64.whl", hash = "sha256:432247333090c8c5366e69627ccb363bc58514ae3e63f7fc75c54b1ea80fa7de"},
    {file = "black-22.10.0-py3-none-any.whl", hash = "sha256:c957b2b4ea88587b46cf49d1dc17681c1e672864fd7af32fc1e9664d572b3458"},
    {file = "black-22.10.0.tar.gz", hash = "sha256:f513588da599943e0cde4e32cc9879e825d58720d6557062d1098c5ad80080e1"},
]
boto3 = [
<<<<<<< HEAD
    {file = "boto3-1.24.96-py3-none-any.whl", hash = "sha256:748c055214c629744c34c7f94bfa888733dfac0b92e1daef9c243e1391ea4f53"},
    {file = "boto3-1.24.96.tar.gz", hash = "sha256:6b8899542cff82becceb3498a2240bf77c96def0515b0a31f7f6a9d5b92e7a3d"},
]
botocore = [
    {file = "botocore-1.27.96-py3-none-any.whl", hash = "sha256:e41a81a18511f2f9181b2a9ab302a55c0effecccbef846c55aad0c47bfdbefb9"},
    {file = "botocore-1.27.96.tar.gz", hash = "sha256:fc0a13ef6042e890e361cf408759230f8574409bb51f81740d2e5d8ad5d1fbea"},
=======
    {file = "boto3-1.24.88-py3-none-any.whl", hash = "sha256:6b4cf1cd0be65202c4cf0e4c69099bac3620bcd4049ca25a5e223c668401dd69"},
    {file = "boto3-1.24.88.tar.gz", hash = "sha256:93934343cac76084600a520e5be70c52152364d0c410681c2e25c2290f0e151c"},
]
botocore = [
    {file = "botocore-1.27.88-py3-none-any.whl", hash = "sha256:de4e087b24cd3bc369eb2e27f8fe94a6499f7dea08c919fba13cefb2496bd2bb"},
    {file = "botocore-1.27.88.tar.gz", hash = "sha256:ded0a4035baf91eb358ef501c92a8512543f5ab7658f459df3077a70a555b5cd"},
>>>>>>> 3e572d92
]
c7n-azure = []
c7n-gcp = []
cachetools = [
    {file = "cachetools-5.2.0-py3-none-any.whl", hash = "sha256:f9f17d2aec496a9aa6b76f53e3b614c965223c061982d434d160f930c698a9db"},
    {file = "cachetools-5.2.0.tar.gz", hash = "sha256:6a94c6402995a99c3970cc7e4884bb60b4a8639938157eeed436098bf9831757"},
]
certifi = [
    {file = "certifi-2022.9.24-py3-none-any.whl", hash = "sha256:90c1a32f1d68f940488354e36370f6cca89f0f106db09518524c88d6ed83f382"},
    {file = "certifi-2022.9.24.tar.gz", hash = "sha256:0d9c601124e5a6ba9712dbc60d9c53c21e34f5f641fe83002317394311bdce14"},
]
cffi = [
    {file = "cffi-1.15.1-cp27-cp27m-macosx_10_9_x86_64.whl", hash = "sha256:a66d3508133af6e8548451b25058d5812812ec3798c886bf38ed24a98216fab2"},
    {file = "cffi-1.15.1-cp27-cp27m-manylinux1_i686.whl", hash = "sha256:470c103ae716238bbe698d67ad020e1db9d9dba34fa5a899b5e21577e6d52ed2"},
    {file = "cffi-1.15.1-cp27-cp27m-manylinux1_x86_64.whl", hash = "sha256:9ad5db27f9cabae298d151c85cf2bad1d359a1b9c686a275df03385758e2f914"},
    {file = "cffi-1.15.1-cp27-cp27m-win32.whl", hash = "sha256:b3bbeb01c2b273cca1e1e0c5df57f12dce9a4dd331b4fa1635b8bec26350bde3"},
    {file = "cffi-1.15.1-cp27-cp27m-win_amd64.whl", hash = "sha256:e00b098126fd45523dd056d2efba6c5a63b71ffe9f2bbe1a4fe1716e1d0c331e"},
    {file = "cffi-1.15.1-cp27-cp27mu-manylinux1_i686.whl", hash = "sha256:d61f4695e6c866a23a21acab0509af1cdfd2c013cf256bbf5b6b5e2695827162"},
    {file = "cffi-1.15.1-cp27-cp27mu-manylinux1_x86_64.whl", hash = "sha256:ed9cb427ba5504c1dc15ede7d516b84757c3e3d7868ccc85121d9310d27eed0b"},
    {file = "cffi-1.15.1-cp310-cp310-macosx_10_9_x86_64.whl", hash = "sha256:39d39875251ca8f612b6f33e6b1195af86d1b3e60086068be9cc053aa4376e21"},
    {file = "cffi-1.15.1-cp310-cp310-macosx_11_0_arm64.whl", hash = "sha256:285d29981935eb726a4399badae8f0ffdff4f5050eaa6d0cfc3f64b857b77185"},
    {file = "cffi-1.15.1-cp310-cp310-manylinux_2_12_i686.manylinux2010_i686.manylinux_2_17_i686.manylinux2014_i686.whl", hash = "sha256:3eb6971dcff08619f8d91607cfc726518b6fa2a9eba42856be181c6d0d9515fd"},
    {file = "cffi-1.15.1-cp310-cp310-manylinux_2_17_aarch64.manylinux2014_aarch64.whl", hash = "sha256:21157295583fe8943475029ed5abdcf71eb3911894724e360acff1d61c1d54bc"},
    {file = "cffi-1.15.1-cp310-cp310-manylinux_2_17_ppc64le.manylinux2014_ppc64le.whl", hash = "sha256:5635bd9cb9731e6d4a1132a498dd34f764034a8ce60cef4f5319c0541159392f"},
    {file = "cffi-1.15.1-cp310-cp310-manylinux_2_17_s390x.manylinux2014_s390x.whl", hash = "sha256:2012c72d854c2d03e45d06ae57f40d78e5770d252f195b93f581acf3ba44496e"},
    {file = "cffi-1.15.1-cp310-cp310-manylinux_2_17_x86_64.manylinux2014_x86_64.whl", hash = "sha256:dd86c085fae2efd48ac91dd7ccffcfc0571387fe1193d33b6394db7ef31fe2a4"},
    {file = "cffi-1.15.1-cp310-cp310-musllinux_1_1_i686.whl", hash = "sha256:fa6693661a4c91757f4412306191b6dc88c1703f780c8234035eac011922bc01"},
    {file = "cffi-1.15.1-cp310-cp310-musllinux_1_1_x86_64.whl", hash = "sha256:59c0b02d0a6c384d453fece7566d1c7e6b7bae4fc5874ef2ef46d56776d61c9e"},
    {file = "cffi-1.15.1-cp310-cp310-win32.whl", hash = "sha256:cba9d6b9a7d64d4bd46167096fc9d2f835e25d7e4c121fb2ddfc6528fb0413b2"},
    {file = "cffi-1.15.1-cp310-cp310-win_amd64.whl", hash = "sha256:ce4bcc037df4fc5e3d184794f27bdaab018943698f4ca31630bc7f84a7b69c6d"},
    {file = "cffi-1.15.1-cp311-cp311-macosx_10_9_x86_64.whl", hash = "sha256:3d08afd128ddaa624a48cf2b859afef385b720bb4b43df214f85616922e6a5ac"},
    {file = "cffi-1.15.1-cp311-cp311-macosx_11_0_arm64.whl", hash = "sha256:3799aecf2e17cf585d977b780ce79ff0dc9b78d799fc694221ce814c2c19db83"},
    {file = "cffi-1.15.1-cp311-cp311-manylinux_2_12_i686.manylinux2010_i686.manylinux_2_17_i686.manylinux2014_i686.whl", hash = "sha256:a591fe9e525846e4d154205572a029f653ada1a78b93697f3b5a8f1f2bc055b9"},
    {file = "cffi-1.15.1-cp311-cp311-manylinux_2_17_aarch64.manylinux2014_aarch64.whl", hash = "sha256:3548db281cd7d2561c9ad9984681c95f7b0e38881201e157833a2342c30d5e8c"},
    {file = "cffi-1.15.1-cp311-cp311-manylinux_2_17_ppc64le.manylinux2014_ppc64le.whl", hash = "sha256:91fc98adde3d7881af9b59ed0294046f3806221863722ba7d8d120c575314325"},
    {file = "cffi-1.15.1-cp311-cp311-manylinux_2_17_x86_64.manylinux2014_x86_64.whl", hash = "sha256:94411f22c3985acaec6f83c6df553f2dbe17b698cc7f8ae751ff2237d96b9e3c"},
    {file = "cffi-1.15.1-cp311-cp311-musllinux_1_1_i686.whl", hash = "sha256:03425bdae262c76aad70202debd780501fabeaca237cdfddc008987c0e0f59ef"},
    {file = "cffi-1.15.1-cp311-cp311-musllinux_1_1_x86_64.whl", hash = "sha256:cc4d65aeeaa04136a12677d3dd0b1c0c94dc43abac5860ab33cceb42b801c1e8"},
    {file = "cffi-1.15.1-cp311-cp311-win32.whl", hash = "sha256:a0f100c8912c114ff53e1202d0078b425bee3649ae34d7b070e9697f93c5d52d"},
    {file = "cffi-1.15.1-cp311-cp311-win_amd64.whl", hash = "sha256:04ed324bda3cda42b9b695d51bb7d54b680b9719cfab04227cdd1e04e5de3104"},
    {file = "cffi-1.15.1-cp36-cp36m-macosx_10_9_x86_64.whl", hash = "sha256:50a74364d85fd319352182ef59c5c790484a336f6db772c1a9231f1c3ed0cbd7"},
    {file = "cffi-1.15.1-cp36-cp36m-manylinux_2_17_aarch64.manylinux2014_aarch64.whl", hash = "sha256:e263d77ee3dd201c3a142934a086a4450861778baaeeb45db4591ef65550b0a6"},
    {file = "cffi-1.15.1-cp36-cp36m-manylinux_2_17_ppc64le.manylinux2014_ppc64le.whl", hash = "sha256:cec7d9412a9102bdc577382c3929b337320c4c4c4849f2c5cdd14d7368c5562d"},
    {file = "cffi-1.15.1-cp36-cp36m-manylinux_2_17_s390x.manylinux2014_s390x.whl", hash = "sha256:4289fc34b2f5316fbb762d75362931e351941fa95fa18789191b33fc4cf9504a"},
    {file = "cffi-1.15.1-cp36-cp36m-manylinux_2_5_i686.manylinux1_i686.whl", hash = "sha256:173379135477dc8cac4bc58f45db08ab45d228b3363adb7af79436135d028405"},
    {file = "cffi-1.15.1-cp36-cp36m-manylinux_2_5_x86_64.manylinux1_x86_64.whl", hash = "sha256:6975a3fac6bc83c4a65c9f9fcab9e47019a11d3d2cf7f3c0d03431bf145a941e"},
    {file = "cffi-1.15.1-cp36-cp36m-win32.whl", hash = "sha256:2470043b93ff09bf8fb1d46d1cb756ce6132c54826661a32d4e4d132e1977adf"},
    {file = "cffi-1.15.1-cp36-cp36m-win_amd64.whl", hash = "sha256:30d78fbc8ebf9c92c9b7823ee18eb92f2e6ef79b45ac84db507f52fbe3ec4497"},
    {file = "cffi-1.15.1-cp37-cp37m-macosx_10_9_x86_64.whl", hash = "sha256:198caafb44239b60e252492445da556afafc7d1e3ab7a1fb3f0584ef6d742375"},
    {file = "cffi-1.15.1-cp37-cp37m-manylinux_2_12_i686.manylinux2010_i686.manylinux_2_17_i686.manylinux2014_i686.whl", hash = "sha256:5ef34d190326c3b1f822a5b7a45f6c4535e2f47ed06fec77d3d799c450b2651e"},
    {file = "cffi-1.15.1-cp37-cp37m-manylinux_2_17_aarch64.manylinux2014_aarch64.whl", hash = "sha256:8102eaf27e1e448db915d08afa8b41d6c7ca7a04b7d73af6514df10a3e74bd82"},
    {file = "cffi-1.15.1-cp37-cp37m-manylinux_2_17_ppc64le.manylinux2014_ppc64le.whl", hash = "sha256:5df2768244d19ab7f60546d0c7c63ce1581f7af8b5de3eb3004b9b6fc8a9f84b"},
    {file = "cffi-1.15.1-cp37-cp37m-manylinux_2_17_s390x.manylinux2014_s390x.whl", hash = "sha256:a8c4917bd7ad33e8eb21e9a5bbba979b49d9a97acb3a803092cbc1133e20343c"},
    {file = "cffi-1.15.1-cp37-cp37m-manylinux_2_17_x86_64.manylinux2014_x86_64.whl", hash = "sha256:0e2642fe3142e4cc4af0799748233ad6da94c62a8bec3a6648bf8ee68b1c7426"},
    {file = "cffi-1.15.1-cp37-cp37m-win32.whl", hash = "sha256:e229a521186c75c8ad9490854fd8bbdd9a0c9aa3a524326b55be83b54d4e0ad9"},
    {file = "cffi-1.15.1-cp37-cp37m-win_amd64.whl", hash = "sha256:a0b71b1b8fbf2b96e41c4d990244165e2c9be83d54962a9a1d118fd8657d2045"},
    {file = "cffi-1.15.1-cp38-cp38-macosx_10_9_x86_64.whl", hash = "sha256:320dab6e7cb2eacdf0e658569d2575c4dad258c0fcc794f46215e1e39f90f2c3"},
    {file = "cffi-1.15.1-cp38-cp38-manylinux_2_12_i686.manylinux2010_i686.manylinux_2_17_i686.manylinux2014_i686.whl", hash = "sha256:1e74c6b51a9ed6589199c787bf5f9875612ca4a8a0785fb2d4a84429badaf22a"},
    {file = "cffi-1.15.1-cp38-cp38-manylinux_2_17_aarch64.manylinux2014_aarch64.whl", hash = "sha256:a5c84c68147988265e60416b57fc83425a78058853509c1b0629c180094904a5"},
    {file = "cffi-1.15.1-cp38-cp38-manylinux_2_17_ppc64le.manylinux2014_ppc64le.whl", hash = "sha256:3b926aa83d1edb5aa5b427b4053dc420ec295a08e40911296b9eb1b6170f6cca"},
    {file = "cffi-1.15.1-cp38-cp38-manylinux_2_17_s390x.manylinux2014_s390x.whl", hash = "sha256:87c450779d0914f2861b8526e035c5e6da0a3199d8f1add1a665e1cbc6fc6d02"},
    {file = "cffi-1.15.1-cp38-cp38-manylinux_2_17_x86_64.manylinux2014_x86_64.whl", hash = "sha256:4f2c9f67e9821cad2e5f480bc8d83b8742896f1242dba247911072d4fa94c192"},
    {file = "cffi-1.15.1-cp38-cp38-win32.whl", hash = "sha256:8b7ee99e510d7b66cdb6c593f21c043c248537a32e0bedf02e01e9553a172314"},
    {file = "cffi-1.15.1-cp38-cp38-win_amd64.whl", hash = "sha256:00a9ed42e88df81ffae7a8ab6d9356b371399b91dbdf0c3cb1e84c03a13aceb5"},
    {file = "cffi-1.15.1-cp39-cp39-macosx_10_9_x86_64.whl", hash = "sha256:54a2db7b78338edd780e7ef7f9f6c442500fb0d41a5a4ea24fff1c929d5af585"},
    {file = "cffi-1.15.1-cp39-cp39-macosx_11_0_arm64.whl", hash = "sha256:fcd131dd944808b5bdb38e6f5b53013c5aa4f334c5cad0c72742f6eba4b73db0"},
    {file = "cffi-1.15.1-cp39-cp39-manylinux_2_12_i686.manylinux2010_i686.manylinux_2_17_i686.manylinux2014_i686.whl", hash = "sha256:7473e861101c9e72452f9bf8acb984947aa1661a7704553a9f6e4baa5ba64415"},
    {file = "cffi-1.15.1-cp39-cp39-manylinux_2_17_aarch64.manylinux2014_aarch64.whl", hash = "sha256:6c9a799e985904922a4d207a94eae35c78ebae90e128f0c4e521ce339396be9d"},
    {file = "cffi-1.15.1-cp39-cp39-manylinux_2_17_ppc64le.manylinux2014_ppc64le.whl", hash = "sha256:3bcde07039e586f91b45c88f8583ea7cf7a0770df3a1649627bf598332cb6984"},
    {file = "cffi-1.15.1-cp39-cp39-manylinux_2_17_s390x.manylinux2014_s390x.whl", hash = "sha256:33ab79603146aace82c2427da5ca6e58f2b3f2fb5da893ceac0c42218a40be35"},
    {file = "cffi-1.15.1-cp39-cp39-manylinux_2_17_x86_64.manylinux2014_x86_64.whl", hash = "sha256:5d598b938678ebf3c67377cdd45e09d431369c3b1a5b331058c338e201f12b27"},
    {file = "cffi-1.15.1-cp39-cp39-musllinux_1_1_i686.whl", hash = "sha256:db0fbb9c62743ce59a9ff687eb5f4afbe77e5e8403d6697f7446e5f609976f76"},
    {file = "cffi-1.15.1-cp39-cp39-musllinux_1_1_x86_64.whl", hash = "sha256:98d85c6a2bef81588d9227dde12db8a7f47f639f4a17c9ae08e773aa9c697bf3"},
    {file = "cffi-1.15.1-cp39-cp39-win32.whl", hash = "sha256:40f4774f5a9d4f5e344f31a32b5096977b5d48560c5592e2f3d2c4374bd543ee"},
    {file = "cffi-1.15.1-cp39-cp39-win_amd64.whl", hash = "sha256:70df4e3b545a17496c9b3f41f5115e69a4f2e77e94e1d2a8e1070bc0c38c8a3c"},
    {file = "cffi-1.15.1.tar.gz", hash = "sha256:d400bfb9a37b1351253cb402671cea7e89bdecc294e8016a707f6d1d8ac934f9"},
]
charset-normalizer = [
    {file = "charset-normalizer-2.1.1.tar.gz", hash = "sha256:5a3d016c7c547f69d6f81fb0db9449ce888b418b5b9952cc5e6e66843e9dd845"},
    {file = "charset_normalizer-2.1.1-py3-none-any.whl", hash = "sha256:83e9a75d1911279afd89352c68b45348559d1fc0506b054b346651b5e7fee29f"},
]
click = [
    {file = "click-8.1.3-py3-none-any.whl", hash = "sha256:bb4d8133cb15a609f44e8213d9b391b0809795062913b383c62be0ee95b1db48"},
    {file = "click-8.1.3.tar.gz", hash = "sha256:7682dc8afb30297001674575ea00d1814d808d6a36af415a82bd481d37ba7b8e"},
]
colorama = [
    {file = "colorama-0.4.5-py2.py3-none-any.whl", hash = "sha256:854bf444933e37f5824ae7bfc1e98d5bce2ebe4160d46b5edf346a89358e99da"},
    {file = "colorama-0.4.5.tar.gz", hash = "sha256:e6c6b4334fc50988a639d9b98aa429a0b57da6e17b9a44f0451f930b6967b7a4"},
]
cryptography = [
    {file = "cryptography-38.0.1-cp36-abi3-macosx_10_10_universal2.whl", hash = "sha256:10d1f29d6292fc95acb597bacefd5b9e812099d75a6469004fd38ba5471a977f"},
    {file = "cryptography-38.0.1-cp36-abi3-macosx_10_10_x86_64.whl", hash = "sha256:3fc26e22840b77326a764ceb5f02ca2d342305fba08f002a8c1f139540cdfaad"},
    {file = "cryptography-38.0.1-cp36-abi3-manylinux_2_17_aarch64.manylinux2014_aarch64.manylinux_2_24_aarch64.whl", hash = "sha256:3b72c360427889b40f36dc214630e688c2fe03e16c162ef0aa41da7ab1455153"},
    {file = "cryptography-38.0.1-cp36-abi3-manylinux_2_17_aarch64.manylinux2014_aarch64.whl", hash = "sha256:194044c6b89a2f9f169df475cc167f6157eb9151cc69af8a2a163481d45cc407"},
    {file = "cryptography-38.0.1-cp36-abi3-manylinux_2_17_x86_64.manylinux2014_x86_64.whl", hash = "sha256:ca9f6784ea96b55ff41708b92c3f6aeaebde4c560308e5fbbd3173fbc466e94e"},
    {file = "cryptography-38.0.1-cp36-abi3-manylinux_2_24_x86_64.whl", hash = "sha256:16fa61e7481f4b77ef53991075de29fc5bacb582a1244046d2e8b4bb72ef66d0"},
    {file = "cryptography-38.0.1-cp36-abi3-manylinux_2_28_aarch64.whl", hash = "sha256:d4ef6cc305394ed669d4d9eebf10d3a101059bdcf2669c366ec1d14e4fb227bd"},
    {file = "cryptography-38.0.1-cp36-abi3-manylinux_2_28_x86_64.whl", hash = "sha256:3261725c0ef84e7592597606f6583385fed2a5ec3909f43bc475ade9729a41d6"},
    {file = "cryptography-38.0.1-cp36-abi3-musllinux_1_1_aarch64.whl", hash = "sha256:0297ffc478bdd237f5ca3a7dc96fc0d315670bfa099c04dc3a4a2172008a405a"},
    {file = "cryptography-38.0.1-cp36-abi3-musllinux_1_1_x86_64.whl", hash = "sha256:89ed49784ba88c221756ff4d4755dbc03b3c8d2c5103f6d6b4f83a0fb1e85294"},
    {file = "cryptography-38.0.1-cp36-abi3-win32.whl", hash = "sha256:ac7e48f7e7261207d750fa7e55eac2d45f720027d5703cd9007e9b37bbb59ac0"},
    {file = "cryptography-38.0.1-cp36-abi3-win_amd64.whl", hash = "sha256:ad7353f6ddf285aeadfaf79e5a6829110106ff8189391704c1d8801aa0bae45a"},
    {file = "cryptography-38.0.1-pp37-pypy37_pp73-manylinux_2_17_x86_64.manylinux2014_x86_64.whl", hash = "sha256:896dd3a66959d3a5ddcfc140a53391f69ff1e8f25d93f0e2e7830c6de90ceb9d"},
    {file = "cryptography-38.0.1-pp37-pypy37_pp73-manylinux_2_24_x86_64.whl", hash = "sha256:d3971e2749a723e9084dd507584e2a2761f78ad2c638aa31e80bc7a15c9db4f9"},
    {file = "cryptography-38.0.1-pp37-pypy37_pp73-manylinux_2_28_x86_64.whl", hash = "sha256:79473cf8a5cbc471979bd9378c9f425384980fcf2ab6534b18ed7d0d9843987d"},
    {file = "cryptography-38.0.1-pp38-pypy38_pp73-macosx_10_10_x86_64.whl", hash = "sha256:d9e69ae01f99abe6ad646947bba8941e896cb3aa805be2597a0400e0764b5818"},
    {file = "cryptography-38.0.1-pp38-pypy38_pp73-manylinux_2_17_x86_64.manylinux2014_x86_64.whl", hash = "sha256:5067ee7f2bce36b11d0e334abcd1ccf8c541fc0bbdaf57cdd511fdee53e879b6"},
    {file = "cryptography-38.0.1-pp38-pypy38_pp73-manylinux_2_24_x86_64.whl", hash = "sha256:3e3a2599e640927089f932295a9a247fc40a5bdf69b0484532f530471a382750"},
    {file = "cryptography-38.0.1-pp38-pypy38_pp73-manylinux_2_28_x86_64.whl", hash = "sha256:c2e5856248a416767322c8668ef1845ad46ee62629266f84a8f007a317141013"},
    {file = "cryptography-38.0.1-pp38-pypy38_pp73-win_amd64.whl", hash = "sha256:64760ba5331e3f1794d0bcaabc0d0c39e8c60bf67d09c93dc0e54189dfd7cfe5"},
    {file = "cryptography-38.0.1-pp39-pypy39_pp73-macosx_10_10_x86_64.whl", hash = "sha256:b6c9b706316d7b5a137c35e14f4103e2115b088c412140fdbd5f87c73284df61"},
    {file = "cryptography-38.0.1-pp39-pypy39_pp73-manylinux_2_17_x86_64.manylinux2014_x86_64.whl", hash = "sha256:b0163a849b6f315bf52815e238bc2b2346604413fa7c1601eea84bcddb5fb9ac"},
    {file = "cryptography-38.0.1-pp39-pypy39_pp73-manylinux_2_24_x86_64.whl", hash = "sha256:d1a5bd52d684e49a36582193e0b89ff267704cd4025abefb9e26803adeb3e5fb"},
    {file = "cryptography-38.0.1-pp39-pypy39_pp73-manylinux_2_28_x86_64.whl", hash = "sha256:765fa194a0f3372d83005ab83ab35d7c5526c4e22951e46059b8ac678b44fa5a"},
    {file = "cryptography-38.0.1-pp39-pypy39_pp73-win_amd64.whl", hash = "sha256:52e7bee800ec869b4031093875279f1ff2ed12c1e2f74923e8f49c916afd1d3b"},
    {file = "cryptography-38.0.1.tar.gz", hash = "sha256:1db3d807a14931fa317f96435695d9ec386be7b84b618cc61cfa5d08b0ae33d7"},
]
datadog = [
    {file = "datadog-0.34.1-py2.py3-none-any.whl", hash = "sha256:186b25a51e160e4d6ee599c647d83dca60d6889f852e07e552fdad18b0d0b6f5"},
    {file = "datadog-0.34.1.tar.gz", hash = "sha256:3bd8cc3d6915c6ac74c68093068b903de3fae22b8dd3d31480bfc2092a1f51d7"},
]
decorator = [
    {file = "decorator-5.1.1-py3-none-any.whl", hash = "sha256:b8c3f85900b9dc423225913c5aace94729fe1fa9763b38939a95226f02d37186"},
    {file = "decorator-5.1.1.tar.gz", hash = "sha256:637996211036b6385ef91435e4fae22989472f9d571faba8927ba8253acbc330"},
]
<<<<<<< HEAD
defusedxml = [
    {file = "defusedxml-0.7.1-py2.py3-none-any.whl", hash = "sha256:a352e7e428770286cc899e2542b6cdaedb2b4953ff269a210103ec58f6198a61"},
    {file = "defusedxml-0.7.1.tar.gz", hash = "sha256:1bb3032db185915b62d7c6209c5a8792be6a32ab2fedacc84e01b52c51aa3e69"},
=======
distlib = [
    {file = "distlib-0.3.6-py2.py3-none-any.whl", hash = "sha256:f35c4b692542ca110de7ef0bea44d73981caeb34ca0b9b6b2e6d7790dda8f80e"},
    {file = "distlib-0.3.6.tar.gz", hash = "sha256:14bad2d9b04d3a36127ac97f30b12a19268f211063d8f8ee4f47108896e11b46"},
>>>>>>> 3e572d92
]
fakeredis = [
    {file = "fakeredis-1.9.4-py3-none-any.whl", hash = "sha256:61afe14095aad3e7413a0a6fe63041da1b4bc3e41d5228a33b60bd03fabf22d8"},
    {file = "fakeredis-1.9.4.tar.gz", hash = "sha256:17415645d11994061f5394f3f1c76ba4531f3f8b63f9c55a8fd2120bebcbfae9"},
]
google-api-core = [
    {file = "google-api-core-2.10.2.tar.gz", hash = "sha256:10c06f7739fe57781f87523375e8e1a3a4674bf6392cd6131a3222182b971320"},
    {file = "google_api_core-2.10.2-py3-none-any.whl", hash = "sha256:34f24bd1d5f72a8c4519773d99ca6bf080a6c4e041b4e9f024fe230191dda62e"},
]
google-api-python-client = [
    {file = "google-api-python-client-2.64.0.tar.gz", hash = "sha256:0dc4c967a5c795e981af01340f1bd22173a986534de968b5456cb208ed6775a6"},
    {file = "google_api_python_client-2.64.0-py2.py3-none-any.whl", hash = "sha256:90545cd71969f8bcf15a6362c2a8c44c38b94ec35a88cfd60cf2c0df68a5eb74"},
]
google-auth = [
    {file = "google-auth-2.13.0.tar.gz", hash = "sha256:9352dd6394093169157e6971526bab9a2799244d68a94a4a609f0dd751ef6f5e"},
    {file = "google_auth-2.13.0-py2.py3-none-any.whl", hash = "sha256:99510e664155f1a3c0396a076b5deb6367c52ea04d280152c85ac7f51f50eb42"},
]
google-auth-httplib2 = [
    {file = "google-auth-httplib2-0.1.0.tar.gz", hash = "sha256:a07c39fd632becacd3f07718dfd6021bf396978f03ad3ce4321d060015cc30ac"},
    {file = "google_auth_httplib2-0.1.0-py2.py3-none-any.whl", hash = "sha256:31e49c36c6b5643b57e82617cb3e021e3e1d2df9da63af67252c02fa9c1f4a10"},
]
google-cloud-appengine-logging = [
    {file = "google-cloud-appengine-logging-1.1.5.tar.gz", hash = "sha256:ff32905faa25652d32975c80bbb1e0ba3f3b1940a23dfb9ff686a6a1b147c63c"},
    {file = "google_cloud_appengine_logging-1.1.5-py2.py3-none-any.whl", hash = "sha256:1a06dc41997c7daacadd83497b26208d49c30625103e790c4ce6dafa8ea5501c"},
]
google-cloud-audit-log = [
    {file = "google-cloud-audit-log-0.2.4.tar.gz", hash = "sha256:aabe5543671e4f8a9c7a4c0e3ea9a87ba2ba2b96f9ffad6faa02209900e1f308"},
    {file = "google_cloud_audit_log-0.2.4-py2.py3-none-any.whl", hash = "sha256:29ed77fe0b21eb2d5dfb998edb59ee2adc65fea5d5ac9fcf17828d60d25b58b3"},
]
google-cloud-core = [
    {file = "google-cloud-core-2.3.2.tar.gz", hash = "sha256:b9529ee7047fd8d4bf4a2182de619154240df17fbe60ead399078c1ae152af9a"},
    {file = "google_cloud_core-2.3.2-py2.py3-none-any.whl", hash = "sha256:8417acf6466be2fa85123441696c4badda48db314c607cf1e5d543fa8bdc22fe"},
]
google-cloud-logging = [
    {file = "google-cloud-logging-3.2.4.tar.gz", hash = "sha256:0ecab8fb6104f9f81b3162999ad94ed65029e9ad44696a4c2ef0ce0bb135d1e9"},
    {file = "google_cloud_logging-3.2.4-py2.py3-none-any.whl", hash = "sha256:c27b121b0d211ab45d797c938d4ef5aed8462dfa323a4f89e9fb72c48448fe55"},
]
google-cloud-monitoring = [
    {file = "google-cloud-monitoring-2.11.2.tar.gz", hash = "sha256:28ebd7254b0b023ec07dcd5d2c4de230b85953fa6252f788c2dbe330df87fd1c"},
    {file = "google_cloud_monitoring-2.11.2-py2.py3-none-any.whl", hash = "sha256:931ec25d507f4dc6deaac174aabadee626ff7d9d24b4ee6112531b4502b69889"},
]
google-cloud-secret-manager = [
    {file = "google-cloud-secret-manager-2.12.6.tar.gz", hash = "sha256:7aaba2997f43f8c3b35903efc54c389a802f39853ba81e81e1190f093420ecf6"},
    {file = "google_cloud_secret_manager-2.12.6-py2.py3-none-any.whl", hash = "sha256:585e2ccd05038526b39eeabfe6932a7398341a76770ee0dd797c8581313e5212"},
]
google-cloud-storage = [
    {file = "google-cloud-storage-1.44.0.tar.gz", hash = "sha256:29edbfeedd157d853049302bf5d104055c6f0cb7ef283537da3ce3f730073001"},
    {file = "google_cloud_storage-1.44.0-py2.py3-none-any.whl", hash = "sha256:cd4a223e9c18d771721a85c98a9c01b97d257edddff833ba63b7b1f0b9b4d6e9"},
]
google-crc32c = [
    {file = "google-crc32c-1.5.0.tar.gz", hash = "sha256:89284716bc6a5a415d4eaa11b1726d2d60a0cd12aadf5439828353662ede9dd7"},
    {file = "google_crc32c-1.5.0-cp310-cp310-macosx_10_9_universal2.whl", hash = "sha256:596d1f98fc70232fcb6590c439f43b350cb762fb5d61ce7b0e9db4539654cc13"},
    {file = "google_crc32c-1.5.0-cp310-cp310-macosx_10_9_x86_64.whl", hash = "sha256:be82c3c8cfb15b30f36768797a640e800513793d6ae1724aaaafe5bf86f8f346"},
    {file = "google_crc32c-1.5.0-cp310-cp310-manylinux_2_17_aarch64.manylinux2014_aarch64.whl", hash = "sha256:461665ff58895f508e2866824a47bdee72497b091c730071f2b7575d5762ab65"},
    {file = "google_crc32c-1.5.0-cp310-cp310-manylinux_2_17_i686.manylinux2014_i686.whl", hash = "sha256:e2096eddb4e7c7bdae4bd69ad364e55e07b8316653234a56552d9c988bd2d61b"},
    {file = "google_crc32c-1.5.0-cp310-cp310-manylinux_2_17_x86_64.manylinux2014_x86_64.whl", hash = "sha256:116a7c3c616dd14a3de8c64a965828b197e5f2d121fedd2f8c5585c547e87b02"},
    {file = "google_crc32c-1.5.0-cp310-cp310-musllinux_1_1_aarch64.whl", hash = "sha256:5829b792bf5822fd0a6f6eb34c5f81dd074f01d570ed7f36aa101d6fc7a0a6e4"},
    {file = "google_crc32c-1.5.0-cp310-cp310-musllinux_1_1_i686.whl", hash = "sha256:64e52e2b3970bd891309c113b54cf0e4384762c934d5ae56e283f9a0afcd953e"},
    {file = "google_crc32c-1.5.0-cp310-cp310-musllinux_1_1_x86_64.whl", hash = "sha256:02ebb8bf46c13e36998aeaad1de9b48f4caf545e91d14041270d9dca767b780c"},
    {file = "google_crc32c-1.5.0-cp310-cp310-win32.whl", hash = "sha256:2e920d506ec85eb4ba50cd4228c2bec05642894d4c73c59b3a2fe20346bd00ee"},
    {file = "google_crc32c-1.5.0-cp310-cp310-win_amd64.whl", hash = "sha256:07eb3c611ce363c51a933bf6bd7f8e3878a51d124acfc89452a75120bc436289"},
    {file = "google_crc32c-1.5.0-cp311-cp311-macosx_10_9_universal2.whl", hash = "sha256:cae0274952c079886567f3f4f685bcaf5708f0a23a5f5216fdab71f81a6c0273"},
    {file = "google_crc32c-1.5.0-cp311-cp311-macosx_10_9_x86_64.whl", hash = "sha256:1034d91442ead5a95b5aaef90dbfaca8633b0247d1e41621d1e9f9db88c36298"},
    {file = "google_crc32c-1.5.0-cp311-cp311-manylinux_2_17_aarch64.manylinux2014_aarch64.whl", hash = "sha256:7c42c70cd1d362284289c6273adda4c6af8039a8ae12dc451dcd61cdabb8ab57"},
    {file = "google_crc32c-1.5.0-cp311-cp311-manylinux_2_17_i686.manylinux2014_i686.whl", hash = "sha256:8485b340a6a9e76c62a7dce3c98e5f102c9219f4cfbf896a00cf48caf078d438"},
    {file = "google_crc32c-1.5.0-cp311-cp311-manylinux_2_17_x86_64.manylinux2014_x86_64.whl", hash = "sha256:77e2fd3057c9d78e225fa0a2160f96b64a824de17840351b26825b0848022906"},
    {file = "google_crc32c-1.5.0-cp311-cp311-musllinux_1_1_aarch64.whl", hash = "sha256:f583edb943cf2e09c60441b910d6a20b4d9d626c75a36c8fcac01a6c96c01183"},
    {file = "google_crc32c-1.5.0-cp311-cp311-musllinux_1_1_i686.whl", hash = "sha256:a1fd716e7a01f8e717490fbe2e431d2905ab8aa598b9b12f8d10abebb36b04dd"},
    {file = "google_crc32c-1.5.0-cp311-cp311-musllinux_1_1_x86_64.whl", hash = "sha256:72218785ce41b9cfd2fc1d6a017dc1ff7acfc4c17d01053265c41a2c0cc39b8c"},
    {file = "google_crc32c-1.5.0-cp311-cp311-win32.whl", hash = "sha256:66741ef4ee08ea0b2cc3c86916ab66b6aef03768525627fd6a1b34968b4e3709"},
    {file = "google_crc32c-1.5.0-cp311-cp311-win_amd64.whl", hash = "sha256:ba1eb1843304b1e5537e1fca632fa894d6f6deca8d6389636ee5b4797affb968"},
    {file = "google_crc32c-1.5.0-cp37-cp37m-macosx_10_9_x86_64.whl", hash = "sha256:98cb4d057f285bd80d8778ebc4fde6b4d509ac3f331758fb1528b733215443ae"},
    {file = "google_crc32c-1.5.0-cp37-cp37m-manylinux_2_17_aarch64.manylinux2014_aarch64.whl", hash = "sha256:fd8536e902db7e365f49e7d9029283403974ccf29b13fc7028b97e2295b33556"},
    {file = "google_crc32c-1.5.0-cp37-cp37m-manylinux_2_17_i686.manylinux2014_i686.whl", hash = "sha256:19e0a019d2c4dcc5e598cd4a4bc7b008546b0358bd322537c74ad47a5386884f"},
    {file = "google_crc32c-1.5.0-cp37-cp37m-manylinux_2_17_x86_64.manylinux2014_x86_64.whl", hash = "sha256:02c65b9817512edc6a4ae7c7e987fea799d2e0ee40c53ec573a692bee24de876"},
    {file = "google_crc32c-1.5.0-cp37-cp37m-manylinux_2_5_x86_64.manylinux1_x86_64.whl", hash = "sha256:6ac08d24c1f16bd2bf5eca8eaf8304812f44af5cfe5062006ec676e7e1d50afc"},
    {file = "google_crc32c-1.5.0-cp37-cp37m-musllinux_1_1_aarch64.whl", hash = "sha256:3359fc442a743e870f4588fcf5dcbc1bf929df1fad8fb9905cd94e5edb02e84c"},
    {file = "google_crc32c-1.5.0-cp37-cp37m-musllinux_1_1_i686.whl", hash = "sha256:1e986b206dae4476f41bcec1faa057851f3889503a70e1bdb2378d406223994a"},
    {file = "google_crc32c-1.5.0-cp37-cp37m-musllinux_1_1_x86_64.whl", hash = "sha256:de06adc872bcd8c2a4e0dc51250e9e65ef2ca91be023b9d13ebd67c2ba552e1e"},
    {file = "google_crc32c-1.5.0-cp37-cp37m-win32.whl", hash = "sha256:d3515f198eaa2f0ed49f8819d5732d70698c3fa37384146079b3799b97667a94"},
    {file = "google_crc32c-1.5.0-cp37-cp37m-win_amd64.whl", hash = "sha256:67b741654b851abafb7bc625b6d1cdd520a379074e64b6a128e3b688c3c04740"},
    {file = "google_crc32c-1.5.0-cp38-cp38-macosx_10_9_universal2.whl", hash = "sha256:c02ec1c5856179f171e032a31d6f8bf84e5a75c45c33b2e20a3de353b266ebd8"},
    {file = "google_crc32c-1.5.0-cp38-cp38-macosx_10_9_x86_64.whl", hash = "sha256:edfedb64740750e1a3b16152620220f51d58ff1b4abceb339ca92e934775c27a"},
    {file = "google_crc32c-1.5.0-cp38-cp38-manylinux_2_17_aarch64.manylinux2014_aarch64.whl", hash = "sha256:84e6e8cd997930fc66d5bb4fde61e2b62ba19d62b7abd7a69920406f9ecca946"},
    {file = "google_crc32c-1.5.0-cp38-cp38-manylinux_2_17_i686.manylinux2014_i686.whl", hash = "sha256:024894d9d3cfbc5943f8f230e23950cd4906b2fe004c72e29b209420a1e6b05a"},
    {file = "google_crc32c-1.5.0-cp38-cp38-manylinux_2_17_x86_64.manylinux2014_x86_64.whl", hash = "sha256:998679bf62b7fb599d2878aa3ed06b9ce688b8974893e7223c60db155f26bd8d"},
    {file = "google_crc32c-1.5.0-cp38-cp38-manylinux_2_5_x86_64.manylinux1_x86_64.whl", hash = "sha256:83c681c526a3439b5cf94f7420471705bbf96262f49a6fe546a6db5f687a3d4a"},
    {file = "google_crc32c-1.5.0-cp38-cp38-musllinux_1_1_aarch64.whl", hash = "sha256:4c6fdd4fccbec90cc8a01fc00773fcd5fa28db683c116ee3cb35cd5da9ef6c37"},
    {file = "google_crc32c-1.5.0-cp38-cp38-musllinux_1_1_i686.whl", hash = "sha256:5ae44e10a8e3407dbe138984f21e536583f2bba1be9491239f942c2464ac0894"},
    {file = "google_crc32c-1.5.0-cp38-cp38-musllinux_1_1_x86_64.whl", hash = "sha256:37933ec6e693e51a5b07505bd05de57eee12f3e8c32b07da7e73669398e6630a"},
    {file = "google_crc32c-1.5.0-cp38-cp38-win32.whl", hash = "sha256:fe70e325aa68fa4b5edf7d1a4b6f691eb04bbccac0ace68e34820d283b5f80d4"},
    {file = "google_crc32c-1.5.0-cp38-cp38-win_amd64.whl", hash = "sha256:74dea7751d98034887dbd821b7aae3e1d36eda111d6ca36c206c44478035709c"},
    {file = "google_crc32c-1.5.0-cp39-cp39-macosx_10_9_universal2.whl", hash = "sha256:c6c777a480337ac14f38564ac88ae82d4cd238bf293f0a22295b66eb89ffced7"},
    {file = "google_crc32c-1.5.0-cp39-cp39-macosx_10_9_x86_64.whl", hash = "sha256:759ce4851a4bb15ecabae28f4d2e18983c244eddd767f560165563bf9aefbc8d"},
    {file = "google_crc32c-1.5.0-cp39-cp39-manylinux_2_17_aarch64.manylinux2014_aarch64.whl", hash = "sha256:f13cae8cc389a440def0c8c52057f37359014ccbc9dc1f0827936bcd367c6100"},
    {file = "google_crc32c-1.5.0-cp39-cp39-manylinux_2_17_i686.manylinux2014_i686.whl", hash = "sha256:e560628513ed34759456a416bf86b54b2476c59144a9138165c9a1575801d0d9"},
    {file = "google_crc32c-1.5.0-cp39-cp39-manylinux_2_17_x86_64.manylinux2014_x86_64.whl", hash = "sha256:e1674e4307fa3024fc897ca774e9c7562c957af85df55efe2988ed9056dc4e57"},
    {file = "google_crc32c-1.5.0-cp39-cp39-manylinux_2_5_x86_64.manylinux1_x86_64.whl", hash = "sha256:278d2ed7c16cfc075c91378c4f47924c0625f5fc84b2d50d921b18b7975bd210"},
    {file = "google_crc32c-1.5.0-cp39-cp39-musllinux_1_1_aarch64.whl", hash = "sha256:d5280312b9af0976231f9e317c20e4a61cd2f9629b7bfea6a693d1878a264ebd"},
    {file = "google_crc32c-1.5.0-cp39-cp39-musllinux_1_1_i686.whl", hash = "sha256:8b87e1a59c38f275c0e3676fc2ab6d59eccecfd460be267ac360cc31f7bcde96"},
    {file = "google_crc32c-1.5.0-cp39-cp39-musllinux_1_1_x86_64.whl", hash = "sha256:7c074fece789b5034b9b1404a1f8208fc2d4c6ce9decdd16e8220c5a793e6f61"},
    {file = "google_crc32c-1.5.0-cp39-cp39-win32.whl", hash = "sha256:7f57f14606cd1dd0f0de396e1e53824c371e9544a822648cd76c034d209b559c"},
    {file = "google_crc32c-1.5.0-cp39-cp39-win_amd64.whl", hash = "sha256:a2355cba1f4ad8b6988a4ca3feed5bff33f6af2d7f134852cf279c2aebfde541"},
    {file = "google_crc32c-1.5.0-pp37-pypy37_pp73-macosx_10_9_x86_64.whl", hash = "sha256:f314013e7dcd5cf45ab1945d92e713eec788166262ae8deb2cfacd53def27325"},
    {file = "google_crc32c-1.5.0-pp37-pypy37_pp73-manylinux_2_17_aarch64.manylinux2014_aarch64.whl", hash = "sha256:3b747a674c20a67343cb61d43fdd9207ce5da6a99f629c6e2541aa0e89215bcd"},
    {file = "google_crc32c-1.5.0-pp37-pypy37_pp73-manylinux_2_17_i686.manylinux2014_i686.whl", hash = "sha256:8f24ed114432de109aa9fd317278518a5af2d31ac2ea6b952b2f7782b43da091"},
    {file = "google_crc32c-1.5.0-pp37-pypy37_pp73-manylinux_2_17_x86_64.manylinux2014_x86_64.whl", hash = "sha256:b8667b48e7a7ef66afba2c81e1094ef526388d35b873966d8a9a447974ed9178"},
    {file = "google_crc32c-1.5.0-pp37-pypy37_pp73-win_amd64.whl", hash = "sha256:1c7abdac90433b09bad6c43a43af253e688c9cfc1c86d332aed13f9a7c7f65e2"},
    {file = "google_crc32c-1.5.0-pp38-pypy38_pp73-macosx_10_9_x86_64.whl", hash = "sha256:6f998db4e71b645350b9ac28a2167e6632c239963ca9da411523bb439c5c514d"},
    {file = "google_crc32c-1.5.0-pp38-pypy38_pp73-manylinux_2_17_aarch64.manylinux2014_aarch64.whl", hash = "sha256:9c99616c853bb585301df6de07ca2cadad344fd1ada6d62bb30aec05219c45d2"},
    {file = "google_crc32c-1.5.0-pp38-pypy38_pp73-manylinux_2_17_i686.manylinux2014_i686.whl", hash = "sha256:2ad40e31093a4af319dadf503b2467ccdc8f67c72e4bcba97f8c10cb078207b5"},
    {file = "google_crc32c-1.5.0-pp38-pypy38_pp73-manylinux_2_17_x86_64.manylinux2014_x86_64.whl", hash = "sha256:cd67cf24a553339d5062eff51013780a00d6f97a39ca062781d06b3a73b15462"},
    {file = "google_crc32c-1.5.0-pp38-pypy38_pp73-win_amd64.whl", hash = "sha256:398af5e3ba9cf768787eef45c803ff9614cc3e22a5b2f7d7ae116df8b11e3314"},
    {file = "google_crc32c-1.5.0-pp39-pypy39_pp73-macosx_10_9_x86_64.whl", hash = "sha256:b1f8133c9a275df5613a451e73f36c2aea4fe13c5c8997e22cf355ebd7bd0728"},
    {file = "google_crc32c-1.5.0-pp39-pypy39_pp73-manylinux_2_17_aarch64.manylinux2014_aarch64.whl", hash = "sha256:9ba053c5f50430a3fcfd36f75aff9caeba0440b2d076afdb79a318d6ca245f88"},
    {file = "google_crc32c-1.5.0-pp39-pypy39_pp73-manylinux_2_17_i686.manylinux2014_i686.whl", hash = "sha256:272d3892a1e1a2dbc39cc5cde96834c236d5327e2122d3aaa19f6614531bb6eb"},
    {file = "google_crc32c-1.5.0-pp39-pypy39_pp73-manylinux_2_17_x86_64.manylinux2014_x86_64.whl", hash = "sha256:635f5d4dd18758a1fbd1049a8e8d2fee4ffed124462d837d1a02a0e009c3ab31"},
    {file = "google_crc32c-1.5.0-pp39-pypy39_pp73-win_amd64.whl", hash = "sha256:c672d99a345849301784604bfeaeba4db0c7aae50b95be04dd651fd2a7310b93"},
]
google-resumable-media = [
    {file = "google-resumable-media-2.4.0.tar.gz", hash = "sha256:8d5518502f92b9ecc84ac46779bd4f09694ecb3ba38a3e7ca737a86d15cbca1f"},
    {file = "google_resumable_media-2.4.0-py2.py3-none-any.whl", hash = "sha256:2aa004c16d295c8f6c33b2b4788ba59d366677c0a25ae7382436cb30f776deaa"},
]
googleapis-common-protos = [
    {file = "googleapis-common-protos-1.56.4.tar.gz", hash = "sha256:c25873c47279387cfdcbdafa36149887901d36202cb645a0e4f29686bf6e4417"},
    {file = "googleapis_common_protos-1.56.4-py2.py3-none-any.whl", hash = "sha256:8eb2cbc91b69feaf23e32452a7ae60e791e09967d81d4fcc7fc388182d1bd394"},
]
grpc-google-iam-v1 = [
    {file = "grpc-google-iam-v1-0.12.4.tar.gz", hash = "sha256:3f0ac2c940b9a855d7ce7e31fde28bddb0d9ac362d32d07c67148306931a0e30"},
    {file = "grpc_google_iam_v1-0.12.4-py2.py3-none-any.whl", hash = "sha256:312801ae848aeb8408c099ea372b96d253077e7851aae1a9e745df984f81f20c"},
]
grpcio = [
    {file = "grpcio-1.50.0-cp310-cp310-linux_armv7l.whl", hash = "sha256:906f4d1beb83b3496be91684c47a5d870ee628715227d5d7c54b04a8de802974"},
    {file = "grpcio-1.50.0-cp310-cp310-macosx_12_0_x86_64.whl", hash = "sha256:2d9fd6e38b16c4d286a01e1776fdf6c7a4123d99ae8d6b3f0b4a03a34bf6ce45"},
    {file = "grpcio-1.50.0-cp310-cp310-manylinux_2_17_aarch64.whl", hash = "sha256:4b123fbb7a777a2fedec684ca0b723d85e1d2379b6032a9a9b7851829ed3ca9a"},
    {file = "grpcio-1.50.0-cp310-cp310-manylinux_2_17_i686.manylinux2014_i686.whl", hash = "sha256:b2f77a90ba7b85bfb31329f8eab9d9540da2cf8a302128fb1241d7ea239a5469"},
    {file = "grpcio-1.50.0-cp310-cp310-manylinux_2_17_x86_64.manylinux2014_x86_64.whl", hash = "sha256:9eea18a878cffc804506d39c6682d71f6b42ec1c151d21865a95fae743fda500"},
    {file = "grpcio-1.50.0-cp310-cp310-musllinux_1_1_i686.whl", hash = "sha256:2b71916fa8f9eb2abd93151fafe12e18cebb302686b924bd4ec39266211da525"},
    {file = "grpcio-1.50.0-cp310-cp310-musllinux_1_1_x86_64.whl", hash = "sha256:95ce51f7a09491fb3da8cf3935005bff19983b77c4e9437ef77235d787b06842"},
    {file = "grpcio-1.50.0-cp310-cp310-win32.whl", hash = "sha256:f7025930039a011ed7d7e7ef95a1cb5f516e23c5a6ecc7947259b67bea8e06ca"},
    {file = "grpcio-1.50.0-cp310-cp310-win_amd64.whl", hash = "sha256:05f7c248e440f538aaad13eee78ef35f0541e73498dd6f832fe284542ac4b298"},
    {file = "grpcio-1.50.0-cp311-cp311-linux_armv7l.whl", hash = "sha256:ca8a2254ab88482936ce941485c1c20cdeaef0efa71a61dbad171ab6758ec998"},
    {file = "grpcio-1.50.0-cp311-cp311-macosx_10_10_x86_64.whl", hash = "sha256:3b611b3de3dfd2c47549ca01abfa9bbb95937eb0ea546ea1d762a335739887be"},
    {file = "grpcio-1.50.0-cp311-cp311-manylinux_2_17_i686.manylinux2014_i686.whl", hash = "sha256:1a4cd8cb09d1bc70b3ea37802be484c5ae5a576108bad14728f2516279165dd7"},
    {file = "grpcio-1.50.0-cp311-cp311-manylinux_2_17_x86_64.manylinux2014_x86_64.whl", hash = "sha256:156f8009e36780fab48c979c5605eda646065d4695deea4cfcbcfdd06627ddb6"},
    {file = "grpcio-1.50.0-cp311-cp311-musllinux_1_1_i686.whl", hash = "sha256:de411d2b030134b642c092e986d21aefb9d26a28bf5a18c47dd08ded411a3bc5"},
    {file = "grpcio-1.50.0-cp311-cp311-musllinux_1_1_x86_64.whl", hash = "sha256:d144ad10eeca4c1d1ce930faa105899f86f5d99cecfe0d7224f3c4c76265c15e"},
    {file = "grpcio-1.50.0-cp311-cp311-win32.whl", hash = "sha256:92d7635d1059d40d2ec29c8bf5ec58900120b3ce5150ef7414119430a4b2dd5c"},
    {file = "grpcio-1.50.0-cp311-cp311-win_amd64.whl", hash = "sha256:ce8513aee0af9c159319692bfbf488b718d1793d764798c3d5cff827a09e25ef"},
    {file = "grpcio-1.50.0-cp37-cp37m-linux_armv7l.whl", hash = "sha256:8e8999a097ad89b30d584c034929f7c0be280cd7851ac23e9067111167dcbf55"},
    {file = "grpcio-1.50.0-cp37-cp37m-macosx_10_10_x86_64.whl", hash = "sha256:a50a1be449b9e238b9bd43d3857d40edf65df9416dea988929891d92a9f8a778"},
    {file = "grpcio-1.50.0-cp37-cp37m-manylinux_2_17_aarch64.whl", hash = "sha256:cf151f97f5f381163912e8952eb5b3afe89dec9ed723d1561d59cabf1e219a35"},
    {file = "grpcio-1.50.0-cp37-cp37m-manylinux_2_17_i686.manylinux2014_i686.whl", hash = "sha256:a23d47f2fc7111869f0ff547f771733661ff2818562b04b9ed674fa208e261f4"},
    {file = "grpcio-1.50.0-cp37-cp37m-manylinux_2_17_x86_64.manylinux2014_x86_64.whl", hash = "sha256:d84d04dec64cc4ed726d07c5d17b73c343c8ddcd6b59c7199c801d6bbb9d9ed1"},
    {file = "grpcio-1.50.0-cp37-cp37m-musllinux_1_1_i686.whl", hash = "sha256:67dd41a31f6fc5c7db097a5c14a3fa588af54736ffc174af4411d34c4f306f68"},
    {file = "grpcio-1.50.0-cp37-cp37m-musllinux_1_1_x86_64.whl", hash = "sha256:8d4c8e73bf20fb53fe5a7318e768b9734cf122fe671fcce75654b98ba12dfb75"},
    {file = "grpcio-1.50.0-cp37-cp37m-win32.whl", hash = "sha256:7489dbb901f4fdf7aec8d3753eadd40839c9085967737606d2c35b43074eea24"},
    {file = "grpcio-1.50.0-cp37-cp37m-win_amd64.whl", hash = "sha256:531f8b46f3d3db91d9ef285191825d108090856b3bc86a75b7c3930f16ce432f"},
    {file = "grpcio-1.50.0-cp38-cp38-linux_armv7l.whl", hash = "sha256:d534d169673dd5e6e12fb57cc67664c2641361e1a0885545495e65a7b761b0f4"},
    {file = "grpcio-1.50.0-cp38-cp38-macosx_10_10_x86_64.whl", hash = "sha256:1d8d02dbb616c0a9260ce587eb751c9c7dc689bc39efa6a88cc4fa3e9c138a7b"},
    {file = "grpcio-1.50.0-cp38-cp38-manylinux_2_17_aarch64.whl", hash = "sha256:baab51dcc4f2aecabf4ed1e2f57bceab240987c8b03533f1cef90890e6502067"},
    {file = "grpcio-1.50.0-cp38-cp38-manylinux_2_17_i686.manylinux2014_i686.whl", hash = "sha256:40838061e24f960b853d7bce85086c8e1b81c6342b1f4c47ff0edd44bbae2722"},
    {file = "grpcio-1.50.0-cp38-cp38-manylinux_2_17_x86_64.manylinux2014_x86_64.whl", hash = "sha256:931e746d0f75b2a5cff0a1197d21827a3a2f400c06bace036762110f19d3d507"},
    {file = "grpcio-1.50.0-cp38-cp38-musllinux_1_1_i686.whl", hash = "sha256:15f9e6d7f564e8f0776770e6ef32dac172c6f9960c478616c366862933fa08b4"},
    {file = "grpcio-1.50.0-cp38-cp38-musllinux_1_1_x86_64.whl", hash = "sha256:a4c23e54f58e016761b576976da6a34d876420b993f45f66a2bfb00363ecc1f9"},
    {file = "grpcio-1.50.0-cp38-cp38-win32.whl", hash = "sha256:3e4244c09cc1b65c286d709658c061f12c61c814be0b7030a2d9966ff02611e0"},
    {file = "grpcio-1.50.0-cp38-cp38-win_amd64.whl", hash = "sha256:8e69aa4e9b7f065f01d3fdcecbe0397895a772d99954bb82eefbb1682d274518"},
    {file = "grpcio-1.50.0-cp39-cp39-linux_armv7l.whl", hash = "sha256:af98d49e56605a2912cf330b4627e5286243242706c3a9fa0bcec6e6f68646fc"},
    {file = "grpcio-1.50.0-cp39-cp39-macosx_10_10_x86_64.whl", hash = "sha256:080b66253f29e1646ac53ef288c12944b131a2829488ac3bac8f52abb4413c0d"},
    {file = "grpcio-1.50.0-cp39-cp39-manylinux_2_17_aarch64.whl", hash = "sha256:ab5d0e3590f0a16cb88de4a3fa78d10eb66a84ca80901eb2c17c1d2c308c230f"},
    {file = "grpcio-1.50.0-cp39-cp39-manylinux_2_17_i686.manylinux2014_i686.whl", hash = "sha256:cb11464f480e6103c59d558a3875bd84eed6723f0921290325ebe97262ae1347"},
    {file = "grpcio-1.50.0-cp39-cp39-manylinux_2_17_x86_64.manylinux2014_x86_64.whl", hash = "sha256:e07fe0d7ae395897981d16be61f0db9791f482f03fee7d1851fe20ddb4f69c03"},
    {file = "grpcio-1.50.0-cp39-cp39-musllinux_1_1_i686.whl", hash = "sha256:d75061367a69808ab2e84c960e9dce54749bcc1e44ad3f85deee3a6c75b4ede9"},
    {file = "grpcio-1.50.0-cp39-cp39-musllinux_1_1_x86_64.whl", hash = "sha256:ae23daa7eda93c1c49a9ecc316e027ceb99adbad750fbd3a56fa9e4a2ffd5ae0"},
    {file = "grpcio-1.50.0-cp39-cp39-win32.whl", hash = "sha256:177afaa7dba3ab5bfc211a71b90da1b887d441df33732e94e26860b3321434d9"},
    {file = "grpcio-1.50.0-cp39-cp39-win_amd64.whl", hash = "sha256:ea8ccf95e4c7e20419b7827aa5b6da6f02720270686ac63bd3493a651830235c"},
    {file = "grpcio-1.50.0.tar.gz", hash = "sha256:12b479839a5e753580b5e6053571de14006157f2ef9b71f38c56dc9b23b95ad6"},
]
grpcio-status = [
    {file = "grpcio-status-1.50.0.tar.gz", hash = "sha256:69be81c4317ec77983fb0eab80221a01e86e833e0fcf2f6acea0a62597c84b93"},
    {file = "grpcio_status-1.50.0-py3-none-any.whl", hash = "sha256:6bcf86b1cb1a8929c9cb75c8593ea001a667f5167cf692627f4b3fc1ae0eded4"},
]
httplib2 = [
    {file = "httplib2-0.20.4-py3-none-any.whl", hash = "sha256:8b6a905cb1c79eefd03f8669fd993c36dc341f7c558f056cb5a33b5c2f458543"},
    {file = "httplib2-0.20.4.tar.gz", hash = "sha256:58a98e45b4b1a48273073f905d2961666ecf0fbac4250ea5b47aef259eb5c585"},
]
idna = [
    {file = "idna-3.4-py3-none-any.whl", hash = "sha256:90b77e79eaa3eba6de819a0c442c0b4ceefc341a7a2ab77d7562bf49f425c5c2"},
    {file = "idna-3.4.tar.gz", hash = "sha256:814f528e8dead7d329833b91c5faa87d60bf71824cd12a7530b5526063d02cb4"},
]
importlib-metadata = [
    {file = "importlib_metadata-5.0.0-py3-none-any.whl", hash = "sha256:ddb0e35065e8938f867ed4928d0ae5bf2a53b7773871bfe6bcc7e4fcdc7dea43"},
    {file = "importlib_metadata-5.0.0.tar.gz", hash = "sha256:da31db32b304314d044d3c12c79bd59e307889b287ad12ff387b3500835fc2ab"},
]
importlib-resources = [
    {file = "importlib_resources-5.10.0-py3-none-any.whl", hash = "sha256:ee17ec648f85480d523596ce49eae8ead87d5631ae1551f913c0100b5edd3437"},
    {file = "importlib_resources-5.10.0.tar.gz", hash = "sha256:c01b1b94210d9849f286b86bb51bcea7cd56dde0600d8db721d7b81330711668"},
]
iniconfig = [
    {file = "iniconfig-1.1.1-py2.py3-none-any.whl", hash = "sha256:011e24c64b7f47f6ebd835bb12a743f2fbe9a26d4cecaa7f53bc4f35ee9da8b3"},
    {file = "iniconfig-1.1.1.tar.gz", hash = "sha256:bc3af051d7d14b2ee5ef9969666def0cd1a000e121eaea580d4a313df4b37f32"},
]
<<<<<<< HEAD
jaraco-classes = [
    {file = "jaraco.classes-3.2.3-py3-none-any.whl", hash = "sha256:2353de3288bc6b82120752201c6b1c1a14b058267fa424ed5ce5984e3b922158"},
    {file = "jaraco.classes-3.2.3.tar.gz", hash = "sha256:89559fa5c1d3c34eff6f631ad80bb21f378dbcbb35dd161fd2c6b93f5be2f98a"},
]
jeepney = [
    {file = "jeepney-0.8.0-py3-none-any.whl", hash = "sha256:c0a454ad016ca575060802ee4d590dd912e35c122fa04e70306de3d076cce755"},
    {file = "jeepney-0.8.0.tar.gz", hash = "sha256:5efe48d255973902f6badc3ce55e2aa6c5c3b3bc642059ef3a91247bcfcc5806"},
]
jinja2 = [
=======
isodate = [
    {file = "isodate-0.6.1-py2.py3-none-any.whl", hash = "sha256:0751eece944162659049d35f4f549ed815792b38793f07cf73381c1c87cbed96"},
    {file = "isodate-0.6.1.tar.gz", hash = "sha256:48c5881de7e8b0a0d648cb024c8062dc84e7b840ed81e864c7614fd3c127bde9"},
]
Jinja2 = [
>>>>>>> 3e572d92
    {file = "Jinja2-3.1.2-py3-none-any.whl", hash = "sha256:6088930bfe239f0e6710546ab9c19c9ef35e29792895fed6e6e31a023a182a61"},
    {file = "Jinja2-3.1.2.tar.gz", hash = "sha256:31351a702a408a9e7595a8fc6150fc3f43bb6bf7e319770cbc0db9df9437e852"},
]
jira = [
    {file = "jira-3.2.0-py3-none-any.whl", hash = "sha256:8b30c79aec4610000d2c49739e98226853f30e4056471550e7fc972cffbbbcff"},
    {file = "jira-3.2.0.tar.gz", hash = "sha256:b7cb2ba909fde2464792948d58042096aa481493b40ab567661e08975f5e86c8"},
]
jmespath = [
    {file = "jmespath-1.0.1-py3-none-any.whl", hash = "sha256:02e2e4cc71b5bcab88332eebf907519190dd9e6e82107fa7f83b1003a6252980"},
    {file = "jmespath-1.0.1.tar.gz", hash = "sha256:90261b206d6defd58fdd5e85f478bf633a2901798906be2ad389150c5c60edbe"},
]
jsonpatch = [
    {file = "jsonpatch-1.32-py2.py3-none-any.whl", hash = "sha256:26ac385719ac9f54df8a2f0827bb8253aa3ea8ab7b3368457bcdb8c14595a397"},
    {file = "jsonpatch-1.32.tar.gz", hash = "sha256:b6ddfe6c3db30d81a96aaeceb6baf916094ffa23d7dd5fa2c13e13f8b6e600c2"},
]
jsonpointer = [
    {file = "jsonpointer-2.3-py2.py3-none-any.whl", hash = "sha256:51801e558539b4e9cd268638c078c6c5746c9ac96bc38152d443400e4f3793e9"},
    {file = "jsonpointer-2.3.tar.gz", hash = "sha256:97cba51526c829282218feb99dab1b1e6bdf8efd1c43dc9d57be093c0d69c99a"},
]
jsonschema = [
    {file = "jsonschema-4.16.0-py3-none-any.whl", hash = "sha256:9e74b8f9738d6a946d70705dc692b74b5429cd0960d58e79ffecfc43b2221eb9"},
    {file = "jsonschema-4.16.0.tar.gz", hash = "sha256:165059f076eff6971bae5b742fc029a7b4ef3f9bcf04c14e4776a7605de14b23"},
]
keyring = [
    {file = "keyring-23.9.3-py3-none-any.whl", hash = "sha256:69732a15cb1433bdfbc3b980a8a36a04878a6cfd7cb99f497b573f31618001c0"},
    {file = "keyring-23.9.3.tar.gz", hash = "sha256:69b01dd83c42f590250fe7a1f503fc229b14de83857314b1933a3ddbf595c4a5"},
]
ldap3 = [
    {file = "ldap3-2.9.1-py2.6.egg", hash = "sha256:5ab7febc00689181375de40c396dcad4f2659cd260fc5e94c508b6d77c17e9d5"},
    {file = "ldap3-2.9.1-py2.7.egg", hash = "sha256:2bc966556fc4d4fa9f445a1c31dc484ee81d44a51ab0e2d0fd05b62cac75daa6"},
    {file = "ldap3-2.9.1-py2.py3-none-any.whl", hash = "sha256:5869596fc4948797020d3f03b7939da938778a0f9e2009f7a072ccf92b8e8d70"},
    {file = "ldap3-2.9.1-py3.9.egg", hash = "sha256:5630d1383e09ba94839e253e013f1aa1a2cf7a547628ba1265cb7b9a844b5687"},
    {file = "ldap3-2.9.1.tar.gz", hash = "sha256:f3e7fc4718e3f09dda568b57100095e0ce58633bcabbed8667ce3f8fbaa4229f"},
]
markupsafe = [
    {file = "MarkupSafe-2.1.1-cp310-cp310-macosx_10_9_universal2.whl", hash = "sha256:86b1f75c4e7c2ac2ccdaec2b9022845dbb81880ca318bb7a0a01fbf7813e3812"},
    {file = "MarkupSafe-2.1.1-cp310-cp310-macosx_10_9_x86_64.whl", hash = "sha256:f121a1420d4e173a5d96e47e9a0c0dcff965afdf1626d28de1460815f7c4ee7a"},
    {file = "MarkupSafe-2.1.1-cp310-cp310-manylinux_2_17_aarch64.manylinux2014_aarch64.whl", hash = "sha256:a49907dd8420c5685cfa064a1335b6754b74541bbb3706c259c02ed65b644b3e"},
    {file = "MarkupSafe-2.1.1-cp310-cp310-manylinux_2_17_x86_64.manylinux2014_x86_64.whl", hash = "sha256:10c1bfff05d95783da83491be968e8fe789263689c02724e0c691933c52994f5"},
    {file = "MarkupSafe-2.1.1-cp310-cp310-manylinux_2_5_i686.manylinux1_i686.manylinux_2_17_i686.manylinux2014_i686.whl", hash = "sha256:b7bd98b796e2b6553da7225aeb61f447f80a1ca64f41d83612e6139ca5213aa4"},
    {file = "MarkupSafe-2.1.1-cp310-cp310-musllinux_1_1_aarch64.whl", hash = "sha256:b09bf97215625a311f669476f44b8b318b075847b49316d3e28c08e41a7a573f"},
    {file = "MarkupSafe-2.1.1-cp310-cp310-musllinux_1_1_i686.whl", hash = "sha256:694deca8d702d5db21ec83983ce0bb4b26a578e71fbdbd4fdcd387daa90e4d5e"},
    {file = "MarkupSafe-2.1.1-cp310-cp310-musllinux_1_1_x86_64.whl", hash = "sha256:efc1913fd2ca4f334418481c7e595c00aad186563bbc1ec76067848c7ca0a933"},
    {file = "MarkupSafe-2.1.1-cp310-cp310-win32.whl", hash = "sha256:4a33dea2b688b3190ee12bd7cfa29d39c9ed176bda40bfa11099a3ce5d3a7ac6"},
    {file = "MarkupSafe-2.1.1-cp310-cp310-win_amd64.whl", hash = "sha256:dda30ba7e87fbbb7eab1ec9f58678558fd9a6b8b853530e176eabd064da81417"},
    {file = "MarkupSafe-2.1.1-cp37-cp37m-macosx_10_9_x86_64.whl", hash = "sha256:671cd1187ed5e62818414afe79ed29da836dde67166a9fac6d435873c44fdd02"},
    {file = "MarkupSafe-2.1.1-cp37-cp37m-manylinux_2_17_aarch64.manylinux2014_aarch64.whl", hash = "sha256:3799351e2336dc91ea70b034983ee71cf2f9533cdff7c14c90ea126bfd95d65a"},
    {file = "MarkupSafe-2.1.1-cp37-cp37m-manylinux_2_17_x86_64.manylinux2014_x86_64.whl", hash = "sha256:e72591e9ecd94d7feb70c1cbd7be7b3ebea3f548870aa91e2732960fa4d57a37"},
    {file = "MarkupSafe-2.1.1-cp37-cp37m-manylinux_2_5_i686.manylinux1_i686.manylinux_2_17_i686.manylinux2014_i686.whl", hash = "sha256:6fbf47b5d3728c6aea2abb0589b5d30459e369baa772e0f37a0320185e87c980"},
    {file = "MarkupSafe-2.1.1-cp37-cp37m-musllinux_1_1_aarch64.whl", hash = "sha256:d5ee4f386140395a2c818d149221149c54849dfcfcb9f1debfe07a8b8bd63f9a"},
    {file = "MarkupSafe-2.1.1-cp37-cp37m-musllinux_1_1_i686.whl", hash = "sha256:bcb3ed405ed3222f9904899563d6fc492ff75cce56cba05e32eff40e6acbeaa3"},
    {file = "MarkupSafe-2.1.1-cp37-cp37m-musllinux_1_1_x86_64.whl", hash = "sha256:e1c0b87e09fa55a220f058d1d49d3fb8df88fbfab58558f1198e08c1e1de842a"},
    {file = "MarkupSafe-2.1.1-cp37-cp37m-win32.whl", hash = "sha256:8dc1c72a69aa7e082593c4a203dcf94ddb74bb5c8a731e4e1eb68d031e8498ff"},
    {file = "MarkupSafe-2.1.1-cp37-cp37m-win_amd64.whl", hash = "sha256:97a68e6ada378df82bc9f16b800ab77cbf4b2fada0081794318520138c088e4a"},
    {file = "MarkupSafe-2.1.1-cp38-cp38-macosx_10_9_universal2.whl", hash = "sha256:e8c843bbcda3a2f1e3c2ab25913c80a3c5376cd00c6e8c4a86a89a28c8dc5452"},
    {file = "MarkupSafe-2.1.1-cp38-cp38-macosx_10_9_x86_64.whl", hash = "sha256:0212a68688482dc52b2d45013df70d169f542b7394fc744c02a57374a4207003"},
    {file = "MarkupSafe-2.1.1-cp38-cp38-manylinux_2_17_aarch64.manylinux2014_aarch64.whl", hash = "sha256:8e576a51ad59e4bfaac456023a78f6b5e6e7651dcd383bcc3e18d06f9b55d6d1"},
    {file = "MarkupSafe-2.1.1-cp38-cp38-manylinux_2_17_x86_64.manylinux2014_x86_64.whl", hash = "sha256:4b9fe39a2ccc108a4accc2676e77da025ce383c108593d65cc909add5c3bd601"},
    {file = "MarkupSafe-2.1.1-cp38-cp38-manylinux_2_5_i686.manylinux1_i686.manylinux_2_17_i686.manylinux2014_i686.whl", hash = "sha256:96e37a3dc86e80bf81758c152fe66dbf60ed5eca3d26305edf01892257049925"},
    {file = "MarkupSafe-2.1.1-cp38-cp38-musllinux_1_1_aarch64.whl", hash = "sha256:6d0072fea50feec76a4c418096652f2c3238eaa014b2f94aeb1d56a66b41403f"},
    {file = "MarkupSafe-2.1.1-cp38-cp38-musllinux_1_1_i686.whl", hash = "sha256:089cf3dbf0cd6c100f02945abeb18484bd1ee57a079aefd52cffd17fba910b88"},
    {file = "MarkupSafe-2.1.1-cp38-cp38-musllinux_1_1_x86_64.whl", hash = "sha256:6a074d34ee7a5ce3effbc526b7083ec9731bb3cbf921bbe1d3005d4d2bdb3a63"},
    {file = "MarkupSafe-2.1.1-cp38-cp38-win32.whl", hash = "sha256:421be9fbf0ffe9ffd7a378aafebbf6f4602d564d34be190fc19a193232fd12b1"},
    {file = "MarkupSafe-2.1.1-cp38-cp38-win_amd64.whl", hash = "sha256:fc7b548b17d238737688817ab67deebb30e8073c95749d55538ed473130ec0c7"},
    {file = "MarkupSafe-2.1.1-cp39-cp39-macosx_10_9_universal2.whl", hash = "sha256:e04e26803c9c3851c931eac40c695602c6295b8d432cbe78609649ad9bd2da8a"},
    {file = "MarkupSafe-2.1.1-cp39-cp39-macosx_10_9_x86_64.whl", hash = "sha256:b87db4360013327109564f0e591bd2a3b318547bcef31b468a92ee504d07ae4f"},
    {file = "MarkupSafe-2.1.1-cp39-cp39-manylinux_2_17_aarch64.manylinux2014_aarch64.whl", hash = "sha256:99a2a507ed3ac881b975a2976d59f38c19386d128e7a9a18b7df6fff1fd4c1d6"},
    {file = "MarkupSafe-2.1.1-cp39-cp39-manylinux_2_17_x86_64.manylinux2014_x86_64.whl", hash = "sha256:56442863ed2b06d19c37f94d999035e15ee982988920e12a5b4ba29b62ad1f77"},
    {file = "MarkupSafe-2.1.1-cp39-cp39-manylinux_2_5_i686.manylinux1_i686.manylinux_2_17_i686.manylinux2014_i686.whl", hash = "sha256:3ce11ee3f23f79dbd06fb3d63e2f6af7b12db1d46932fe7bd8afa259a5996603"},
    {file = "MarkupSafe-2.1.1-cp39-cp39-musllinux_1_1_aarch64.whl", hash = "sha256:33b74d289bd2f5e527beadcaa3f401e0df0a89927c1559c8566c066fa4248ab7"},
    {file = "MarkupSafe-2.1.1-cp39-cp39-musllinux_1_1_i686.whl", hash = "sha256:43093fb83d8343aac0b1baa75516da6092f58f41200907ef92448ecab8825135"},
    {file = "MarkupSafe-2.1.1-cp39-cp39-musllinux_1_1_x86_64.whl", hash = "sha256:8e3dcf21f367459434c18e71b2a9532d96547aef8a871872a5bd69a715c15f96"},
    {file = "MarkupSafe-2.1.1-cp39-cp39-win32.whl", hash = "sha256:d4306c36ca495956b6d568d276ac11fdd9c30a36f1b6eb928070dc5360b22e1c"},
    {file = "MarkupSafe-2.1.1-cp39-cp39-win_amd64.whl", hash = "sha256:46d00d6cfecdde84d40e572d63735ef81423ad31184100411e6e3388d405e247"},
    {file = "MarkupSafe-2.1.1.tar.gz", hash = "sha256:7f91197cc9e48f989d12e4e6fbc46495c446636dfc81b9ccf50bb0ec74b91d4b"},
]
<<<<<<< HEAD
more-itertools = [
    {file = "more-itertools-9.0.0.tar.gz", hash = "sha256:5a6257e40878ef0520b1803990e3e22303a41b5714006c32a3fd8304b26ea1ab"},
    {file = "more_itertools-9.0.0-py3-none-any.whl", hash = "sha256:250e83d7e81d0c87ca6bd942e6aeab8cc9daa6096d12c5308f3f92fa5e5c1f41"},
=======
msal = [
    {file = "msal-1.19.0-py2.py3-none-any.whl", hash = "sha256:2206b44a739918b3ba0ee1bacd904e548fc91706cada9f1673b763c8d5f3364e"},
    {file = "msal-1.19.0.tar.gz", hash = "sha256:65e329d69cbfe48bb3dd3236b1ef8e4cc91f869637606c184e227e86d2b0629d"},
]
msal-extensions = [
    {file = "msal-extensions-1.0.0.tar.gz", hash = "sha256:c676aba56b0cce3783de1b5c5ecfe828db998167875126ca4b47dc6436451354"},
    {file = "msal_extensions-1.0.0-py2.py3-none-any.whl", hash = "sha256:91e3db9620b822d0ed2b4d1850056a0f133cba04455e62f11612e40f5502f2ee"},
]
msrest = [
    {file = "msrest-0.7.1-py3-none-any.whl", hash = "sha256:21120a810e1233e5e6cc7fe40b474eeb4ec6f757a15d7cf86702c369f9567c32"},
    {file = "msrest-0.7.1.zip", hash = "sha256:6e7661f46f3afd88b75667b7187a92829924446c7ea1d169be8c4bb7eeb788b9"},
]
msrestazure = [
    {file = "msrestazure-0.6.4-py2.py3-none-any.whl", hash = "sha256:3de50f56147ef529b31e099a982496690468ecef33f0544cb0fa0cfe1e1de5b9"},
    {file = "msrestazure-0.6.4.tar.gz", hash = "sha256:a06f0dabc9a6f5efe3b6add4bd8fb623aeadacf816b7a35b0f89107e0544d189"},
>>>>>>> 3e572d92
]
mypy = [
    {file = "mypy-0.931-cp310-cp310-macosx_10_9_x86_64.whl", hash = "sha256:3c5b42d0815e15518b1f0990cff7a705805961613e701db60387e6fb663fe78a"},
    {file = "mypy-0.931-cp310-cp310-macosx_11_0_arm64.whl", hash = "sha256:c89702cac5b302f0c5d33b172d2b55b5df2bede3344a2fbed99ff96bddb2cf00"},
    {file = "mypy-0.931-cp310-cp310-manylinux_2_5_x86_64.manylinux1_x86_64.manylinux_2_12_x86_64.manylinux2010_x86_64.whl", hash = "sha256:300717a07ad09525401a508ef5d105e6b56646f7942eb92715a1c8d610149714"},
    {file = "mypy-0.931-cp310-cp310-win_amd64.whl", hash = "sha256:7b3f6f557ba4afc7f2ce6d3215d5db279bcf120b3cfd0add20a5d4f4abdae5bc"},
    {file = "mypy-0.931-cp36-cp36m-macosx_10_9_x86_64.whl", hash = "sha256:1bf752559797c897cdd2c65f7b60c2b6969ffe458417b8d947b8340cc9cec08d"},
    {file = "mypy-0.931-cp36-cp36m-manylinux_2_5_x86_64.manylinux1_x86_64.manylinux_2_12_x86_64.manylinux2010_x86_64.whl", hash = "sha256:4365c60266b95a3f216a3047f1d8e3f895da6c7402e9e1ddfab96393122cc58d"},
    {file = "mypy-0.931-cp36-cp36m-win_amd64.whl", hash = "sha256:1b65714dc296a7991000b6ee59a35b3f550e0073411ac9d3202f6516621ba66c"},
    {file = "mypy-0.931-cp37-cp37m-macosx_10_9_x86_64.whl", hash = "sha256:e839191b8da5b4e5d805f940537efcaa13ea5dd98418f06dc585d2891d228cf0"},
    {file = "mypy-0.931-cp37-cp37m-manylinux_2_5_x86_64.manylinux1_x86_64.manylinux_2_12_x86_64.manylinux2010_x86_64.whl", hash = "sha256:50c7346a46dc76a4ed88f3277d4959de8a2bd0a0fa47fa87a4cde36fe247ac05"},
    {file = "mypy-0.931-cp37-cp37m-win_amd64.whl", hash = "sha256:d8f1ff62f7a879c9fe5917b3f9eb93a79b78aad47b533911b853a757223f72e7"},
    {file = "mypy-0.931-cp38-cp38-macosx_10_9_x86_64.whl", hash = "sha256:f9fe20d0872b26c4bba1c1be02c5340de1019530302cf2dcc85c7f9fc3252ae0"},
    {file = "mypy-0.931-cp38-cp38-macosx_11_0_arm64.whl", hash = "sha256:1b06268df7eb53a8feea99cbfff77a6e2b205e70bf31743e786678ef87ee8069"},
    {file = "mypy-0.931-cp38-cp38-manylinux_2_5_x86_64.manylinux1_x86_64.manylinux_2_12_x86_64.manylinux2010_x86_64.whl", hash = "sha256:8c11003aaeaf7cc2d0f1bc101c1cc9454ec4cc9cb825aef3cafff8a5fdf4c799"},
    {file = "mypy-0.931-cp38-cp38-win_amd64.whl", hash = "sha256:d9d2b84b2007cea426e327d2483238f040c49405a6bf4074f605f0156c91a47a"},
    {file = "mypy-0.931-cp39-cp39-macosx_10_9_x86_64.whl", hash = "sha256:ff3bf387c14c805ab1388185dd22d6b210824e164d4bb324b195ff34e322d166"},
    {file = "mypy-0.931-cp39-cp39-macosx_11_0_arm64.whl", hash = "sha256:5b56154f8c09427bae082b32275a21f500b24d93c88d69a5e82f3978018a0266"},
    {file = "mypy-0.931-cp39-cp39-manylinux_2_5_x86_64.manylinux1_x86_64.manylinux_2_12_x86_64.manylinux2010_x86_64.whl", hash = "sha256:8ca7f8c4b1584d63c9a0f827c37ba7a47226c19a23a753d52e5b5eddb201afcd"},
    {file = "mypy-0.931-cp39-cp39-win_amd64.whl", hash = "sha256:74f7eccbfd436abe9c352ad9fb65872cc0f1f0a868e9d9c44db0893440f0c697"},
    {file = "mypy-0.931-py3-none-any.whl", hash = "sha256:1171f2e0859cfff2d366da2c7092b06130f232c636a3f7301e3feb8b41f6377d"},
    {file = "mypy-0.931.tar.gz", hash = "sha256:0038b21890867793581e4cb0d810829f5fd4441aa75796b53033af3aa30430ce"},
]
mypy-extensions = [
    {file = "mypy_extensions-0.4.3-py2.py3-none-any.whl", hash = "sha256:090fedd75945a69ae91ce1303b5824f428daf5a028d2f6ab8a299250a846f15d"},
    {file = "mypy_extensions-0.4.3.tar.gz", hash = "sha256:2d82818f5bb3e369420cb3c4060a7970edba416647068eb4c5343488a6c604a8"},
]
<<<<<<< HEAD
oauthlib = [
    {file = "oauthlib-3.2.2-py3-none-any.whl", hash = "sha256:8139f29aac13e25d502680e9e19963e83f16838d48a0d71c287fe40e7067fbca"},
    {file = "oauthlib-3.2.2.tar.gz", hash = "sha256:9859c40929662bec5d64f34d01c99e093149682a3f38915dc0655d5a633dd918"},
=======
netaddr = [
    {file = "netaddr-0.7.20-py2.py3-none-any.whl", hash = "sha256:7a9c8f58d048b820df1882439bb04fb2de13c03ec8af3112a1099822b0a2a4b8"},
    {file = "netaddr-0.7.20.tar.gz", hash = "sha256:d09252e5aec3913815d77eb8e8ea8fa6eb33521253e52f977f6abaa964776f3e"},
]
oauthlib = [
    {file = "oauthlib-3.2.1-py3-none-any.whl", hash = "sha256:88e912ca1ad915e1dcc1c06fc9259d19de8deacd6fd17cc2df266decc2e49066"},
    {file = "oauthlib-3.2.1.tar.gz", hash = "sha256:1565237372795bf6ee3e5aba5e2a85bd5a65d0e2aa5c628b9a97b7d7a0da3721"},
>>>>>>> 3e572d92
]
packaging = [
    {file = "packaging-21.3-py3-none-any.whl", hash = "sha256:ef103e05f519cdc783ae24ea4e2e0f508a9c99b2d4969652eed6a2e1ea5bd522"},
    {file = "packaging-21.3.tar.gz", hash = "sha256:dd47c42927d89ab911e606518907cc2d3a1f38bbd026385970643f9c5b8ecfeb"},
]
pathspec = [
    {file = "pathspec-0.10.1-py3-none-any.whl", hash = "sha256:46846318467efc4556ccfd27816e004270a9eeeeb4d062ce5e6fc7a87c573f93"},
    {file = "pathspec-0.10.1.tar.gz", hash = "sha256:7ace6161b621d31e7902eb6b5ae148d12cfd23f4a249b9ffb6b9fee12084323d"},
]
pkgutil-resolve-name = [
    {file = "pkgutil_resolve_name-1.3.10-py3-none-any.whl", hash = "sha256:ca27cc078d25c5ad71a9de0a7a330146c4e014c2462d9af19c6b828280649c5e"},
    {file = "pkgutil_resolve_name-1.3.10.tar.gz", hash = "sha256:357d6c9e6a755653cfd78893817c0853af365dd51ec97f3d358a819373bbd174"},
]
platformdirs = [
    {file = "platformdirs-2.5.2-py3-none-any.whl", hash = "sha256:027d8e83a2d7de06bbac4e5ef7e023c02b863d7ea5d079477e722bb41ab25788"},
    {file = "platformdirs-2.5.2.tar.gz", hash = "sha256:58c8abb07dcb441e6ee4b11d8df0ac856038f944ab98b7be6b27b2a3c7feef19"},
]
pluggy = [
    {file = "pluggy-1.0.0-py2.py3-none-any.whl", hash = "sha256:74134bbf457f031a36d68416e1509f34bd5ccc019f0bcc952c7b909d06b37bd3"},
    {file = "pluggy-1.0.0.tar.gz", hash = "sha256:4224373bacce55f955a878bf9cfa763c1e360858e330072059e10bad68531159"},
]
portalocker = [
    {file = "portalocker-2.5.1-py2.py3-none-any.whl", hash = "sha256:400bae275366e7b840d4baad0654c6ec5994e07c40c423d78e9e1340279b8352"},
    {file = "portalocker-2.5.1.tar.gz", hash = "sha256:ae8e9cc2660da04bf41fa1a0eef7e300bb5e4a5869adfb1a6d8551632b559b2b"},
]
proto-plus = [
    {file = "proto-plus-1.22.1.tar.gz", hash = "sha256:6c7dfd122dfef8019ff654746be4f5b1d9c80bba787fe9611b508dd88be3a2fa"},
    {file = "proto_plus-1.22.1-py3-none-any.whl", hash = "sha256:ea8982669a23c379f74495bc48e3dcb47c822c484ce8ee1d1d7beb339d4e34c5"},
]
protobuf = [
    {file = "protobuf-4.21.8-cp310-abi3-win32.whl", hash = "sha256:c252c55ee15175aa1b21b7b9896e6add5162d066d5202e75c39f96136f08cce3"},
    {file = "protobuf-4.21.8-cp310-abi3-win_amd64.whl", hash = "sha256:809ca0b225d3df42655a12f311dd0f4148a943c51f1ad63c38343e457492b689"},
    {file = "protobuf-4.21.8-cp37-abi3-macosx_10_9_universal2.whl", hash = "sha256:bbececaf3cfea9ea65ebb7974e6242d310d2a7772a6f015477e0d79993af4511"},
    {file = "protobuf-4.21.8-cp37-abi3-manylinux2014_aarch64.whl", hash = "sha256:b02eabb9ebb1a089ed20626a90ad7a69cee6bcd62c227692466054b19c38dd1f"},
    {file = "protobuf-4.21.8-cp37-abi3-manylinux2014_x86_64.whl", hash = "sha256:4761201b93e024bb70ee3a6a6425d61f3152ca851f403ba946fb0cde88872661"},
    {file = "protobuf-4.21.8-cp37-cp37m-win32.whl", hash = "sha256:f2d55ff22ec300c4d954d3b0d1eeb185681ec8ad4fbecff8a5aee6a1cdd345ba"},
    {file = "protobuf-4.21.8-cp37-cp37m-win_amd64.whl", hash = "sha256:c5f94911dd8feb3cd3786fc90f7565c9aba7ce45d0f254afd625b9628f578c3f"},
    {file = "protobuf-4.21.8-cp38-cp38-win32.whl", hash = "sha256:b37b76efe84d539f16cba55ee0036a11ad91300333abd213849cbbbb284b878e"},
    {file = "protobuf-4.21.8-cp38-cp38-win_amd64.whl", hash = "sha256:2c92a7bfcf4ae76a8ac72e545e99a7407e96ffe52934d690eb29a8809ee44d7b"},
    {file = "protobuf-4.21.8-cp39-cp39-win32.whl", hash = "sha256:89d641be4b5061823fa0e463c50a2607a97833e9f8cfb36c2f91ef5ccfcc3861"},
    {file = "protobuf-4.21.8-cp39-cp39-win_amd64.whl", hash = "sha256:bc471cf70a0f53892fdd62f8cd4215f0af8b3f132eeee002c34302dff9edd9b6"},
    {file = "protobuf-4.21.8-py2.py3-none-any.whl", hash = "sha256:a55545ce9eec4030cf100fcb93e861c622d927ef94070c1a3c01922902464278"},
    {file = "protobuf-4.21.8-py3-none-any.whl", hash = "sha256:0f236ce5016becd989bf39bd20761593e6d8298eccd2d878eda33012645dc369"},
    {file = "protobuf-4.21.8.tar.gz", hash = "sha256:427426593b55ff106c84e4a88cac855175330cb6eb7e889e85aaa7b5652b686d"},
]
py = [
    {file = "py-1.11.0-py2.py3-none-any.whl", hash = "sha256:607c53218732647dff4acdfcd50cb62615cedf612e72d1724fb1a0cc6405b378"},
    {file = "py-1.11.0.tar.gz", hash = "sha256:51c75c4126074b472f746a24399ad32f6053d1b34b68d2fa41e558e6f4a98719"},
]
pyasn1 = [
    {file = "pyasn1-0.4.8-py2.4.egg", hash = "sha256:fec3e9d8e36808a28efb59b489e4528c10ad0f480e57dcc32b4de5c9d8c9fdf3"},
    {file = "pyasn1-0.4.8-py2.5.egg", hash = "sha256:0458773cfe65b153891ac249bcf1b5f8f320b7c2ce462151f8fa74de8934becf"},
    {file = "pyasn1-0.4.8-py2.6.egg", hash = "sha256:5c9414dcfede6e441f7e8f81b43b34e834731003427e5b09e4e00e3172a10f00"},
    {file = "pyasn1-0.4.8-py2.7.egg", hash = "sha256:6e7545f1a61025a4e58bb336952c5061697da694db1cae97b116e9c46abcf7c8"},
    {file = "pyasn1-0.4.8-py2.py3-none-any.whl", hash = "sha256:39c7e2ec30515947ff4e87fb6f456dfc6e84857d34be479c9d4a4ba4bf46aa5d"},
    {file = "pyasn1-0.4.8-py3.1.egg", hash = "sha256:78fa6da68ed2727915c4767bb386ab32cdba863caa7dbe473eaae45f9959da86"},
    {file = "pyasn1-0.4.8-py3.2.egg", hash = "sha256:08c3c53b75eaa48d71cf8c710312316392ed40899cb34710d092e96745a358b7"},
    {file = "pyasn1-0.4.8-py3.3.egg", hash = "sha256:03840c999ba71680a131cfaee6fab142e1ed9bbd9c693e285cc6aca0d555e576"},
    {file = "pyasn1-0.4.8-py3.4.egg", hash = "sha256:7ab8a544af125fb704feadb008c99a88805126fb525280b2270bb25cc1d78a12"},
    {file = "pyasn1-0.4.8-py3.5.egg", hash = "sha256:e89bf84b5437b532b0803ba5c9a5e054d21fec423a89952a74f87fa2c9b7bce2"},
    {file = "pyasn1-0.4.8-py3.6.egg", hash = "sha256:014c0e9976956a08139dc0712ae195324a75e142284d5f87f1a87ee1b068a359"},
    {file = "pyasn1-0.4.8-py3.7.egg", hash = "sha256:99fcc3c8d804d1bc6d9a099921e39d827026409a58f2a720dcdb89374ea0c776"},
    {file = "pyasn1-0.4.8.tar.gz", hash = "sha256:aef77c9fb94a3ac588e87841208bdec464471d9871bd5050a287cc9a475cd0ba"},
]
pyasn1-modules = [
    {file = "pyasn1-modules-0.2.8.tar.gz", hash = "sha256:905f84c712230b2c592c19470d3ca8d552de726050d1d1716282a1f6146be65e"},
    {file = "pyasn1_modules-0.2.8-py2.4.egg", hash = "sha256:0fe1b68d1e486a1ed5473f1302bd991c1611d319bba158e98b106ff86e1d7199"},
    {file = "pyasn1_modules-0.2.8-py2.5.egg", hash = "sha256:fe0644d9ab041506b62782e92b06b8c68cca799e1a9636ec398675459e031405"},
    {file = "pyasn1_modules-0.2.8-py2.6.egg", hash = "sha256:a99324196732f53093a84c4369c996713eb8c89d360a496b599fb1a9c47fc3eb"},
    {file = "pyasn1_modules-0.2.8-py2.7.egg", hash = "sha256:0845a5582f6a02bb3e1bde9ecfc4bfcae6ec3210dd270522fee602365430c3f8"},
    {file = "pyasn1_modules-0.2.8-py2.py3-none-any.whl", hash = "sha256:a50b808ffeb97cb3601dd25981f6b016cbb3d31fbf57a8b8a87428e6158d0c74"},
    {file = "pyasn1_modules-0.2.8-py3.1.egg", hash = "sha256:f39edd8c4ecaa4556e989147ebf219227e2cd2e8a43c7e7fcb1f1c18c5fd6a3d"},
    {file = "pyasn1_modules-0.2.8-py3.2.egg", hash = "sha256:b80486a6c77252ea3a3e9b1e360bc9cf28eaac41263d173c032581ad2f20fe45"},
    {file = "pyasn1_modules-0.2.8-py3.3.egg", hash = "sha256:65cebbaffc913f4fe9e4808735c95ea22d7a7775646ab690518c056784bc21b4"},
    {file = "pyasn1_modules-0.2.8-py3.4.egg", hash = "sha256:15b7c67fabc7fc240d87fb9aabf999cf82311a6d6fb2c70d00d3d0604878c811"},
    {file = "pyasn1_modules-0.2.8-py3.5.egg", hash = "sha256:426edb7a5e8879f1ec54a1864f16b882c2837bfd06eee62f2c982315ee2473ed"},
    {file = "pyasn1_modules-0.2.8-py3.6.egg", hash = "sha256:cbac4bc38d117f2a49aeedec4407d23e8866ea4ac27ff2cf7fb3e5b570df19e0"},
    {file = "pyasn1_modules-0.2.8-py3.7.egg", hash = "sha256:c29a5e5cc7a3f05926aff34e097e84f8589cd790ce0ed41b67aed6857b26aafd"},
]
pycparser = [
    {file = "pycparser-2.21-py2.py3-none-any.whl", hash = "sha256:8ee45429555515e1f6b185e78100aea234072576aa43ab53aefcae078162fca9"},
    {file = "pycparser-2.21.tar.gz", hash = "sha256:e644fdec12f7872f86c58ff790da456218b10f863970249516d60a5eaca77206"},
]
pycparser = [
    {file = "pycparser-2.21-py2.py3-none-any.whl", hash = "sha256:8ee45429555515e1f6b185e78100aea234072576aa43ab53aefcae078162fca9"},
    {file = "pycparser-2.21.tar.gz", hash = "sha256:e644fdec12f7872f86c58ff790da456218b10f863970249516d60a5eaca77206"},
]
PyJWT = [
    {file = "PyJWT-2.5.0-py3-none-any.whl", hash = "sha256:8d82e7087868e94dd8d7d418e5088ce64f7daab4b36db654cbaedb46f9d1ca80"},
    {file = "PyJWT-2.5.0.tar.gz", hash = "sha256:e77ab89480905d86998442ac5788f35333fa85f65047a534adc38edf3c88fc3b"},
]
pyparsing = [
    {file = "pyparsing-3.0.9-py3-none-any.whl", hash = "sha256:5026bae9a10eeaefb61dab2f09052b9f4307d44aee4eda64b309723d8d206bbc"},
    {file = "pyparsing-3.0.9.tar.gz", hash = "sha256:2b020ecf7d21b687f219b71ecad3631f644a47f01403fa1d1036b0c6416d70fb"},
]
pyrsistent = [
    {file = "pyrsistent-0.18.1-cp310-cp310-macosx_10_9_universal2.whl", hash = "sha256:df46c854f490f81210870e509818b729db4488e1f30f2a1ce1698b2295a878d1"},
    {file = "pyrsistent-0.18.1-cp310-cp310-manylinux_2_17_x86_64.manylinux2014_x86_64.whl", hash = "sha256:5d45866ececf4a5fff8742c25722da6d4c9e180daa7b405dc0a2a2790d668c26"},
    {file = "pyrsistent-0.18.1-cp310-cp310-manylinux_2_5_i686.manylinux1_i686.manylinux_2_17_i686.manylinux2014_i686.whl", hash = "sha256:4ed6784ceac462a7d6fcb7e9b663e93b9a6fb373b7f43594f9ff68875788e01e"},
    {file = "pyrsistent-0.18.1-cp310-cp310-win32.whl", hash = "sha256:e4f3149fd5eb9b285d6bfb54d2e5173f6a116fe19172686797c056672689daf6"},
    {file = "pyrsistent-0.18.1-cp310-cp310-win_amd64.whl", hash = "sha256:636ce2dc235046ccd3d8c56a7ad54e99d5c1cd0ef07d9ae847306c91d11b5fec"},
    {file = "pyrsistent-0.18.1-cp37-cp37m-macosx_10_9_x86_64.whl", hash = "sha256:e92a52c166426efbe0d1ec1332ee9119b6d32fc1f0bbfd55d5c1088070e7fc1b"},
    {file = "pyrsistent-0.18.1-cp37-cp37m-manylinux_2_17_x86_64.manylinux2014_x86_64.whl", hash = "sha256:d7a096646eab884bf8bed965bad63ea327e0d0c38989fc83c5ea7b8a87037bfc"},
    {file = "pyrsistent-0.18.1-cp37-cp37m-manylinux_2_5_i686.manylinux1_i686.manylinux_2_17_i686.manylinux2014_i686.whl", hash = "sha256:cdfd2c361b8a8e5d9499b9082b501c452ade8bbf42aef97ea04854f4a3f43b22"},
    {file = "pyrsistent-0.18.1-cp37-cp37m-win32.whl", hash = "sha256:7ec335fc998faa4febe75cc5268a9eac0478b3f681602c1f27befaf2a1abe1d8"},
    {file = "pyrsistent-0.18.1-cp37-cp37m-win_amd64.whl", hash = "sha256:6455fc599df93d1f60e1c5c4fe471499f08d190d57eca040c0ea182301321286"},
    {file = "pyrsistent-0.18.1-cp38-cp38-macosx_10_9_universal2.whl", hash = "sha256:fd8da6d0124efa2f67d86fa70c851022f87c98e205f0594e1fae044e7119a5a6"},
    {file = "pyrsistent-0.18.1-cp38-cp38-manylinux_2_17_x86_64.manylinux2014_x86_64.whl", hash = "sha256:7bfe2388663fd18bd8ce7db2c91c7400bf3e1a9e8bd7d63bf7e77d39051b85ec"},
    {file = "pyrsistent-0.18.1-cp38-cp38-manylinux_2_5_i686.manylinux1_i686.manylinux_2_17_i686.manylinux2014_i686.whl", hash = "sha256:0e3e1fcc45199df76053026a51cc59ab2ea3fc7c094c6627e93b7b44cdae2c8c"},
    {file = "pyrsistent-0.18.1-cp38-cp38-win32.whl", hash = "sha256:b568f35ad53a7b07ed9b1b2bae09eb15cdd671a5ba5d2c66caee40dbf91c68ca"},
    {file = "pyrsistent-0.18.1-cp38-cp38-win_amd64.whl", hash = "sha256:d1b96547410f76078eaf66d282ddca2e4baae8964364abb4f4dcdde855cd123a"},
    {file = "pyrsistent-0.18.1-cp39-cp39-macosx_10_9_universal2.whl", hash = "sha256:f87cc2863ef33c709e237d4b5f4502a62a00fab450c9e020892e8e2ede5847f5"},
    {file = "pyrsistent-0.18.1-cp39-cp39-manylinux_2_17_x86_64.manylinux2014_x86_64.whl", hash = "sha256:6bc66318fb7ee012071b2792024564973ecc80e9522842eb4e17743604b5e045"},
    {file = "pyrsistent-0.18.1-cp39-cp39-manylinux_2_5_i686.manylinux1_i686.manylinux_2_17_i686.manylinux2014_i686.whl", hash = "sha256:914474c9f1d93080338ace89cb2acee74f4f666fb0424896fcfb8d86058bf17c"},
    {file = "pyrsistent-0.18.1-cp39-cp39-win32.whl", hash = "sha256:1b34eedd6812bf4d33814fca1b66005805d3640ce53140ab8bbb1e2651b0d9bc"},
    {file = "pyrsistent-0.18.1-cp39-cp39-win_amd64.whl", hash = "sha256:e24a828f57e0c337c8d8bb9f6b12f09dfdf0273da25fda9e314f0b684b415a07"},
    {file = "pyrsistent-0.18.1.tar.gz", hash = "sha256:d4d61f8b993a7255ba714df3aca52700f8125289f84f704cf80916517c46eb96"},
]
pytest = [
    {file = "pytest-7.1.3-py3-none-any.whl", hash = "sha256:1377bda3466d70b55e3f5cecfa55bb7cfcf219c7964629b967c37cf0bda818b7"},
    {file = "pytest-7.1.3.tar.gz", hash = "sha256:4f365fec2dff9c1162f834d9f18af1ba13062db0c708bf7b946f8a5c76180c39"},
]
python-dateutil = [
    {file = "python-dateutil-2.8.2.tar.gz", hash = "sha256:0123cacc1627ae19ddf3c27a5de5bd67ee4586fbdd6440d9748f8abb483d3e86"},
    {file = "python_dateutil-2.8.2-py2.py3-none-any.whl", hash = "sha256:961d03dc3453ebbc59dbdea9e4e11c5651520a876d0f4db161e8674aae935da9"},
]
python-http-client = [
    {file = "python_http_client-3.3.7-py3-none-any.whl", hash = "sha256:ad371d2bbedc6ea15c26179c6222a78bc9308d272435ddf1d5c84f068f249a36"},
    {file = "python_http_client-3.3.7.tar.gz", hash = "sha256:bf841ee45262747e00dec7ee9971dfb8c7d83083f5713596488d67739170cea0"},
]
<<<<<<< HEAD
pywin32-ctypes = [
    {file = "pywin32-ctypes-0.2.0.tar.gz", hash = "sha256:24ffc3b341d457d48e8922352130cf2644024a4ff09762a2261fd34c36ee5942"},
    {file = "pywin32_ctypes-0.2.0-py2.py3-none-any.whl", hash = "sha256:9dc2d991b3479cc2df15930958b674a48a227d5361d413827a4cfd0b5876fc98"},
]
pyyaml = [
=======
pytz = [
    {file = "pytz-2022.4-py2.py3-none-any.whl", hash = "sha256:2c0784747071402c6e99f0bafdb7da0fa22645f06554c7ae06bf6358897e9c91"},
    {file = "pytz-2022.4.tar.gz", hash = "sha256:48ce799d83b6f8aab2020e369b627446696619e79645419610b9facd909b3174"},
]
pytz-deprecation-shim = [
    {file = "pytz_deprecation_shim-0.1.0.post0-py2.py3-none-any.whl", hash = "sha256:8314c9692a636c8eb3bda879b9f119e350e93223ae83e70e80c31675a0fdc1a6"},
    {file = "pytz_deprecation_shim-0.1.0.post0.tar.gz", hash = "sha256:af097bae1b616dde5c5744441e2ddc69e74dfdcb0c263129610d85b87445a59d"},
]
pywin32 = [
    {file = "pywin32-304-cp310-cp310-win32.whl", hash = "sha256:3c7bacf5e24298c86314f03fa20e16558a4e4138fc34615d7de4070c23e65af3"},
    {file = "pywin32-304-cp310-cp310-win_amd64.whl", hash = "sha256:4f32145913a2447736dad62495199a8e280a77a0ca662daa2332acf849f0be48"},
    {file = "pywin32-304-cp310-cp310-win_arm64.whl", hash = "sha256:d3ee45adff48e0551d1aa60d2ec066fec006083b791f5c3527c40cd8aefac71f"},
    {file = "pywin32-304-cp311-cp311-win32.whl", hash = "sha256:30c53d6ce44c12a316a06c153ea74152d3b1342610f1b99d40ba2795e5af0269"},
    {file = "pywin32-304-cp311-cp311-win_amd64.whl", hash = "sha256:7ffa0c0fa4ae4077e8b8aa73800540ef8c24530057768c3ac57c609f99a14fd4"},
    {file = "pywin32-304-cp311-cp311-win_arm64.whl", hash = "sha256:cbbe34dad39bdbaa2889a424d28752f1b4971939b14b1bb48cbf0182a3bcfc43"},
    {file = "pywin32-304-cp36-cp36m-win32.whl", hash = "sha256:be253e7b14bc601718f014d2832e4c18a5b023cbe72db826da63df76b77507a1"},
    {file = "pywin32-304-cp36-cp36m-win_amd64.whl", hash = "sha256:de9827c23321dcf43d2f288f09f3b6d772fee11e809015bdae9e69fe13213988"},
    {file = "pywin32-304-cp37-cp37m-win32.whl", hash = "sha256:f64c0377cf01b61bd5e76c25e1480ca8ab3b73f0c4add50538d332afdf8f69c5"},
    {file = "pywin32-304-cp37-cp37m-win_amd64.whl", hash = "sha256:bb2ea2aa81e96eee6a6b79d87e1d1648d3f8b87f9a64499e0b92b30d141e76df"},
    {file = "pywin32-304-cp38-cp38-win32.whl", hash = "sha256:94037b5259701988954931333aafd39cf897e990852115656b014ce72e052e96"},
    {file = "pywin32-304-cp38-cp38-win_amd64.whl", hash = "sha256:ead865a2e179b30fb717831f73cf4373401fc62fbc3455a0889a7ddac848f83e"},
    {file = "pywin32-304-cp39-cp39-win32.whl", hash = "sha256:25746d841201fd9f96b648a248f731c1dec851c9a08b8e33da8b56148e4c65cc"},
    {file = "pywin32-304-cp39-cp39-win_amd64.whl", hash = "sha256:d24a3382f013b21aa24a5cfbfad5a2cd9926610c0affde3e8ab5b3d7dbcf4ac9"},
]
PyYAML = [
>>>>>>> 3e572d92
    {file = "PyYAML-6.0-cp310-cp310-macosx_10_9_x86_64.whl", hash = "sha256:d4db7c7aef085872ef65a8fd7d6d09a14ae91f691dec3e87ee5ee0539d516f53"},
    {file = "PyYAML-6.0-cp310-cp310-macosx_11_0_arm64.whl", hash = "sha256:9df7ed3b3d2e0ecfe09e14741b857df43adb5a3ddadc919a2d94fbdf78fea53c"},
    {file = "PyYAML-6.0-cp310-cp310-manylinux_2_17_aarch64.manylinux2014_aarch64.whl", hash = "sha256:77f396e6ef4c73fdc33a9157446466f1cff553d979bd00ecb64385760c6babdc"},
    {file = "PyYAML-6.0-cp310-cp310-manylinux_2_17_s390x.manylinux2014_s390x.whl", hash = "sha256:a80a78046a72361de73f8f395f1f1e49f956c6be882eed58505a15f3e430962b"},
    {file = "PyYAML-6.0-cp310-cp310-manylinux_2_5_x86_64.manylinux1_x86_64.manylinux_2_12_x86_64.manylinux2010_x86_64.whl", hash = "sha256:f84fbc98b019fef2ee9a1cb3ce93e3187a6df0b2538a651bfb890254ba9f90b5"},
    {file = "PyYAML-6.0-cp310-cp310-win32.whl", hash = "sha256:2cd5df3de48857ed0544b34e2d40e9fac445930039f3cfe4bcc592a1f836d513"},
    {file = "PyYAML-6.0-cp310-cp310-win_amd64.whl", hash = "sha256:daf496c58a8c52083df09b80c860005194014c3698698d1a57cbcfa182142a3a"},
    {file = "PyYAML-6.0-cp311-cp311-macosx_10_9_x86_64.whl", hash = "sha256:d4b0ba9512519522b118090257be113b9468d804b19d63c71dbcf4a48fa32358"},
    {file = "PyYAML-6.0-cp311-cp311-macosx_11_0_arm64.whl", hash = "sha256:81957921f441d50af23654aa6c5e5eaf9b06aba7f0a19c18a538dc7ef291c5a1"},
    {file = "PyYAML-6.0-cp311-cp311-manylinux_2_17_aarch64.manylinux2014_aarch64.whl", hash = "sha256:afa17f5bc4d1b10afd4466fd3a44dc0e245382deca5b3c353d8b757f9e3ecb8d"},
    {file = "PyYAML-6.0-cp311-cp311-manylinux_2_17_s390x.manylinux2014_s390x.whl", hash = "sha256:dbad0e9d368bb989f4515da330b88a057617d16b6a8245084f1b05400f24609f"},
    {file = "PyYAML-6.0-cp311-cp311-manylinux_2_17_x86_64.manylinux2014_x86_64.whl", hash = "sha256:432557aa2c09802be39460360ddffd48156e30721f5e8d917f01d31694216782"},
    {file = "PyYAML-6.0-cp311-cp311-win32.whl", hash = "sha256:bfaef573a63ba8923503d27530362590ff4f576c626d86a9fed95822a8255fd7"},
    {file = "PyYAML-6.0-cp311-cp311-win_amd64.whl", hash = "sha256:01b45c0191e6d66c470b6cf1b9531a771a83c1c4208272ead47a3ae4f2f603bf"},
    {file = "PyYAML-6.0-cp36-cp36m-macosx_10_9_x86_64.whl", hash = "sha256:897b80890765f037df3403d22bab41627ca8811ae55e9a722fd0392850ec4d86"},
    {file = "PyYAML-6.0-cp36-cp36m-manylinux_2_17_aarch64.manylinux2014_aarch64.whl", hash = "sha256:50602afada6d6cbfad699b0c7bb50d5ccffa7e46a3d738092afddc1f9758427f"},
    {file = "PyYAML-6.0-cp36-cp36m-manylinux_2_17_s390x.manylinux2014_s390x.whl", hash = "sha256:48c346915c114f5fdb3ead70312bd042a953a8ce5c7106d5bfb1a5254e47da92"},
    {file = "PyYAML-6.0-cp36-cp36m-manylinux_2_5_x86_64.manylinux1_x86_64.manylinux_2_12_x86_64.manylinux2010_x86_64.whl", hash = "sha256:98c4d36e99714e55cfbaaee6dd5badbc9a1ec339ebfc3b1f52e293aee6bb71a4"},
    {file = "PyYAML-6.0-cp36-cp36m-win32.whl", hash = "sha256:0283c35a6a9fbf047493e3a0ce8d79ef5030852c51e9d911a27badfde0605293"},
    {file = "PyYAML-6.0-cp36-cp36m-win_amd64.whl", hash = "sha256:07751360502caac1c067a8132d150cf3d61339af5691fe9e87803040dbc5db57"},
    {file = "PyYAML-6.0-cp37-cp37m-macosx_10_9_x86_64.whl", hash = "sha256:819b3830a1543db06c4d4b865e70ded25be52a2e0631ccd2f6a47a2822f2fd7c"},
    {file = "PyYAML-6.0-cp37-cp37m-manylinux_2_17_aarch64.manylinux2014_aarch64.whl", hash = "sha256:473f9edb243cb1935ab5a084eb238d842fb8f404ed2193a915d1784b5a6b5fc0"},
    {file = "PyYAML-6.0-cp37-cp37m-manylinux_2_17_s390x.manylinux2014_s390x.whl", hash = "sha256:0ce82d761c532fe4ec3f87fc45688bdd3a4c1dc5e0b4a19814b9009a29baefd4"},
    {file = "PyYAML-6.0-cp37-cp37m-manylinux_2_5_x86_64.manylinux1_x86_64.manylinux_2_12_x86_64.manylinux2010_x86_64.whl", hash = "sha256:231710d57adfd809ef5d34183b8ed1eeae3f76459c18fb4a0b373ad56bedcdd9"},
    {file = "PyYAML-6.0-cp37-cp37m-win32.whl", hash = "sha256:c5687b8d43cf58545ade1fe3e055f70eac7a5a1a0bf42824308d868289a95737"},
    {file = "PyYAML-6.0-cp37-cp37m-win_amd64.whl", hash = "sha256:d15a181d1ecd0d4270dc32edb46f7cb7733c7c508857278d3d378d14d606db2d"},
    {file = "PyYAML-6.0-cp38-cp38-macosx_10_9_x86_64.whl", hash = "sha256:0b4624f379dab24d3725ffde76559cff63d9ec94e1736b556dacdfebe5ab6d4b"},
    {file = "PyYAML-6.0-cp38-cp38-manylinux_2_17_aarch64.manylinux2014_aarch64.whl", hash = "sha256:213c60cd50106436cc818accf5baa1aba61c0189ff610f64f4a3e8c6726218ba"},
    {file = "PyYAML-6.0-cp38-cp38-manylinux_2_17_s390x.manylinux2014_s390x.whl", hash = "sha256:9fa600030013c4de8165339db93d182b9431076eb98eb40ee068700c9c813e34"},
    {file = "PyYAML-6.0-cp38-cp38-manylinux_2_5_x86_64.manylinux1_x86_64.manylinux_2_12_x86_64.manylinux2010_x86_64.whl", hash = "sha256:277a0ef2981ca40581a47093e9e2d13b3f1fbbeffae064c1d21bfceba2030287"},
    {file = "PyYAML-6.0-cp38-cp38-win32.whl", hash = "sha256:d4eccecf9adf6fbcc6861a38015c2a64f38b9d94838ac1810a9023a0609e1b78"},
    {file = "PyYAML-6.0-cp38-cp38-win_amd64.whl", hash = "sha256:1e4747bc279b4f613a09eb64bba2ba602d8a6664c6ce6396a4d0cd413a50ce07"},
    {file = "PyYAML-6.0-cp39-cp39-macosx_10_9_x86_64.whl", hash = "sha256:055d937d65826939cb044fc8c9b08889e8c743fdc6a32b33e2390f66013e449b"},
    {file = "PyYAML-6.0-cp39-cp39-macosx_11_0_arm64.whl", hash = "sha256:e61ceaab6f49fb8bdfaa0f92c4b57bcfbea54c09277b1b4f7ac376bfb7a7c174"},
    {file = "PyYAML-6.0-cp39-cp39-manylinux_2_17_aarch64.manylinux2014_aarch64.whl", hash = "sha256:d67d839ede4ed1b28a4e8909735fc992a923cdb84e618544973d7dfc71540803"},
    {file = "PyYAML-6.0-cp39-cp39-manylinux_2_17_s390x.manylinux2014_s390x.whl", hash = "sha256:cba8c411ef271aa037d7357a2bc8f9ee8b58b9965831d9e51baf703280dc73d3"},
    {file = "PyYAML-6.0-cp39-cp39-manylinux_2_5_x86_64.manylinux1_x86_64.manylinux_2_12_x86_64.manylinux2010_x86_64.whl", hash = "sha256:40527857252b61eacd1d9af500c3337ba8deb8fc298940291486c465c8b46ec0"},
    {file = "PyYAML-6.0-cp39-cp39-win32.whl", hash = "sha256:b5b9eccad747aabaaffbc6064800670f0c297e52c12754eb1d976c57e4f74dcb"},
    {file = "PyYAML-6.0-cp39-cp39-win_amd64.whl", hash = "sha256:b3d267842bf12586ba6c734f89d1f5b871df0273157918b0ccefa29deb05c21c"},
    {file = "PyYAML-6.0.tar.gz", hash = "sha256:68fb519c14306fec9720a2a5b45bc9f0c8d1b9c72adf45c37baedfcd949c35a2"},
]
ratelimiter = [
    {file = "ratelimiter-1.2.0.post0-py3-none-any.whl", hash = "sha256:a52be07bc0bb0b3674b4b304550f10c769bbb00fead3072e035904474259809f"},
    {file = "ratelimiter-1.2.0.post0.tar.gz", hash = "sha256:5c395dcabdbbde2e5178ef3f89b568a3066454a6ddc223b76473dac22f89b4f7"},
]
redis = [
    {file = "redis-3.5.3-py2.py3-none-any.whl", hash = "sha256:432b788c4530cfe16d8d943a09d40ca6c16149727e4afe8c2c9d5580c59d9f24"},
    {file = "redis-3.5.3.tar.gz", hash = "sha256:0e7e0cfca8660dea8b7d5cd8c4f6c5e29e11f31158c0b0ae91a397f00e5a05a2"},
]
requests = [
    {file = "requests-2.28.1-py3-none-any.whl", hash = "sha256:8fefa2a1a1365bf5520aac41836fbee479da67864514bdb821f31ce07ce65349"},
    {file = "requests-2.28.1.tar.gz", hash = "sha256:7c5599b102feddaa661c826c56ab4fee28bfd17f5abca1ebbe3e7f19d7c97983"},
]
requests-oauthlib = [
    {file = "requests-oauthlib-1.3.1.tar.gz", hash = "sha256:75beac4a47881eeb94d5ea5d6ad31ef88856affe2332b9aafb52c6452ccf0d7a"},
    {file = "requests_oauthlib-1.3.1-py2.py3-none-any.whl", hash = "sha256:2577c501a2fb8d05a304c09d090d6e47c306fef15809d102b327cf8364bddab5"},
]
<<<<<<< HEAD
requests-toolbelt = [
    {file = "requests-toolbelt-0.10.0.tar.gz", hash = "sha256:f695d6207931200b46c8ef6addbc8a921fb5d77cc4cd209c2e7d39293fcd2b30"},
    {file = "requests_toolbelt-0.10.0-py2.py3-none-any.whl", hash = "sha256:64c6b8c51b515d123f9f708a29743f44eb70c4479440641ed2df8c4dea56d985"},
=======
retrying = [
    {file = "retrying-1.3.3.tar.gz", hash = "sha256:08c039560a6da2fe4f2c426d0766e284d3b736e355f8dd24b37367b0bb41973b"},
>>>>>>> 3e572d92
]
rsa = [
    {file = "rsa-4.9-py3-none-any.whl", hash = "sha256:90260d9058e514786967344d0ef75fa8727eed8a7d2e43ce9f4bcf1b536174f7"},
    {file = "rsa-4.9.tar.gz", hash = "sha256:e38464a49c6c85d7f1351b0126661487a7e0a14a50f1675ec50eb34d4f20ef21"},
]
s3transfer = [
    {file = "s3transfer-0.6.0-py3-none-any.whl", hash = "sha256:06176b74f3a15f61f1b4f25a1fc29a4429040b7647133a463da8fa5bd28d5ecd"},
    {file = "s3transfer-0.6.0.tar.gz", hash = "sha256:2ed07d3866f523cc561bf4a00fc5535827981b117dd7876f036b0c1aca42c947"},
]
secretstorage = [
    {file = "SecretStorage-3.3.3-py3-none-any.whl", hash = "sha256:f356e6628222568e3af06f2eba8df495efa13b3b63081dafd4f7d9a7b7bc9f99"},
    {file = "SecretStorage-3.3.3.tar.gz", hash = "sha256:2403533ef369eca6d2ba81718576c5e0f564d5cca1b58f73a8b23e7d4eeebd77"},
]
sendgrid = [
    {file = "sendgrid-6.9.7-py3-none-any.whl", hash = "sha256:ba8d3d39e1f392b9434365d53983b2fc6a458ae0496d2d9e103c15e1743ab66b"},
    {file = "sendgrid-6.9.7.tar.gz", hash = "sha256:fa30411c627690fecd0ef6b1d4e1783f2d0272aa14b5fffb133ebd1e31114f16"},
]
setuptools = [
    {file = "setuptools-65.4.1-py3-none-any.whl", hash = "sha256:1b6bdc6161661409c5f21508763dc63ab20a9ac2f8ba20029aaaa7fdb9118012"},
    {file = "setuptools-65.4.1.tar.gz", hash = "sha256:3050e338e5871e70c72983072fe34f6032ae1cdeeeb67338199c2f74e083a80e"},
]
six = [
    {file = "six-1.16.0-py2.py3-none-any.whl", hash = "sha256:8abb2f1d86890a2dfb989f9a77cfcfd3e47c2a354b01111771326f8aa26e0254"},
    {file = "six-1.16.0.tar.gz", hash = "sha256:1e61c37477a1626458e36f7b1d82aa5c9b094fa4802892072e49de9c60c4c926"},
]
sortedcontainers = [
    {file = "sortedcontainers-2.4.0-py2.py3-none-any.whl", hash = "sha256:a163dcaede0f1c021485e957a39245190e74249897e2ae4b2aa38595db237ee0"},
    {file = "sortedcontainers-2.4.0.tar.gz", hash = "sha256:25caa5a06cc30b6b83d11423433f65d1f9d76c4c6a0c90e3379eaa43b9bfdb88"},
]
starkbank-ecdsa = [
    {file = "starkbank-ecdsa-2.1.0.tar.gz", hash = "sha256:24422395e8682ac22a5b20ba3d7418d62e1a927aef29e8ddb5e678662be6b643"},
]
tomli = [
    {file = "tomli-2.0.1-py3-none-any.whl", hash = "sha256:939de3e7a6161af0c887ef91b7d41a53e7c5a1ca976325f429cb46ea9bc30ecc"},
    {file = "tomli-2.0.1.tar.gz", hash = "sha256:de526c12914f0c550d15924c62d72abc48d6fe7364aa87328337a31007fe8a4f"},
]
typed-ast = [
    {file = "typed_ast-1.5.4-cp310-cp310-macosx_10_9_x86_64.whl", hash = "sha256:669dd0c4167f6f2cd9f57041e03c3c2ebf9063d0757dc89f79ba1daa2bfca9d4"},
    {file = "typed_ast-1.5.4-cp310-cp310-macosx_11_0_arm64.whl", hash = "sha256:211260621ab1cd7324e0798d6be953d00b74e0428382991adfddb352252f1d62"},
    {file = "typed_ast-1.5.4-cp310-cp310-manylinux_2_17_aarch64.manylinux2014_aarch64.whl", hash = "sha256:267e3f78697a6c00c689c03db4876dd1efdfea2f251a5ad6555e82a26847b4ac"},
    {file = "typed_ast-1.5.4-cp310-cp310-manylinux_2_5_x86_64.manylinux1_x86_64.manylinux_2_12_x86_64.manylinux2010_x86_64.whl", hash = "sha256:c542eeda69212fa10a7ada75e668876fdec5f856cd3d06829e6aa64ad17c8dfe"},
    {file = "typed_ast-1.5.4-cp310-cp310-win_amd64.whl", hash = "sha256:a9916d2bb8865f973824fb47436fa45e1ebf2efd920f2b9f99342cb7fab93f72"},
    {file = "typed_ast-1.5.4-cp36-cp36m-macosx_10_9_x86_64.whl", hash = "sha256:79b1e0869db7c830ba6a981d58711c88b6677506e648496b1f64ac7d15633aec"},
    {file = "typed_ast-1.5.4-cp36-cp36m-manylinux_2_17_aarch64.manylinux2014_aarch64.whl", hash = "sha256:a94d55d142c9265f4ea46fab70977a1944ecae359ae867397757d836ea5a3f47"},
    {file = "typed_ast-1.5.4-cp36-cp36m-manylinux_2_5_x86_64.manylinux1_x86_64.manylinux_2_12_x86_64.manylinux2010_x86_64.whl", hash = "sha256:183afdf0ec5b1b211724dfef3d2cad2d767cbefac291f24d69b00546c1837fb6"},
    {file = "typed_ast-1.5.4-cp36-cp36m-win_amd64.whl", hash = "sha256:639c5f0b21776605dd6c9dbe592d5228f021404dafd377e2b7ac046b0349b1a1"},
    {file = "typed_ast-1.5.4-cp37-cp37m-macosx_10_9_x86_64.whl", hash = "sha256:cf4afcfac006ece570e32d6fa90ab74a17245b83dfd6655a6f68568098345ff6"},
    {file = "typed_ast-1.5.4-cp37-cp37m-manylinux_2_17_aarch64.manylinux2014_aarch64.whl", hash = "sha256:ed855bbe3eb3715fca349c80174cfcfd699c2f9de574d40527b8429acae23a66"},
    {file = "typed_ast-1.5.4-cp37-cp37m-manylinux_2_5_x86_64.manylinux1_x86_64.manylinux_2_12_x86_64.manylinux2010_x86_64.whl", hash = "sha256:6778e1b2f81dfc7bc58e4b259363b83d2e509a65198e85d5700dfae4c6c8ff1c"},
    {file = "typed_ast-1.5.4-cp37-cp37m-win_amd64.whl", hash = "sha256:0261195c2062caf107831e92a76764c81227dae162c4f75192c0d489faf751a2"},
    {file = "typed_ast-1.5.4-cp38-cp38-macosx_10_9_x86_64.whl", hash = "sha256:2efae9db7a8c05ad5547d522e7dbe62c83d838d3906a3716d1478b6c1d61388d"},
    {file = "typed_ast-1.5.4-cp38-cp38-macosx_11_0_arm64.whl", hash = "sha256:7d5d014b7daa8b0bf2eaef684295acae12b036d79f54178b92a2b6a56f92278f"},
    {file = "typed_ast-1.5.4-cp38-cp38-manylinux_2_17_aarch64.manylinux2014_aarch64.whl", hash = "sha256:370788a63915e82fd6f212865a596a0fefcbb7d408bbbb13dea723d971ed8bdc"},
    {file = "typed_ast-1.5.4-cp38-cp38-manylinux_2_5_x86_64.manylinux1_x86_64.manylinux_2_12_x86_64.manylinux2010_x86_64.whl", hash = "sha256:4e964b4ff86550a7a7d56345c7864b18f403f5bd7380edf44a3c1fb4ee7ac6c6"},
    {file = "typed_ast-1.5.4-cp38-cp38-win_amd64.whl", hash = "sha256:683407d92dc953c8a7347119596f0b0e6c55eb98ebebd9b23437501b28dcbb8e"},
    {file = "typed_ast-1.5.4-cp39-cp39-macosx_10_9_x86_64.whl", hash = "sha256:4879da6c9b73443f97e731b617184a596ac1235fe91f98d279a7af36c796da35"},
    {file = "typed_ast-1.5.4-cp39-cp39-macosx_11_0_arm64.whl", hash = "sha256:3e123d878ba170397916557d31c8f589951e353cc95fb7f24f6bb69adc1a8a97"},
    {file = "typed_ast-1.5.4-cp39-cp39-manylinux_2_17_aarch64.manylinux2014_aarch64.whl", hash = "sha256:ebd9d7f80ccf7a82ac5f88c521115cc55d84e35bf8b446fcd7836eb6b98929a3"},
    {file = "typed_ast-1.5.4-cp39-cp39-manylinux_2_5_x86_64.manylinux1_x86_64.manylinux_2_12_x86_64.manylinux2010_x86_64.whl", hash = "sha256:98f80dee3c03455e92796b58b98ff6ca0b2a6f652120c263efdba4d6c5e58f72"},
    {file = "typed_ast-1.5.4-cp39-cp39-win_amd64.whl", hash = "sha256:0fdbcf2fef0ca421a3f5912555804296f0b0960f0418c440f5d6d3abb549f3e1"},
    {file = "typed_ast-1.5.4.tar.gz", hash = "sha256:39e21ceb7388e4bb37f4c679d72707ed46c2fbf2a5609b8b8ebc4b067d977df2"},
]
types-cryptography = [
    {file = "types-cryptography-3.3.23.tar.gz", hash = "sha256:b85c45fd4d3d92e8b18e9a5ee2da84517e8fff658e3ef5755c885b1c2a27c1fe"},
    {file = "types_cryptography-3.3.23-py3-none-any.whl", hash = "sha256:913b3e66a502edbf4bfc3bb45e33ab476040c56942164a7ff37bd1f0ef8ef783"},
]
types-six = [
    {file = "types-six-1.16.21.tar.gz", hash = "sha256:562b036de1a837eafe164827c5c53d7a8d703a44bb211642932dcd59e9e0f7c9"},
    {file = "types_six-1.16.21-py3-none-any.whl", hash = "sha256:e4428b56da2505b5de228a3b5603561fa98571540fd75a90306eed8b3016ddf4"},
]
typing-extensions = [
    {file = "typing_extensions-4.4.0-py3-none-any.whl", hash = "sha256:16fa4864408f655d35ec496218b85f79b3437c829e93320c7c9215ccfd92489e"},
    {file = "typing_extensions-4.4.0.tar.gz", hash = "sha256:1511434bb92bf8dd198c12b1cc812e800d4181cfcb867674e0f8279cc93087aa"},
]
tzdata = [
    {file = "tzdata-2022.4-py2.py3-none-any.whl", hash = "sha256:74da81ecf2b3887c94e53fc1d466d4362aaf8b26fc87cda18f22004544694583"},
    {file = "tzdata-2022.4.tar.gz", hash = "sha256:ada9133fbd561e6ec3d1674d3fba50251636e918aa97bd59d63735bef5a513bb"},
]
tzlocal = [
    {file = "tzlocal-4.2-py3-none-any.whl", hash = "sha256:89885494684c929d9191c57aa27502afc87a579be5cdd3225c77c463ea043745"},
    {file = "tzlocal-4.2.tar.gz", hash = "sha256:ee5842fa3a795f023514ac2d801c4a81d1743bbe642e3940143326b3a00addd7"},
]
uritemplate = [
    {file = "uritemplate-4.1.1-py2.py3-none-any.whl", hash = "sha256:830c08b8d99bdd312ea4ead05994a38e8936266f84b9a7878232db50b044e02e"},
    {file = "uritemplate-4.1.1.tar.gz", hash = "sha256:4346edfc5c3b79f694bccd6d6099a322bbeb628dbf2cd86eea55a456ce5124f0"},
]
urllib3 = [
    {file = "urllib3-1.26.12-py2.py3-none-any.whl", hash = "sha256:b930dd878d5a8afb066a637fbb35144fe7901e3b209d1cd4f524bd0e9deee997"},
    {file = "urllib3-1.26.12.tar.gz", hash = "sha256:3fa96cf423e6987997fc326ae8df396db2a8b7c667747d47ddd8ecba91f4a74e"},
]
zipp = [
    {file = "zipp-3.9.0-py3-none-any.whl", hash = "sha256:972cfa31bc2fedd3fa838a51e9bc7e64b7fb725a8c00e7431554311f180e9980"},
    {file = "zipp-3.9.0.tar.gz", hash = "sha256:3a7af91c3db40ec72dd9d154ae18e008c69efe8ca88dde4f9a731bb82fe2f9eb"},
]<|MERGE_RESOLUTION|>--- conflicted
+++ resolved
@@ -841,14 +841,7 @@
 python-versions = ">=3.6"
 
 [package.extras]
-<<<<<<< HEAD
-dev = ["cloudpickle", "coverage[toml] (>=5.0.2)", "furo", "hypothesis", "mypy (>=0.900,!=0.940)", "pre-commit", "pympler", "pytest (>=4.3.0)", "pytest-mypy-plugins", "sphinx", "sphinx-notfound-page", "zope.interface"]
-docs = ["furo", "sphinx", "sphinx-notfound-page", "zope.interface"]
-tests = ["cloudpickle", "coverage[toml] (>=5.0.2)", "hypothesis", "mypy (>=0.900,!=0.940)", "pympler", "pytest (>=4.3.0)", "pytest-mypy-plugins", "zope.interface"]
-tests-no-zope = ["cloudpickle", "coverage[toml] (>=5.0.2)", "hypothesis", "mypy (>=0.900,!=0.940)", "pympler", "pytest (>=4.3.0)", "pytest-mypy-plugins"]
-=======
 tzdata = ["tzdata"]
->>>>>>> 3e572d92
 
 [[package]]
 name = "black"
@@ -875,22 +868,14 @@
 
 [[package]]
 name = "boto3"
-<<<<<<< HEAD
-version = "1.24.96"
-=======
 version = "1.24.88"
->>>>>>> 3e572d92
 description = "The AWS SDK for Python"
 category = "main"
 optional = false
 python-versions = ">= 3.7"
 
 [package.dependencies]
-<<<<<<< HEAD
-botocore = ">=1.27.96,<1.28.0"
-=======
 botocore = ">=1.27.88,<1.28.0"
->>>>>>> 3e572d92
 jmespath = ">=0.7.1,<2.0.0"
 s3transfer = ">=0.6.0,<0.7.0"
 
@@ -899,11 +884,7 @@
 
 [[package]]
 name = "botocore"
-<<<<<<< HEAD
-version = "1.27.96"
-=======
 version = "1.27.88"
->>>>>>> 3e572d92
 description = "Low-level, data-driven core of boto 3."
 category = "main"
 optional = false
@@ -1039,11 +1020,7 @@
 version = "1.15.1"
 description = "Foreign Function Interface for Python calling C code."
 category = "main"
-<<<<<<< HEAD
-optional = false
-=======
-optional = true
->>>>>>> 3e572d92
+optional = true
 python-versions = "*"
 
 [package.dependencies]
@@ -1085,11 +1062,7 @@
 version = "38.0.1"
 description = "cryptography is a package which provides cryptographic recipes and primitives to Python developers."
 category = "main"
-<<<<<<< HEAD
-optional = false
-=======
-optional = true
->>>>>>> 3e572d92
+optional = true
 python-versions = ">=3.6"
 
 [package.dependencies]
@@ -1124,21 +1097,12 @@
 python-versions = ">=3.5"
 
 [[package]]
-<<<<<<< HEAD
-name = "defusedxml"
-version = "0.7.1"
-description = "XML bomb protection for Python stdlib modules"
-category = "main"
-optional = false
-python-versions = ">=2.7, !=3.0.*, !=3.1.*, !=3.2.*, !=3.3.*, !=3.4.*"
-=======
 name = "distlib"
 version = "0.3.6"
 description = "Distribution utilities"
 category = "main"
 optional = true
 python-versions = "*"
->>>>>>> 3e572d92
 
 [[package]]
 name = "fakeredis"
@@ -1208,16 +1172,6 @@
 
 [package.extras]
 aiohttp = ["aiohttp (>=3.6.2,<4.0.0dev)", "requests (>=2.20.0,<3.0.0dev)"]
-<<<<<<< HEAD
-enterprise-cert = ["cryptography (==36.0.2)", "pyopenssl (==22.0.0)"]
-pyopenssl = ["pyopenssl (>=20.0.0)"]
-reauth = ["pyu2f (>=0.1.5)"]
-
-[[package]]
-name = "google-cloud-secret-manager"
-version = "2.12.6"
-description = "Secret Manager API API client library"
-=======
 enterprise_cert = ["cryptography (==36.0.2)", "pyopenssl (==22.0.0)"]
 pyopenssl = ["pyopenssl (>=20.0.0)"]
 reauth = ["pyu2f (>=0.1.5)"]
@@ -1357,20 +1311,12 @@
 name = "google-resumable-media"
 version = "2.4.0"
 description = "Utilities for Google Media Downloads and Resumable Uploads"
->>>>>>> 3e572d92
 category = "main"
 optional = true
 python-versions = ">= 3.7"
 
 [package.dependencies]
-<<<<<<< HEAD
-google-api-core = {version = ">=1.32.0,<2.0.0 || >=2.8.0,<3.0.0dev", extras = ["grpc"]}
-grpc-google-iam-v1 = ">=0.12.4,<1.0.0dev"
-proto-plus = ">=1.22.0,<2.0.0dev"
-protobuf = ">=3.19.5,<3.20.0 || >3.20.0,<3.20.1 || >3.20.1,<4.21.0 || >4.21.0,<4.21.1 || >4.21.1,<4.21.2 || >4.21.2,<4.21.3 || >4.21.3,<4.21.4 || >4.21.4,<4.21.5 || >4.21.5,<5.0.0dev"
-=======
 google-crc32c = ">=1.0,<2.0dev"
->>>>>>> 3e572d92
 
 [package.extras]
 aiohttp = ["aiohttp (>=3.6.2,<4.0.0dev)"]
@@ -1490,36 +1436,6 @@
 python-versions = "*"
 
 [[package]]
-<<<<<<< HEAD
-name = "jaraco-classes"
-version = "3.2.3"
-description = "Utility functions for Python class constructs"
-category = "main"
-optional = false
-python-versions = ">=3.7"
-
-[package.dependencies]
-more-itertools = "*"
-
-[package.extras]
-docs = ["jaraco.packaging (>=9)", "jaraco.tidelift (>=1.4)", "rst.linker (>=1.9)", "sphinx (>=3.5)"]
-testing = ["flake8 (<5)", "pytest (>=6)", "pytest-black (>=0.3.7)", "pytest-checkdocs (>=2.4)", "pytest-cov", "pytest-enabler (>=1.3)", "pytest-flake8", "pytest-mypy (>=0.9.1)"]
-
-[[package]]
-name = "jeepney"
-version = "0.8.0"
-description = "Low-level, pure Python DBus protocol wrapper."
-category = "main"
-optional = false
-python-versions = ">=3.7"
-
-[package.extras]
-test = ["async-timeout", "pytest", "pytest-asyncio (>=0.17)", "pytest-trio", "testpath", "trio"]
-trio = ["async_generator", "trio"]
-
-[[package]]
-name = "jinja2"
-=======
 name = "isodate"
 version = "0.6.1"
 description = "An ISO 8601 date/time/duration parser and formatter"
@@ -1532,7 +1448,6 @@
 
 [[package]]
 name = "Jinja2"
->>>>>>> 3e572d92
 version = "3.1.2"
 description = "A very fast and expressive template engine."
 category = "main"
@@ -1654,14 +1569,6 @@
 python-versions = ">=3.7"
 
 [[package]]
-<<<<<<< HEAD
-name = "more-itertools"
-version = "9.0.0"
-description = "More routines for operating on iterables, beyond itertools"
-category = "main"
-optional = false
-python-versions = ">=3.7"
-=======
 name = "msal"
 version = "1.19.0"
 description = "The Microsoft Authentication Library (MSAL) for Python library enables your app to access the Microsoft Cloud by supporting authentication of users with Microsoft Azure Active Directory accounts (AAD) and Microsoft Accounts (MSA) using industry standard OAuth2 and OpenID Connect."
@@ -1719,7 +1626,6 @@
 adal = ">=0.6.0,<2.0.0"
 msrest = ">=0.6.0,<2.0.0"
 six = "*"
->>>>>>> 3e572d92
 
 [[package]]
 name = "mypy"
@@ -1748,13 +1654,6 @@
 python-versions = "*"
 
 [[package]]
-<<<<<<< HEAD
-name = "oauthlib"
-version = "3.2.2"
-description = "A generic, spec-compliant, thorough implementation of the OAuth request-signing logic"
-category = "main"
-optional = false
-=======
 name = "netaddr"
 version = "0.7.20"
 description = "A network address manipulation library for Python"
@@ -1768,7 +1667,6 @@
 description = "A generic, spec-compliant, thorough implementation of the OAuth request-signing logic"
 category = "main"
 optional = true
->>>>>>> 3e572d92
 python-versions = ">=3.6"
 
 [package.extras]
@@ -1900,12 +1798,6 @@
 version = "2.21"
 description = "C parser in Python"
 category = "main"
-<<<<<<< HEAD
-optional = false
-python-versions = ">=2.7, !=3.0.*, !=3.1.*, !=3.2.*, !=3.3.*"
-
-[[package]]
-=======
 optional = true
 python-versions = ">=2.7, !=3.0.*, !=3.1.*, !=3.2.*, !=3.3.*"
 
@@ -1928,7 +1820,6 @@
 tests = ["coverage[toml] (==5.0.4)", "pytest (>=6.0.0,<7.0.0)"]
 
 [[package]]
->>>>>>> 3e572d92
 name = "pyparsing"
 version = "3.0.9"
 description = "pyparsing module - Classes and methods to define and execute parsing grammars"
@@ -1988,17 +1879,6 @@
 python-versions = ">=2.7, !=3.0.*, !=3.1.*, !=3.2.*, !=3.3.*"
 
 [[package]]
-<<<<<<< HEAD
-name = "pywin32-ctypes"
-version = "0.2.0"
-description = ""
-category = "main"
-optional = false
-python-versions = "*"
-
-[[package]]
-name = "pyyaml"
-=======
 name = "pytz"
 version = "2022.4"
 description = "World timezone definitions, modern and historical"
@@ -2028,7 +1908,6 @@
 
 [[package]]
 name = "PyYAML"
->>>>>>> 3e572d92
 version = "6.0"
 description = "YAML parser and emitter for Python"
 category = "main"
@@ -2318,11 +2197,7 @@
 [metadata]
 lock-version = "1.1"
 python-versions = "^3.7"
-<<<<<<< HEAD
-content-hash = "ba5ff23519d5544b489ce48f084a47129595e99985caac841a8bdda91efc612a"
-=======
 content-hash = "43b0cbdc9a3f83682ed8605fc971eec4a7b8b49c0909b82a65e4a3d231d69bfc"
->>>>>>> 3e572d92
 
 [metadata.files]
 adal = [
@@ -2624,21 +2499,12 @@
     {file = "black-22.10.0.tar.gz", hash = "sha256:f513588da599943e0cde4e32cc9879e825d58720d6557062d1098c5ad80080e1"},
 ]
 boto3 = [
-<<<<<<< HEAD
-    {file = "boto3-1.24.96-py3-none-any.whl", hash = "sha256:748c055214c629744c34c7f94bfa888733dfac0b92e1daef9c243e1391ea4f53"},
-    {file = "boto3-1.24.96.tar.gz", hash = "sha256:6b8899542cff82becceb3498a2240bf77c96def0515b0a31f7f6a9d5b92e7a3d"},
-]
-botocore = [
-    {file = "botocore-1.27.96-py3-none-any.whl", hash = "sha256:e41a81a18511f2f9181b2a9ab302a55c0effecccbef846c55aad0c47bfdbefb9"},
-    {file = "botocore-1.27.96.tar.gz", hash = "sha256:fc0a13ef6042e890e361cf408759230f8574409bb51f81740d2e5d8ad5d1fbea"},
-=======
     {file = "boto3-1.24.88-py3-none-any.whl", hash = "sha256:6b4cf1cd0be65202c4cf0e4c69099bac3620bcd4049ca25a5e223c668401dd69"},
     {file = "boto3-1.24.88.tar.gz", hash = "sha256:93934343cac76084600a520e5be70c52152364d0c410681c2e25c2290f0e151c"},
 ]
 botocore = [
     {file = "botocore-1.27.88-py3-none-any.whl", hash = "sha256:de4e087b24cd3bc369eb2e27f8fe94a6499f7dea08c919fba13cefb2496bd2bb"},
     {file = "botocore-1.27.88.tar.gz", hash = "sha256:ded0a4035baf91eb358ef501c92a8512543f5ab7658f459df3077a70a555b5cd"},
->>>>>>> 3e572d92
 ]
 c7n-azure = []
 c7n-gcp = []
@@ -2764,15 +2630,9 @@
     {file = "decorator-5.1.1-py3-none-any.whl", hash = "sha256:b8c3f85900b9dc423225913c5aace94729fe1fa9763b38939a95226f02d37186"},
     {file = "decorator-5.1.1.tar.gz", hash = "sha256:637996211036b6385ef91435e4fae22989472f9d571faba8927ba8253acbc330"},
 ]
-<<<<<<< HEAD
-defusedxml = [
-    {file = "defusedxml-0.7.1-py2.py3-none-any.whl", hash = "sha256:a352e7e428770286cc899e2542b6cdaedb2b4953ff269a210103ec58f6198a61"},
-    {file = "defusedxml-0.7.1.tar.gz", hash = "sha256:1bb3032db185915b62d7c6209c5a8792be6a32ab2fedacc84e01b52c51aa3e69"},
-=======
 distlib = [
     {file = "distlib-0.3.6-py2.py3-none-any.whl", hash = "sha256:f35c4b692542ca110de7ef0bea44d73981caeb34ca0b9b6b2e6d7790dda8f80e"},
     {file = "distlib-0.3.6.tar.gz", hash = "sha256:14bad2d9b04d3a36127ac97f30b12a19268f211063d8f8ee4f47108896e11b46"},
->>>>>>> 3e572d92
 ]
 fakeredis = [
     {file = "fakeredis-1.9.4-py3-none-any.whl", hash = "sha256:61afe14095aad3e7413a0a6fe63041da1b4bc3e41d5228a33b60bd03fabf22d8"},
@@ -2975,23 +2835,11 @@
     {file = "iniconfig-1.1.1-py2.py3-none-any.whl", hash = "sha256:011e24c64b7f47f6ebd835bb12a743f2fbe9a26d4cecaa7f53bc4f35ee9da8b3"},
     {file = "iniconfig-1.1.1.tar.gz", hash = "sha256:bc3af051d7d14b2ee5ef9969666def0cd1a000e121eaea580d4a313df4b37f32"},
 ]
-<<<<<<< HEAD
-jaraco-classes = [
-    {file = "jaraco.classes-3.2.3-py3-none-any.whl", hash = "sha256:2353de3288bc6b82120752201c6b1c1a14b058267fa424ed5ce5984e3b922158"},
-    {file = "jaraco.classes-3.2.3.tar.gz", hash = "sha256:89559fa5c1d3c34eff6f631ad80bb21f378dbcbb35dd161fd2c6b93f5be2f98a"},
-]
-jeepney = [
-    {file = "jeepney-0.8.0-py3-none-any.whl", hash = "sha256:c0a454ad016ca575060802ee4d590dd912e35c122fa04e70306de3d076cce755"},
-    {file = "jeepney-0.8.0.tar.gz", hash = "sha256:5efe48d255973902f6badc3ce55e2aa6c5c3b3bc642059ef3a91247bcfcc5806"},
-]
-jinja2 = [
-=======
 isodate = [
     {file = "isodate-0.6.1-py2.py3-none-any.whl", hash = "sha256:0751eece944162659049d35f4f549ed815792b38793f07cf73381c1c87cbed96"},
     {file = "isodate-0.6.1.tar.gz", hash = "sha256:48c5881de7e8b0a0d648cb024c8062dc84e7b840ed81e864c7614fd3c127bde9"},
 ]
 Jinja2 = [
->>>>>>> 3e572d92
     {file = "Jinja2-3.1.2-py3-none-any.whl", hash = "sha256:6088930bfe239f0e6710546ab9c19c9ef35e29792895fed6e6e31a023a182a61"},
     {file = "Jinja2-3.1.2.tar.gz", hash = "sha256:31351a702a408a9e7595a8fc6150fc3f43bb6bf7e319770cbc0db9df9437e852"},
 ]
@@ -3068,11 +2916,6 @@
     {file = "MarkupSafe-2.1.1-cp39-cp39-win_amd64.whl", hash = "sha256:46d00d6cfecdde84d40e572d63735ef81423ad31184100411e6e3388d405e247"},
     {file = "MarkupSafe-2.1.1.tar.gz", hash = "sha256:7f91197cc9e48f989d12e4e6fbc46495c446636dfc81b9ccf50bb0ec74b91d4b"},
 ]
-<<<<<<< HEAD
-more-itertools = [
-    {file = "more-itertools-9.0.0.tar.gz", hash = "sha256:5a6257e40878ef0520b1803990e3e22303a41b5714006c32a3fd8304b26ea1ab"},
-    {file = "more_itertools-9.0.0-py3-none-any.whl", hash = "sha256:250e83d7e81d0c87ca6bd942e6aeab8cc9daa6096d12c5308f3f92fa5e5c1f41"},
-=======
 msal = [
     {file = "msal-1.19.0-py2.py3-none-any.whl", hash = "sha256:2206b44a739918b3ba0ee1bacd904e548fc91706cada9f1673b763c8d5f3364e"},
     {file = "msal-1.19.0.tar.gz", hash = "sha256:65e329d69cbfe48bb3dd3236b1ef8e4cc91f869637606c184e227e86d2b0629d"},
@@ -3088,7 +2931,6 @@
 msrestazure = [
     {file = "msrestazure-0.6.4-py2.py3-none-any.whl", hash = "sha256:3de50f56147ef529b31e099a982496690468ecef33f0544cb0fa0cfe1e1de5b9"},
     {file = "msrestazure-0.6.4.tar.gz", hash = "sha256:a06f0dabc9a6f5efe3b6add4bd8fb623aeadacf816b7a35b0f89107e0544d189"},
->>>>>>> 3e572d92
 ]
 mypy = [
     {file = "mypy-0.931-cp310-cp310-macosx_10_9_x86_64.whl", hash = "sha256:3c5b42d0815e15518b1f0990cff7a705805961613e701db60387e6fb663fe78a"},
@@ -3116,11 +2958,6 @@
     {file = "mypy_extensions-0.4.3-py2.py3-none-any.whl", hash = "sha256:090fedd75945a69ae91ce1303b5824f428daf5a028d2f6ab8a299250a846f15d"},
     {file = "mypy_extensions-0.4.3.tar.gz", hash = "sha256:2d82818f5bb3e369420cb3c4060a7970edba416647068eb4c5343488a6c604a8"},
 ]
-<<<<<<< HEAD
-oauthlib = [
-    {file = "oauthlib-3.2.2-py3-none-any.whl", hash = "sha256:8139f29aac13e25d502680e9e19963e83f16838d48a0d71c287fe40e7067fbca"},
-    {file = "oauthlib-3.2.2.tar.gz", hash = "sha256:9859c40929662bec5d64f34d01c99e093149682a3f38915dc0655d5a633dd918"},
-=======
 netaddr = [
     {file = "netaddr-0.7.20-py2.py3-none-any.whl", hash = "sha256:7a9c8f58d048b820df1882439bb04fb2de13c03ec8af3112a1099822b0a2a4b8"},
     {file = "netaddr-0.7.20.tar.gz", hash = "sha256:d09252e5aec3913815d77eb8e8ea8fa6eb33521253e52f977f6abaa964776f3e"},
@@ -3128,7 +2965,6 @@
 oauthlib = [
     {file = "oauthlib-3.2.1-py3-none-any.whl", hash = "sha256:88e912ca1ad915e1dcc1c06fc9259d19de8deacd6fd17cc2df266decc2e49066"},
     {file = "oauthlib-3.2.1.tar.gz", hash = "sha256:1565237372795bf6ee3e5aba5e2a85bd5a65d0e2aa5c628b9a97b7d7a0da3721"},
->>>>>>> 3e572d92
 ]
 packaging = [
     {file = "packaging-21.3-py3-none-any.whl", hash = "sha256:ef103e05f519cdc783ae24ea4e2e0f508a9c99b2d4969652eed6a2e1ea5bd522"},
@@ -3259,13 +3095,6 @@
     {file = "python_http_client-3.3.7-py3-none-any.whl", hash = "sha256:ad371d2bbedc6ea15c26179c6222a78bc9308d272435ddf1d5c84f068f249a36"},
     {file = "python_http_client-3.3.7.tar.gz", hash = "sha256:bf841ee45262747e00dec7ee9971dfb8c7d83083f5713596488d67739170cea0"},
 ]
-<<<<<<< HEAD
-pywin32-ctypes = [
-    {file = "pywin32-ctypes-0.2.0.tar.gz", hash = "sha256:24ffc3b341d457d48e8922352130cf2644024a4ff09762a2261fd34c36ee5942"},
-    {file = "pywin32_ctypes-0.2.0-py2.py3-none-any.whl", hash = "sha256:9dc2d991b3479cc2df15930958b674a48a227d5361d413827a4cfd0b5876fc98"},
-]
-pyyaml = [
-=======
 pytz = [
     {file = "pytz-2022.4-py2.py3-none-any.whl", hash = "sha256:2c0784747071402c6e99f0bafdb7da0fa22645f06554c7ae06bf6358897e9c91"},
     {file = "pytz-2022.4.tar.gz", hash = "sha256:48ce799d83b6f8aab2020e369b627446696619e79645419610b9facd909b3174"},
@@ -3291,7 +3120,6 @@
     {file = "pywin32-304-cp39-cp39-win_amd64.whl", hash = "sha256:d24a3382f013b21aa24a5cfbfad5a2cd9926610c0affde3e8ab5b3d7dbcf4ac9"},
 ]
 PyYAML = [
->>>>>>> 3e572d92
     {file = "PyYAML-6.0-cp310-cp310-macosx_10_9_x86_64.whl", hash = "sha256:d4db7c7aef085872ef65a8fd7d6d09a14ae91f691dec3e87ee5ee0539d516f53"},
     {file = "PyYAML-6.0-cp310-cp310-macosx_11_0_arm64.whl", hash = "sha256:9df7ed3b3d2e0ecfe09e14741b857df43adb5a3ddadc919a2d94fbdf78fea53c"},
     {file = "PyYAML-6.0-cp310-cp310-manylinux_2_17_aarch64.manylinux2014_aarch64.whl", hash = "sha256:77f396e6ef4c73fdc33a9157446466f1cff553d979bd00ecb64385760c6babdc"},
@@ -3349,14 +3177,8 @@
     {file = "requests-oauthlib-1.3.1.tar.gz", hash = "sha256:75beac4a47881eeb94d5ea5d6ad31ef88856affe2332b9aafb52c6452ccf0d7a"},
     {file = "requests_oauthlib-1.3.1-py2.py3-none-any.whl", hash = "sha256:2577c501a2fb8d05a304c09d090d6e47c306fef15809d102b327cf8364bddab5"},
 ]
-<<<<<<< HEAD
-requests-toolbelt = [
-    {file = "requests-toolbelt-0.10.0.tar.gz", hash = "sha256:f695d6207931200b46c8ef6addbc8a921fb5d77cc4cd209c2e7d39293fcd2b30"},
-    {file = "requests_toolbelt-0.10.0-py2.py3-none-any.whl", hash = "sha256:64c6b8c51b515d123f9f708a29743f44eb70c4479440641ed2df8c4dea56d985"},
-=======
 retrying = [
     {file = "retrying-1.3.3.tar.gz", hash = "sha256:08c039560a6da2fe4f2c426d0766e284d3b736e355f8dd24b37367b0bb41973b"},
->>>>>>> 3e572d92
 ]
 rsa = [
     {file = "rsa-4.9-py3-none-any.whl", hash = "sha256:90260d9058e514786967344d0ef75fa8727eed8a7d2e43ce9f4bcf1b536174f7"},
