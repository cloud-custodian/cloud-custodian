[tool.poetry]
name = "c7n_mailer"
version = "0.6.19"
description = "Cloud Custodian - Reference Mailer"
authors = ["Cloud Custodian Project"]
license = "Apache-2.0"
readme = "README.md"
homepage = "https://cloudcustodian.io"
repository = "https://github.com/cloud-custodian/cloud-custodian"
documentation = "https://cloudcustodian.io/docs/"
classifiers = [
   "License :: OSI Approved :: Apache Software License",
   "Topic :: System :: Systems Administration",
   "Topic :: System :: Distributed Computing"
]

[tool.poetry.scripts]
c7n-mailer = 'c7n_mailer.cli:main'
c7n-mailer-replay = 'c7n_mailer.replay:main'

[tool.poetry.dependencies]
python = "^3.7"
Jinja2 = "^3.0"
boto3 = ">=1.11.12"
jsonschema = ">=3.2.0"
python-dateutil = "^2.8.1"
pyyaml = ">=5.4.0"
sendgrid = "^6.1.1"
datadog = "^0.34.0"
ldap3 = "^2.6.1"
redis = "^3.4.1"
jsonpointer = "^2.0"
jsonpatch = "^1.25"
types-six = "^1.16.10"
<<<<<<< HEAD
google-cloud-secret-manager = "^2.8.0"
importlib-metadata = ">=4.11.1"
jira = "^3.2.0"
=======
importlib-metadata = ">=4.11.1, <5.0"
>>>>>>> 3e572d92

# Optional packages for additional provider support
c7n-gcp = { version = "*", optional = true }
google-cloud-secret-manager = { version = "^2.8.0", optional = true }
c7n-azure = { version = "*", optional = true }

[tool.poetry.dev-dependencies]
fakeredis = "^1.2.0"
pytest = "^7.1.2"
mypy = "^0.931"
black = "^22.1.0"

[tool.poetry.extras]
gcp = ["c7n-gcp", "google-cloud-secret-manager"]
azure = ["c7n-azure"]

[build-system]
requires = ["poetry>=0.12", "setuptools"]
build-backend = "poetry.masonry.api"<|MERGE_RESOLUTION|>--- conflicted
+++ resolved
@@ -32,13 +32,8 @@
 jsonpointer = "^2.0"
 jsonpatch = "^1.25"
 types-six = "^1.16.10"
-<<<<<<< HEAD
-google-cloud-secret-manager = "^2.8.0"
-importlib-metadata = ">=4.11.1"
+importlib-metadata = ">=4.11.1, <5.0"
 jira = "^3.2.0"
-=======
-importlib-metadata = ">=4.11.1, <5.0"
->>>>>>> 3e572d92
 
 # Optional packages for additional provider support
 c7n-gcp = { version = "*", optional = true }
