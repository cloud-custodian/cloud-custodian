--- conflicted
+++ resolved
@@ -34,7 +34,6 @@
 repository = "https://github.com/cloud-custodian/cloud-custodian"
 documentation = "https://cloudcustodian.io/docs/"
 
-<<<<<<< HEAD
 [project.optional-dependencies]
 gcp = [
     "c7n_gcp",
@@ -43,24 +42,6 @@
 azure = [
     "c7n_azure",
 ]
-=======
-[tool.poetry.dependencies]
-python = ">=3.9.2,<4.0.0"
-Jinja2 = "^3.0"
-boto3 = ">=1.11.12"
-jsonschema = ">=4.18"
-python-dateutil = "^2.8.1"
-pyyaml = ">=5.4.0"
-sendgrid = "^6.1.1"
-datadog = "^0.34.0"
-ldap3 = "^2.6.1"
-redis = "^6.0"
-jsonpointer = ">=2.0"
-jsonpatch = "^1.25"
-types-six = "^1.16.10"
-importlib-metadata = "^8.0"
-werkzeug = "^3.1"
->>>>>>> 77b92b2a
 
 [tool.uv.sources]
 c7n_azure = { workspace = true }
