[tool.poetry]
name = "c7n_mailer"
version = "0.6.20"
description = "Cloud Custodian - Reference Mailer"
authors = ["Cloud Custodian Project"]
license = "Apache-2.0"
readme = "README.md"
homepage = "https://cloudcustodian.io"
repository = "https://github.com/cloud-custodian/cloud-custodian"
documentation = "https://cloudcustodian.io/docs/"
classifiers = [
   "License :: OSI Approved :: Apache Software License",
   "Topic :: System :: Systems Administration",
   "Topic :: System :: Distributed Computing"
]

[tool.poetry.scripts]
c7n-mailer = 'c7n_mailer.cli:main'
c7n-mailer-replay = 'c7n_mailer.replay:main'

[tool.poetry.dependencies]
python = "^3.7"
Jinja2 = "^3.0"
boto3 = ">=1.11.12"
jsonschema = ">=3.2.0"
python-dateutil = "^2.8.1"
pyyaml = ">=5.4.0"
sendgrid = "^6.1.1"
datadog = "^0.34.0"
ldap3 = "^2.6.1"
redis = "^3.4.1"
jsonpointer = "^2.0"
jsonpatch = "^1.25"
types-six = "^1.16.10"
importlib-metadata = ">=4.11.1, <5.0"
<<<<<<< HEAD
jira = "^3.2.0"
=======
# pin for cos-python-sdk-v5
requests = "2.27.1"
>>>>>>> ef8bd565

# Optional packages for additional provider support
c7n-gcp = { version = "*", optional = true }
google-cloud-secret-manager = { version = "^2.8.0", optional = true }
c7n-azure = { version = "*", optional = true }

[tool.poetry.group.dev.dependencies]
fakeredis = "^1.2.0"
pytest = "^7.1.2"
mypy = "^0.931"
black = "^22.1.0"
c7n-gcp = { path = "../c7n_gcp/", develop = true, optional = true }
c7n-azure = { path = "../c7n_azure/", develop = true, optional = true }

[tool.poetry.extras]
gcp = ["c7n-gcp", "google-cloud-secret-manager"]
azure = ["c7n-azure"]

[build-system]
requires = ["poetry>=0.12", "setuptools"]
build-backend = "poetry.masonry.api"<|MERGE_RESOLUTION|>--- conflicted
+++ resolved
@@ -33,12 +33,9 @@
 jsonpatch = "^1.25"
 types-six = "^1.16.10"
 importlib-metadata = ">=4.11.1, <5.0"
-<<<<<<< HEAD
 jira = "^3.2.0"
-=======
 # pin for cos-python-sdk-v5
 requests = "2.27.1"
->>>>>>> ef8bd565
 
 # Optional packages for additional provider support
 c7n-gcp = { version = "*", optional = true }
