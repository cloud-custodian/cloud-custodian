# c7n-mailer: Custodian Mailer

% [comment]: # (         !!! IMPORTANT !!!                    )
% [comment]: # (This file is moved during document generation.)
% [comment]: # (Only edit the original document at ./tools/c7n_mailer/README.md)

A mailer implementation for Custodian. Outbound mail delivery is still somewhat
organization-specific, so this at the moment serves primarily as an example
implementation.

> The Cloud Custodian Mailer can now be easily run in a Docker container. Click [here](https://hub.docker.com/r/cloudcustodian/mailer) for details.


## Message Relay

Custodian Mailer subscribes to an SQS queue, looks up users, and sends email
via SES and/or send notification to DataDog. Custodian lambda and instance policies can send to it. SQS queues
should be cross-account enabled for sending between accounts.


## Tutorial

Our goal in starting out with the Custodian mailer is to install the mailer,
and run a policy that triggers an email to your inbox.

1. [Install](#developer-install-os-x-el-capitan) the mailer on your laptop (if you are not running as a [Docker container](https://hub.docker.com/r/cloudcustodian/mailer)
   - or use `pip install c7n-mailer`
2. In your text editor, create a `mailer.yml` file to hold your mailer config.
3. In the AWS console, create a new standard SQS queue (quick create is fine).
   Copy the queue URL to `queue_url` in `mailer.yml`.
4. In AWS, locate or create a role that has read access to the queue. Grab the
   role ARN and set it as `role` in `mailer.yml`.

There are different notification endpoints options, you can combine both.

### Email:
Make sure your email address is verified in SES, and set it as
`from_address` in `mailer.yml`. By default SES is in sandbox mode where you
must
[verify](http://docs.aws.amazon.com/ses/latest/DeveloperGuide/verify-email-addresses.html)
every individual recipient of emails. If need be, make an AWS support ticket to
be taken out of SES sandbox mode.

Your `mailer.yml` should now look something like this:

```yaml
queue_url: https://sqs.us-east-1.amazonaws.com/1234567890/c7n-mailer-test
role: arn:aws:iam::123456790:role/c7n-mailer-test
from_address: you@example.com
```

You can also set `region` if you are in a region other than `us-east-1` as well as `lambda_tags` to give the mailer tags.

```yaml
region: us-east-2
lambda_tags:
  owner: ops
```

Now let's make a Custodian policy to populate your mailer queue. Create a
`test-policy.yml` file with this content (update `to` and `queue` to match your
environment)

```yaml
  policies:
  - name: c7n-mailer-test
    resource: sqs
    filters:
      - "tag:MailerTest": absent
    actions:
      - type: notify
        template: default
        priority_header: '2'
        subject: testing the c7n mailer
        to:
          - you@example.com
        transport:
          type: sqs
          queue: https://sqs.us-east-1.amazonaws.com/1234567890/c7n-mailer-test
```

### DataDog:
The standard way to do a DataDog integration is use the
c7n integration with AWS CloudWatch and use the
[DataDog integration with AWS](https://docs.datadoghq.com/integrations/amazon_web_services/)
to collect CloudWatch metrics. The mailer/messenger integration is only
for the case you don't want or you can't use AWS CloudWatch, e.g. in Azure or GCP.

Note this integration requires the additional dependency of datadog python bindings:
```
pip install datadog
```

Your `mailer.yml` should now look something like this:

```yaml
queue_url: https://sqs.us-east-1.amazonaws.com/1234567890/c7n-mailer-test
role: arn:aws:iam::123456790:role/c7n-mailer-test
datadog_api_key: XXXXXXXXXXXXXXXXXXXXXXXXXXXXX
datadog_application_key: YYYYYYYYYYYYYYYYYYYYYYYYYYYYYYY
```

(Also set `region` if you are in a region other than `us-east-1`.)

Now let's make a Custodian policy to populate your mailer queue. Create a
`test-policy.yml`:

```yaml
policies:
  - name: c7n-mailer-test
    resource: ebs
    filters:
     - Attachments: []
    actions:
      - type: notify
        to:
          - datadog://?metric_name=datadog.metric.name&metric_value_tag=Size
        transport:
          type: sqs
          queue: https://sqs.us-east-1.amazonaws.com/1234567890/c7n-mailer-test
```

There is a special `to` format that specifies datadog delivery, and includes the datadog configuration via url parameters.
- metric_name: is the name of the metrics send to DataDog
- metric_value_tag: by default the metric value send to DataDog is `1` but if you want to use one of the tags returned in the policy you can set it with the attribute `metric_value_tag`, for example in the `test-policy.yml` the value used is the size of the EBS volume. The value must be a number and it's transformed to a float value.

### Slack:

The Custodian mailer supports Slack messaging as a separate notification mechanism for the SQS transport method. To enable Slack integration, you must specify a Slack token in the `slack_token` field under the `mailer.yml` file.

```yaml
queue_url: https://sqs.us-east-1.amazonaws.com/1234567890/c7n-mailer-test
role: arn:aws:iam::123456790:role/c7n-mailer-test
slack_token: xoxo-token123
```

To enable Slack messaging, several unique fields are evaluated in the policy, as shown in the below example:

```
policies:
  - name: c7n-mailer-test
    resource: ebs
    filters:
     - Attachments: []
    actions:
      - type: notify
        slack_template: slack
        slack_msg_color: danger
        to:
          - slack://owners
          - slack://foo@bar.com
          - slack://#custodian-test
          - slack://webhook/#c7n-webhook-test
          - slack://tag/resource_tag
          - https://hooks.slack.com/services/T00000000/B00000000/XXXXXXXXXXXXXXXXXXXXXXXX
        transport:
          type: sqs
          queue: https://sqs.us-east-1.amazonaws.com/1234567890/c7n-mailer-test
```

Slack messages support use of a unique template field specified by `slack_template`. This field is unique and usage will not break
existing functionality for messages also specifying an email template in the `template` field. This field is optional, however,
and if not specified, the mailer will use the default value `slack_default`.

The unique template field `slack_msg_color` can be used to specify a color
border for the slack message. This accepts the Slack presets of `danger` (red),
`warning` (yellow) and `good` (green). It can also accept a HTML hex code. See
the [Slack documentation](https://api.slack.com/reference/messaging/attachments#fields)
for details.

Note: if you are using a hex color code it will need to be wrapped in quotes
like so: `slack_msg_color: '#4287f51'`. Otherwise the YAML interpreter will consider it a
[comment](https://yaml.org/spec/1.2/spec.html#id2780069).

Slack integration for the mailer supports several flavors of messaging, listed below. These are not mutually exclusive and any combination of the types can be used, but the preferred method is [incoming webhooks](https://api.slack.com/incoming-webhooks).

| Requires&nbsp;`slack_token` | Key                                                                             | Type   | Notes                                                                                                                                                           |
|:---------------------------:|:--------------------------------------------------------------------------------|:-------|:----------------------------------------------------------------------------------------------------------------------------------------------------------------|
|             No              | `https://hooks.slack.com/services/T00000000/B00000000/XXXXXXXXXXXXXXXXXXXXXXXX` | string | **(PREFERRED)** Send to an [incoming webhook](https://api.slack.com/incoming-webhooks) (the channel is defined in the webhook)                                  |
|             Yes             | `slack://owners`                                                                | string | Send to the recipient list generated within email delivery logic                                                                                                |
|             Yes             | `slack://foo@bar.com`                                                           | string | Send to the recipient specified by email address foo@bar.com                                                                                                    |
|             Yes             | `slack://#custodian-test`                                                       | string | Send to the Slack channel indicated in string, i.e. #custodian-test                                                                                             |
|             No              | `slack://webhook/#c7n-webhook-test`                                             | string | **(DEPRECATED)** Send to a Slack webhook; appended with the target channel. **IMPORTANT**: *This requires a `slack_webhook` value defined in the `mailer.yml`.* |
|             Yes             | `slack://tag/resource-tag`                                                      | string | Send to target found in resource tag. Example of value in tag: https://hooks.slack.com/services/T00000000/B00000000/XXXXXXXXXXXXXXXXXXXXXXXX                    |

Slack delivery can also be set via a resource's tag name. For example, using "slack://tag/slack_channel" will look for a tag name of 'slack_channel', and if matched on a resource will deliver the message to the value of that resource's tag:

`slack_channel:https://hooks.slack.com/services/T00000000/B00000000/XXXXXXXXXXXXXXXXXXXXXXXX`

Delivery via tag has been tested with webhooks but should support all delivery methods.

### Splunk HTTP Event Collector (HEC)

The Custodian mailer supports delivery to the HTTP Event Collector (HEC) endpoint of a Splunk instance as a separate notification mechanism for the SQS transport method. To enable Splunk HEC integration, you must specify the URL to the HEC endpoint as well as a valid username and token:

```yaml
queue_url: https://sqs.us-east-1.amazonaws.com/1234567890/c7n-mailer-test
role: arn:aws:iam::123456790:role/c7n-mailer-test
splunk_hec_url: https://http-inputs-foo.splunkcloud.com/services/collector/event
splunk_hec_token: 268b3cc2-f32e-4a19-a1e8-aee08d86ca7f
```

To send events for a policy to the Splunk HEC endpoint, add a ``to`` address notify action specifying the name of the Splunk index to send events to in the form ``splunkhec://indexName``:

```
policies:
  - name: c7n-mailer-test
    resource: ebs
    filters:
     - Attachments: []
    actions:
      - type: notify
        to:
          - splunkhec://myIndexName
        transport:
          type: sqs
          queue: https://sqs.us-east-1.amazonaws.com/1234567890/c7n-mailer-test
```

The ``splunkhec://indexName`` address type can be combined in the same notify action with other destination types (e.g. email, Slack, DataDog, etc).

### Now run:

```
c7n-mailer --config mailer.yml --update-lambda && custodian run -c test-policy.yml -s .
```

Note: You can set the profile via environment variable e.g. `export AWS_DEFAULT_PROFILE=foo`

You should see output similar to the following:

```
(env) $ c7n-mailer --config mailer.yml --update-lambda && custodian run -c test-policy.yml -s .
DEBUG:custodian.lambda:Created custodian lambda archive size: 3.01mb
2017-01-12 07:55:16,227: custodian.policy:INFO Running policy c7n-mailer-test resource: sqs region:default c7n:0.8.22.0
2017-01-12 07:55:16,229: custodian.policy:INFO policy: c7n-mailer-test resource:sqs has count:1 time:0.00
2017-01-12 07:55:18,017: custodian.actions:INFO sent message:dead-beef policy:c7n-mailer-test template:default count:1
2017-01-12 07:55:18,017: custodian.policy:INFO policy: c7n-mailer-test action: notify resources: 1 execution_time: 1.79
(env) $
```

Check the AWS console for a new Lambda named `cloud-custodian-mailer`. The
mailer runs every five minutes, so wait a bit and then look for an email in
your inbox. If it doesn't appear, look in the lambda's logs for debugging
information. If it does, congratulations! You are off and running with the
Custodian mailer.


## Usage & Configuration

Once [installed](#developer-install-os-x-el-capitan) you should have a
`c7n-mailer` executable on your path:
aws
```
(env) $ c7n-mailer
usage: c7n-mailer [-h] -c CONFIG
c7n-mailer: error: argument -c/--config is required
(env) $
```

Fundamentally what `c7n-mailer` does is deploy a Lambda (using
[Mu](http://cloudcustodian.io/docs/policy/mu.html)) based on
configuration you specify in a YAML file.  Here is [the
schema](./c7n_mailer/cli.py#L11-L41) to which the file must conform,
and here is a description of the options:

| Required? | Key             | Type             | Notes                                                                                                                                                                               |
|:---------:|:----------------|:-----------------|:------------------------------------------------------------------------------------------------------------------------------------------------------------------------------------|
| &#x2705;  | `queue_url`     | string           | the queue to listen to for messages                                                                                                                                                 |
|           | `from_address`  | string           | default from address                                                                                                                                                                |
|           | `endpoint_url`  | string           | SQS API URL (for use with VPC Endpoints)                                                                                                                                                                |
|           | `contact_tags`  | array of strings | tags that we should look at for address information                                                                                                                                 |

### Standard Lambda Function Config

| Required? | Key                  | Type             |
|:---------:|:---------------------|:-----------------|
|           | `dead_letter_config` | object           |
|           | `memory`             | integer          |
|           | `region`             | string           |
| &#x2705;  | `role`               | string           |
|           | `runtime`            | string           |
|           | `security_groups`    | array of strings |
|           | `subnets`            | array of strings |
|           | `timeout`            | integer          |

### Standard Azure Functions Config

| Required? | Key                   | Type   | Notes                                                                                  |
|:---------:|:----------------------|:-------|:---------------------------------------------------------------------------------------|
|           | `function_properties` | object | Contains `appInsights`, `storageAccount` and `servicePlan` objects                     |
|           | `appInsights`         | object | Contains `name`, `location` and `resourceGroupName` properties                       |
|           | `storageAccount`      | object | Contains `name`, `location` and `resourceGroupName` properties                       |
|           | `servicePlan`         | object | Contains `name`, `location`, `resourceGroupName`, `skuTier` and `skuName` properties |
|           | `name`                | string |                                                                                        |
|           | `location`            | string | Default: `west us 2`                                                                   |
|           | `resourceGroupName`   | string | Default `cloud-custodian`                                                              |
|           | `skuTier`             | string | Default: `Basic`                                                                       |
|           | `skuName`             | string | Default: `B1`                                                                          |




### Mailer Infrastructure Config

| Required? | Key                         | Type    | Notes                                                                                                                                                                                              |
|:---------:|:----------------------------|:--------|:---------------------------------------------------------------------------------------------------------------------------------------------------------------------------------------------------|
|           | `cache_engine`              | string  | cache engine; either sqlite or redis                                                                                                                                                               |
|           | `cross_accounts`            | object  | account to assume back into for sending to SNS topics                                                                                                                                              |
|           | `debug`                     | boolean | debug on/off                                                                                                                                                                                       |
|           | `ldap_bind_dn`              | string  | eg: ou=people,dc=example,dc=com                                                                                                                                                                    |
|           | `ldap_bind_user`            | string  | eg: FOO\\BAR                                                                                                                                                                                       |
|           | `ldap_bind_password`        | secured string  | ldap bind password                                                                                                                                                                                 |
|           | `ldap_bind_password_in_kms` | boolean | defaults to true, most people (except capone) want to set this to false. If set to true, make sure `ldap_bind_password` contains your KMS encrypted ldap bind password as a base64-encoded string. |
|           | `ldap_email_attribute`      | string  |                                                                                                                                                                                                    |
|           | `ldap_email_key`            | string  | eg 'mail'                                                                                                                                                                                          |
|           | `ldap_manager_attribute`    | string  | eg 'manager'                                                                                                                                                                                       |
|           | `ldap_uid_attribute`        | string  |                                                                                                                                                                                                    |
|           | `ldap_uid_regex`            | string  |                                                                                                                                                                                                    |
|           | `ldap_uid_tags`             | string  |                                                                                                                                                                                                    |
|           | `ldap_uri`                  | string  | eg 'ldaps://example.com:636'                                                                                                                                                                       |
|           | `redis_host`                | string  | redis host if cache_engine == redis                                                                                                                                                                |
|           | `redis_port`                | integer | redis port, default: 6369                                                                                                                                                                          |
|           | `ses_region`                | string  | AWS region that handles SES API calls                                                                                                                                                              |

### SMTP Config

| Required? | Key             | Type             | Notes                                                                                                                                                                               |
|:---------:|:----------------|:-----------------|:------------------------------------------------------------------------------------------------------------------------------------------------------------------------------------|
|           | `smtp_server`   | string           | to configure your lambda role to talk to smtpd in your private vpc, see [here](https://docs.aws.amazon.com/lambda/latest/dg/vpc.html) |                                             |
|           | `smtp_port`     | integer          | smtp port (default is 25)                                                                                                                                                           |
|           | `smtp_ssl`      | boolean          | this defaults to True                                                                                                                                                               |
|           | `smtp_username` | string           |                                                                                                                                                                                     |
|           | `smtp_password` | secured string   |                                                                                                                                                                                     |

If `smtp_server` is unset, `c7n_mailer` will use AWS SES or Azure SendGrid.

#### DataDog Config

| Required? | Key                       | Type   | Notes                    |
|:---------:|:--------------------------|:-------|:-------------------------|
|           | `datadog_api_key`         | string | DataDog API key.         |
|           | `datadog_application_key` | string | Datadog application key. |

These fields are not necessary if c7n_mailer is run in a instance/lambda/etc with the DataDog agent.

### Slack Config

| Required? | Key           | Type   | Notes           |
|:---------:|:--------------|:-------|:----------------|
|           | `slack_token` | string | Slack API token |

### SendGrid Config

| Required? | Key                | Type           | Notes              |
|:---------:|:-------------------|:---------------|:-------------------|
|           | `sendgrid_api_key` | secured string | SendGrid API token |


### Splunk HEC Config

The following configuration items are *all* optional. The ones marked "Required for Splunk" are only required if you're sending notifications to ``splunkhec://`` destinations.

| Required for Splunk? | Key                     | Type             | Notes                                                                                                                              |
|:--------------------:|:------------------------|:-----------------|:-----------------------------------------------------------------------------------------------------------------------------------|
|       &#x2705;       | `splunk_hec_url`        | string           | URL to your Splunk HTTP Event Collector endpoint                                                                                   |
|       &#x2705;       | `splunk_hec_token`      | string           | Splunk HEC authentication token for specified username                                                                             |
|                      | `splunk_remove_paths`   | array of strings | List of [RFC6901](http://tools.ietf.org/html/rfc6901) JSON Pointers to remove from the event, if present, before sending to Splunk |
|                      | `splunk_actions_list`   | boolean          | If true, add an `actions` list to the top-level message sent to Splunk, containing the names of all non-notify actions taken       |
|                      | `splunk_max_attempts`   | integer          | Maximum number of times to try POSTing data to Splunk HEC (default 4)                                                              |
|                      | `splunk_hec_max_length` | integer          | Maximum data length that Splunk HEC accepts; an error will be logged for any message sent over this length                         |
|                      | `splunk_hec_sourcetype` | string       | Configure sourcetype of the payload sent to Splunk HEC. (default is '_json')                         |

### SDK Config

| Required? | Key           | Type   | Notes |
|:---------:|:--------------|:-------|:------|
|           | `http_proxy`  | string |       |
|           | `https_proxy` | string |       |
|           | `profile`     | string |       |


### Secured String

In order to ensure sensitive data is not stored plaintext in a policy, `c7n-mailer` supports secured
strings. You can treat it as a regular `string` or use `secured string` features.

#### AWS

You can use KMS to encrypt your secrets and use encrypted secret in mailer policy.
Custodian tries to decrypt the string using KMS, if it fails c7n treats it as a plaintext secret.

```yaml
 plaintext_secret: <raw_secret>
 secured_string: <encrypted_secret>
```

#### Azure

You can store your secrets in Azure Key Vault secrets and reference them from the policy.

```yaml
  plaintext_secret: <raw_secret>
  secured_string:
    type: azure.keyvault
    secret: https://your-vault.vault.azure.net/secrets/your-secret
```

Note: `secrets.get` permission on the KeyVault for the Service Principal is required.

#### GCP

You can store your secrets as GCP Secret Manager secrets and reference them from the policy.

```yaml
  plaintext_secret: <raw_secret>
  secured_string:
    type: gcp.secretmanager
    secret: projects/12345678912/secrets/your-secret
```

An example of an SMTP password set as a secured string:

```yaml
  smtp_password:
    type: gcp.secretmanager
    secret: projects/59808015552/secrets/smtp_pw
```

Note: If you do not specify a version, `/versions/latest` will be appended to your secret location.

## Configuring a policy to send email

Outbound email can be added to any policy by including the `notify` action.

```yaml

policies:
  - name: bad-apples
    resource: asg
    filters:
     - "tag:ASV": absent
    actions:
      - type: notify
        template: default
        template_format: 'html'
        priority_header: '1'
        subject: fix your tags
        to:
          - resource-owner
        owner_absent_contact:
          - foo@example.com
        transport:
          type: sqs
          queue: https://sqs.us-east-1.amazonaws.com/80101010101/cloud-custodian-message-relay
```

So breaking it down, you add an action of type `notify`. You can specify a
template that's used to format the email; customizing templates is described
[below](#writing-an-email-template).

The `to` list specifies the intended recipient for the email. You can specify
either an email address, an SNS topic, a Datadog Metric, or a special value. The special values
are either

- `resource-owner`, in which case the email will be sent to the listed
  `OwnerContact` tag on the resource that matched the policy, or
- `event-owner` for push-based/realtime policies that will send to the user
  that was responsible for the underlying event.
- `priority_header` to indicate the importance of an email with [headers](https://www.chilkatsoft.com/p/p_471.asp). Different emails clients will display stars, exclamation points or flags depending on the value. Should be an string from 1 to 5.

Both of these special values are best effort, i.e., if no `OwnerContact` tag is
specified then `resource-owner` email will not be delivered, and in the case of
`event-owner` an instance role or system account will not result in an email.

The optional `owner_absent_contact` list specifies email addresses to notify only if
the `resource-owner` special option was unable to find any matching owner contact
tags.

In addition, you may choose to use a custom tag instead of the default `OwnerContact`.  In order to configure this, the mailer.yaml must be modified to include the contact_tags and the custom tag.  The `resource-owner` will now email the custom tag instead of `OwnerContact`.

```yaml
contact_tags:
  - "custom_tag"
```


For reference purposes, the JSON Schema of the `notify` action:

```json
{
  "type": "object",
  "required": ["type", "transport", "to"],
  "properties": {
    "type": {"enum": ["notify"]},
    "to": {"type": "array", "items": {"type": "string"}},
    "owner_absent_contact": {"type": "array", "items": {"type": "string"}},
    "subject": {"type": "string"},
    "priority_header": {"type": "string"},
    "template": {"type": "string"},
    "transport": {
      "type": "object",
      "required": ["type", "queue"],
      "properties": {
        "queue": {"type": "string"},
        "region": {"type": "string"},
        "type": {"enum": ["sqs"]}
      }
    }
  }
}
```

## Using on Azure

Requires:

- `c7n_azure` package.  See [Installing Azure Plugin](https://cloudcustodian.io/docs/azure/gettingstarted.html#azure-install-cc)
- SendGrid account. See [Using SendGrid with Azure](https://docs.microsoft.com/en-us/azure/sendgrid-dotnet-how-to-send-email)
- [Azure Storage Queue](https://azure.microsoft.com/en-us/services/storage/queues/)

The mailer supports an Azure Storage Queue transport and SendGrid delivery on Azure.
Configuration for this scenario requires only minor changes from AWS deployments.

You will need to grant `Storage Queue Data Contributor` role on the Queue for the identity
mailer is running under.

The notify action in your policy will reflect transport type `asq` with the URL
to an Azure Storage Queue.  For example:

```yaml
policies:
  - name: azure-notify
    resource: azure.resourcegroup
    description: send a message to a mailer instance
    actions:
      - type: notify
        template: default
        priority_header: '2'
        subject: Hello from C7N Mailer
        to:
          - you@youremail.com
        transport:
          type: asq
          queue: https://storageaccount.queue.core.windows.net/queuename
```

In your mailer configuration, you'll need to provide your SendGrid API key as well as
prefix your queue URL with `asq://` to let mailer know what type of queue it is:

```yaml
queue_url: asq://storageaccount.queue.core.windows.net/queuename
from_address: you@youremail.com
sendgrid_api_key: SENDGRID_API_KEY
```

The mailer will transmit all messages found on the queue on each execution, and will retry
sending 3 times in the event of a failure calling SendGrid.  After the retries the queue
message will be discarded.

In addition, SendGrid delivery on Azure supports using resource tags to send emails. For example, in the `to` field:

```yaml
to:
  - tag:OwnerEmail
```

This will find the email address associated with the resource's `OwnerEmail` tag, and send an email to the specified address.
If no tag is found, or the associated email address is invalid, no email will be sent.

### Deploying Azure Functions

The `--update-lambda` CLI option will also deploy Azure Functions if you have an Azure
mailer configuration.

`c7n-mailer --config mailer.yml --update-lambda`

where a simple `mailer.yml` using Consumption functions may look like:

```yaml
queue_url: asq://storage.queue.core.windows.net/custodian
from_address: foo@mail.com
sendgrid_api_key: <key>
function_properties:
  servicePlan:
    name: 'testmailer1'
```

### Configuring Function Identity

You can configure the service principal used for api calls made by the
mailer azure function by specifying an identity configuration under
function properties. Mailer supports User Assigned Identities, System
Managed Identities, defaulting to an embedding of the cli user's
service principals credentials.

When specifying a user assigned identity, unlike in a custodian
function policy where simply providing an name is sufficient, the
uuid/id and client id of the identity must be provided. You can
retrieve this information on the cli using the `az identity list`.

```yaml

function_properties:
  identity:
    type: UserAssigned
    id: "/subscriptions/333fd504-7f11-2270-88c8-7325a27f7222/resourcegroups/c7n/providers/Microsoft.ManagedIdentity/userAssignedIdentities/mailer"
    client_id: "b9cb06fa-dfb8-4342-add3-aab5acb2abbc"
```

A system managed identity can also be used, and the Azure platform will
create an identity when the function is provisoned, however the function's identity
then needs to be retrieved and mapped to rbac permissions post provisioning, this
user management activity must be performed manually.

```yaml

function_properties:
  identity:
    type: SystemAssigned
```

## Using on GCP

Requires:

- `c7n_gcp` package.  See [GCP Getting Started](https://cloudcustodian.io/docs/gcp/gettingstarted.html)
<<<<<<< HEAD
- A working SMTP Account.
- [GCP Pubsub Subscription](https://cloud.google.com/pubsub/docs/)

The mailer supports GCP Pubsub transports and SMTP/Email delivery.
=======
- `google-cloud-secret-manager` package, for pulling in secured string values.
- A working SMTP Account.
- [GCP Pubsub Subscription](https://cloud.google.com/pubsub/docs/)

The mailer supports GCP Pubsub transports and SMTP/Email delivery, as well as Datadog and Splunk.
>>>>>>> 5f9a798a
Configuration for this scenario requires only minor changes from AWS deployments.

The notify action in your policy will reflect transport type `projects` with the URL
to a GCP Pub/Sub Topic.  For example:

```yaml
policies:
  - name: gcp-notify
    resource: gcp.compute
    description: example policy
    actions:
      - type: notify
        template: default
        priority_header: '2'
        subject: Hello from C7N Mailer
        to:
          - you@youremail.com
        transport:
          type: pubsub
          topic: projects/myproject/topics/mytopic
```

In your mailer configuration, you'll need to provide your SMTP account information
as well as your topic subscription path in the queue_url variable. Please note that the
subscription you specify should be subscribed to the topic you assign in your policies'
notify action for GCP resources.

```yaml
queue_url: projects/myproject/subscriptions/mysubscription
from_address: you@youremail.com
<<<<<<< HEAD
smtp_server: my.smtp.add.ress
smtp_port: 25
smtp_ssl: True
smtp_username: smtpuser
smtp_password: smtppassword  # TODO: Secure string
=======
# c7n-mailer currently requires a role be present, even if it's empty
role: ""

smtp_server: my.smtp.add.ress
smtp_port: 25
smtp_ssl: true
smtp_username: smtpuser
smtp_password:
  type: gcp.secretmanager
  secret: projects/12345678912/secrets/smtppassword
>>>>>>> 5f9a798a
```

The mailer will transmit all messages found on the queue on each execution using SMTP/Email delivery.

<<<<<<< HEAD
=======
### Deploying GCP Functions

GCP Cloud Functions for c7n-mailer are currently not supported.

>>>>>>> 5f9a798a
## Writing an email template

Templates are authored in [jinja2](http://jinja.pocoo.org/docs/dev/templates/).
Drop a file with the `.j2` extension into the a templates directory, and send a pull request to this
repo. You can then reference it in the `notify` action as the `template`
variable by file name minus extension. Templates ending with `.html.j2` are
sent as HTML-formatted emails, all others are sent as plain text.

You can use `-t` or `--templates` cli argument to pass custom folder with your templates.

The following variables are available when rendering templates:

| variable          | value                                                        |
|:------------------|:-------------------------------------------------------------|
| `recipient`       | email address                                                |
| `resources`       | list of resources that matched the policy filters            |
| `event`           | for CWE-push-based lambda policies, the event that triggered |
| `action`          | `notify` action that generated this SQS message              |
| `policy`          | policy that triggered this notify action                     |
| `account`         | short name of the aws account                                |
| `region`          | region the policy was executing in                           |
| `execution_start` | The time policy started executing                            |

The following extra global functions are available:

| signature                                                                    | behavior                                                                                          |
|:-----------------------------------------------------------------------------|:--------------------------------------------------------------------------------------------------|
| `format_struct(struct)`                                                      | pretty print a json structure                                                                     |
| `resource_tag(resource, key)`                                                | retrieve a tag value from a resource or return an empty string, aliased as get_resource_tag_value |
| `format_resource(resource, resource_type)`                                   | renders a one line summary of a resource                                                          |
| `date_time_format(utc_str, tz_str='US/Eastern', format='%Y %b %d %H:%M %Z')` | customize rendering of an utc datetime string                                                     |
| `search(expression, value)`                                                  | jmespath search value using expression                                                            |
| `yaml_safe(value)`                                                           | yaml dumper                                                                                       |

The following extra jinja filters are available:

| filter                                                                                         | behavior                                                                                                                                                                                      |
|:-----------------------------------------------------------------------------------------------|:----------------------------------------------------------------------------------------------------------------------------------------------------------------------------------------------|
| <code>utc_string&#124;date_time_format(tz_str='US/Pacific', format='%Y %b %d %H:%M %Z')</code> | pretty [format](https://docs.python.org/2/library/datetime.html#strftime-strptime-behavior) the date / time                                                                                   |
| <code>30&#124;get_date_time_delta</code>                                                       | Convert a time [delta](https://docs.python.org/2/library/datetime.html#datetime.timedelta) like '30' days in the future, to a datetime string. You can also use negative values for the past. |


## Developer Install (OS X El Capitan)

Clone the repository:
```
$ git clone https://github.com/cloud-custodian/cloud-custodian
```
Install dependencies (with virtualenv):
```
$ virtualenv c7n_mailer
$ source c7n_mailer/bin/activate
$ cd tools/c7n_mailer
$ pip install -r requirements.txt
```
Install the extensions:
```
python setup.py develop
```

## Testing Templates and Recipients

A ``c7n-mailer-replay`` entrypoint is provided to assist in testing email notifications
and templates. This script operates on an actual SQS message from cloud-custodian itself,
which you can either retrieve from the SQS queue or replicate locally. By default it expects
the message file to be base64-encoded, gzipped JSON, just like c7n sends to SQS. With the
``-p`` | ``--plain`` argument, it will expect the message file to contain plain JSON.

``c7n-mailer-replay`` has three main modes of operation:

* With no additional arguments, it will render the template specified by the policy the
  message is for, and actually send mail from the local machine as ``c7n-mailer`` would.
  This only works with SES, not SMTP.
* With the ``-T`` | ``--template-print`` argument, it will log the email addresses that would
  receive mail, and print the rendered message body template to STDOUT.
* With the ``-d`` | ``--dry-run`` argument, it will print the actual email body (including headers)
  that would be sent, for each message that would be sent, to STDOUT.

### Testing Templates for Azure

The ``c7n-mailer-replay`` entrypoint can be used to test templates for Azure with either of the arguments:
* ``-T`` | ``--template-print``
* ``-d`` | ``--dry-run``

Running ``c7n-mailer-replay`` without either of these arguments will throw an error as it will attempt
to authorize with AWS.

The following is an example for retrieving a sample message to test against templates:

* Run a policy with the notify action, providing the name of the template to test, to populate the queue.

* Using the azure cli, save the message locally:
```
$ az storage message get --queue-name <queuename> --account-name <storageaccountname> --query '[].content' > test_message.gz
```
* The example message can be provided to ``c7n-mailer-replay`` by running:

```
$ c7n-mailer-replay test_message.gz -T --config mailer.yml
```<|MERGE_RESOLUTION|>--- conflicted
+++ resolved
@@ -625,18 +625,11 @@
 Requires:
 
 - `c7n_gcp` package.  See [GCP Getting Started](https://cloudcustodian.io/docs/gcp/gettingstarted.html)
-<<<<<<< HEAD
-- A working SMTP Account.
-- [GCP Pubsub Subscription](https://cloud.google.com/pubsub/docs/)
-
-The mailer supports GCP Pubsub transports and SMTP/Email delivery.
-=======
 - `google-cloud-secret-manager` package, for pulling in secured string values.
 - A working SMTP Account.
 - [GCP Pubsub Subscription](https://cloud.google.com/pubsub/docs/)
 
 The mailer supports GCP Pubsub transports and SMTP/Email delivery, as well as Datadog and Splunk.
->>>>>>> 5f9a798a
 Configuration for this scenario requires only minor changes from AWS deployments.
 
 The notify action in your policy will reflect transport type `projects` with the URL
@@ -667,13 +660,6 @@
 ```yaml
 queue_url: projects/myproject/subscriptions/mysubscription
 from_address: you@youremail.com
-<<<<<<< HEAD
-smtp_server: my.smtp.add.ress
-smtp_port: 25
-smtp_ssl: True
-smtp_username: smtpuser
-smtp_password: smtppassword  # TODO: Secure string
-=======
 # c7n-mailer currently requires a role be present, even if it's empty
 role: ""
 
@@ -684,18 +670,14 @@
 smtp_password:
   type: gcp.secretmanager
   secret: projects/12345678912/secrets/smtppassword
->>>>>>> 5f9a798a
 ```
 
 The mailer will transmit all messages found on the queue on each execution using SMTP/Email delivery.
 
-<<<<<<< HEAD
-=======
 ### Deploying GCP Functions
 
 GCP Cloud Functions for c7n-mailer are currently not supported.
 
->>>>>>> 5f9a798a
 ## Writing an email template
 
 Templates are authored in [jinja2](http://jinja.pocoo.org/docs/dev/templates/).
