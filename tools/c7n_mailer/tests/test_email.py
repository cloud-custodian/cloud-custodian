# Copyright The Cloud Custodian Authors.
# SPDX-License-Identifier: Apache-2.0

import boto3
import copy
import os
import unittest

from c7n_mailer.email_delivery import EmailDelivery
from common import (
    logger,
    get_ldap_lookup,
    GCP_SMTP_MESSAGE,
    MAILER_CONFIG,
    MAILER_CONFIG_GCP,
    RESOURCE_1,
    SQS_MESSAGE_1,
    SQS_MESSAGE_4,
)
from mock import patch, call, MagicMock

from c7n_mailer.utils_email import is_email, priority_header_is_valid, get_mimetext_message

# note principalId is very org/domain specific for federated?, it would be good to get
# confirmation from capone on this event / test.
CLOUDTRAIL_EVENT = {
    "detail": {
        "userIdentity": {
            "type": "IAMUser",
            "principalId": "AIDAJ45Q7YFFAREXAMPLE",
            "arn": "arn:aws:iam::123456789012:user/michael_bolton",
            "accountId": "123456789012",
            "accessKeyId": "AKIAIOSFODNN7EXAMPLE",
            "userName": "michael_bolton",
        }
    }
}


class MockEmailDelivery(EmailDelivery):
    def get_ldap_connection(self):
        return get_ldap_lookup(cache_engine="redis")


class EmailTest(unittest.TestCase):
    def setUp(self):
        self.aws_session = boto3.Session()
        self.email_delivery = MockEmailDelivery(MAILER_CONFIG, self.aws_session, logger)
        self.email_delivery.ldap_lookup.uid_regex = ""
        template_abs_filename = os.path.join(
            os.path.abspath(os.path.dirname(__file__)), "example.jinja"
        )

        # Jinja paths must always be forward slashes regardless of operating system
        template_abs_filename = template_abs_filename.replace("\\", "/")

        SQS_MESSAGE_1["action"]["template"] = template_abs_filename
        SQS_MESSAGE_4["action"]["template"] = template_abs_filename

    def test_valid_email(self):
        self.assertFalse(is_email("foobar"))
        self.assertFalse(is_email("foo@bar"))
        self.assertFalse(is_email("slack://foo@bar.com"))
        self.assertTrue(is_email("foo@bar.com"))

    def test_smtp_creds(self):
        conf = dict(MAILER_CONFIG)
        conf["smtp_username"] = "alice"
        conf["smtp_password"] = "bob"

        msg = dict(SQS_MESSAGE_1)
        deliver = MockEmailDelivery(conf, self.aws_session, logger)
        messages_map = deliver.get_to_addrs_email_messages_map(msg)

        with patch("smtplib.SMTP") as mock_smtp:
            with patch("c7n_mailer.utils.kms_decrypt") as mock_decrypt:
                mock_decrypt.return_value = "xyz"
                for email_addrs, mimetext_msg in messages_map.items():
                    deliver.send_c7n_email(msg, list(email_addrs), mimetext_msg)
            mock_decrypt.assert_called_once()
            mock_smtp.assert_has_calls([call().login("alice", "xyz")])

    def test_kms_not_called_for_gcp(self):
        conf = dict(MAILER_CONFIG_GCP)
        conf["smtp_username"] = "alice"
        conf["smtp_password"] = "bob"

        msg = dict(GCP_SMTP_MESSAGE)
        deliver = MockEmailDelivery(conf, self.aws_session, logger)
        messages_map = deliver.get_to_addrs_email_messages_map(msg)

        with patch("smtplib.SMTP") as mock_smtp:
            with patch("c7n_mailer.utils.kms_decrypt") as mock_decrypt:
                # mock_decrypt.return_value = "xyz"
                print(messages_map)
                for email_addrs, mimetext_msg in messages_map.items():
                    deliver.send_c7n_email(msg, list(email_addrs), mimetext_msg)
            mock_decrypt.assert_not_called()
            mock_smtp.assert_has_calls([call().login("alice", "bob")])

    def test_priority_header_is_valid(self):
        self.assertFalse(priority_header_is_valid("0", self.email_delivery.logger))
        self.assertFalse(priority_header_is_valid("-1", self.email_delivery.logger))
        self.assertFalse(priority_header_is_valid("6", self.email_delivery.logger))
        self.assertFalse(priority_header_is_valid("sd", self.email_delivery.logger))
        self.assertTrue(priority_header_is_valid("1", self.email_delivery.logger))
        self.assertTrue(priority_header_is_valid("5", self.email_delivery.logger))

    def test_get_valid_emails_from_list(self):
        list_1 = [
            "michael_bolton@initech.com",
            "lsdk",
            "resource-owner",
            "event-owner",
            "bill@initech.com",
        ]
        valid_emails = self.email_delivery.get_valid_emails_from_list(list_1)
        self.assertEqual(valid_emails, ["michael_bolton@initech.com", "bill@initech.com"])

    def test_event_owner_ldap_flow(self):
        targets = ["event-owner"]
        michael_bolton_email = self.email_delivery.get_event_owner_email(targets, CLOUDTRAIL_EVENT)
        self.assertEqual(michael_bolton_email, ["michael_bolton@initech.com"])

    def test_get_ldap_emails_from_resource(self):
        SQS_MESSAGE_1["action"]["email_ldap_username_manager"] = False
        ldap_emails = self.email_delivery.get_ldap_emails_from_resource(SQS_MESSAGE_1, RESOURCE_1)
        self.assertEqual(ldap_emails, ["peter@initech.com"])
        SQS_MESSAGE_1["action"]["email_ldap_username_manager"] = True
        ldap_emails = self.email_delivery.get_ldap_emails_from_resource(SQS_MESSAGE_1, RESOURCE_1)
        self.assertEqual(ldap_emails, ["peter@initech.com", "bill_lumberg@initech.com"])

    def test_email_to_resources_map_with_ldap_manager(self):
        emails_to_resources_map = self.email_delivery.get_email_to_addrs_to_resources_map(
            SQS_MESSAGE_1
        )
        # make sure only 1 email is queued to go out
        self.assertEqual(len(emails_to_resources_map.items()), 1)
        to_emails = ("bill_lumberg@initech.com", "milton@initech.com", "peter@initech.com")
        self.assertEqual(emails_to_resources_map, {to_emails: [RESOURCE_1]})

    def test_email_to_email_message_map_without_ldap_manager(self):
        SQS_MESSAGE = copy.deepcopy(SQS_MESSAGE_1)
        SQS_MESSAGE["policy"]["actions"][1].pop("email_ldap_username_manager", None)
        email_addrs_to_email_message_map = self.email_delivery.get_to_addrs_email_messages_map(
            SQS_MESSAGE
        )
        to_emails = ("bill_lumberg@initech.com", "milton@initech.com", "peter@initech.com")
        items = list(email_addrs_to_email_message_map.items())
        self.assertEqual(items[0][0], to_emails)
        self.assertEqual(items[0][1]["to"], ", ".join(to_emails))

    def test_email_to_email_message_map_additional_headers(self):
        conf = dict(MAILER_CONFIG)
        conf["additional_email_headers"] = {"X-Foo": "X-Foo-Value", "X-Bar": "1234"}
        email_delivery = MockEmailDelivery(conf, self.aws_session, logger)
        SQS_MESSAGE = copy.deepcopy(SQS_MESSAGE_1)
        SQS_MESSAGE["policy"]["actions"][1].pop("email_ldap_username_manager", None)
        email_addrs_to_email_message_map = email_delivery.get_to_addrs_email_messages_map(
            SQS_MESSAGE
        )
        for _, mimetext_msg in email_addrs_to_email_message_map.items():
            self.assertEqual(mimetext_msg["X-Foo"], "X-Foo-Value")
            self.assertEqual(mimetext_msg["X-Bar"], "1234")

    def test_smtp_called_once(self):
        SQS_MESSAGE = copy.deepcopy(SQS_MESSAGE_1)
        to_addrs_to_email_messages_map = self.email_delivery.get_to_addrs_email_messages_map(
            SQS_MESSAGE
        )
        with patch("smtplib.SMTP") as mock_smtp:
            for email_addrs, mimetext_msg in to_addrs_to_email_messages_map.items():
                self.email_delivery.send_c7n_email(SQS_MESSAGE, list(email_addrs), mimetext_msg)

                self.assertEqual(mimetext_msg["X-Priority"], "1 (Highest)")
            # Get instance of mocked SMTP object
            smtp_instance = mock_smtp.return_value
            # Checks the mock has been called at least one time
            self.assertTrue(smtp_instance.sendmail.called)
            # Check the mock has been called only once
            self.assertEqual(smtp_instance.sendmail.call_count, 1)
            # Check the mock' calls are equal to a specific list of calls in a
            # specific order
            to_addrs = ["bill_lumberg@initech.com", "milton@initech.com", "peter@initech.com"]
            self.assertEqual(
                smtp_instance.sendmail.mock_calls,
                [call(MAILER_CONFIG["from_address"], to_addrs, mimetext_msg.as_string())],
            )

    def test_smtp_called_multiple_times(self):
        SQS_MESSAGE = copy.deepcopy(SQS_MESSAGE_1)
        SQS_MESSAGE["action"].pop("priority_header", None)
        RESOURCE_2 = {
            "AvailabilityZone": "us-east-1a",
            "Attachments": [],
            "Tags": [{"Value": "samir@initech.com", "Key": "SupportEmail"}],
            "VolumeId": "vol-01a0e6ea6b8lsdkj93",
        }
        SQS_MESSAGE["resources"].append(RESOURCE_2)
        to_addrs_to_email_messages_map = self.email_delivery.get_to_addrs_email_messages_map(
            SQS_MESSAGE
        )
        with patch("smtplib.SMTP") as mock_smtp:
            for email_addrs, mimetext_msg in to_addrs_to_email_messages_map.items():
                self.email_delivery.send_c7n_email(SQS_MESSAGE, list(email_addrs), mimetext_msg)
                self.assertEqual(mimetext_msg.get("X-Priority"), None)
                # self.assertEqual(mimetext_msg.get('X-Priority'), None)
            # Get instance of mocked SMTP object
            smtp_instance = mock_smtp.return_value
            # Checks the mock has been called at least one time
            self.assertTrue(smtp_instance.sendmail.called)
            # Check the mock has been called only once
            self.assertEqual(smtp_instance.sendmail.call_count, 2)

    def test_emails_resource_mapping_multiples(self):
        SQS_MESSAGE = copy.deepcopy(SQS_MESSAGE_1)
        SQS_MESSAGE["action"].pop("priority_header", None)
        RESOURCE_2 = {
            "AvailabilityZone": "us-east-1a",
            "Attachments": [],
            "Tags": [{"Value": "samir@initech.com", "Key": "SupportEmail"}],
            "VolumeId": "vol-01a0e6ea6b8lsdkj93",
        }
        SQS_MESSAGE["resources"].append(RESOURCE_2)
        emails_to_resources_map = self.email_delivery.get_email_to_addrs_to_resources_map(
            SQS_MESSAGE
        )
        email_1_to_addrs = ("bill_lumberg@initech.com", "milton@initech.com", "peter@initech.com")
        email_2_to_addrs = ("samir@initech.com",)
        self.assertEqual(emails_to_resources_map[email_1_to_addrs], [RESOURCE_1])
        self.assertEqual(emails_to_resources_map[email_2_to_addrs], [RESOURCE_2])

    def test_emails_resource_mapping_no_owner(self):
        SQS_MESSAGE = copy.deepcopy(SQS_MESSAGE_1)
        SQS_MESSAGE["action"].pop("priority_header", None)
        SQS_MESSAGE["action"]["owner_absent_contact"] = ["foo@example.com"]
        RESOURCE_2 = {
            "AvailabilityZone": "us-east-1a",
            "Attachments": [],
            "Tags": [{"Value": "peter", "Key": "CreatorName"}],
            "VolumeId": "vol-01a0e6ea6b89f0099",
        }
        SQS_MESSAGE["resources"] = [RESOURCE_2]
        emails_to_resources_map = self.email_delivery.get_email_to_addrs_to_resources_map(
            SQS_MESSAGE
        )
        email_1_to_addrs = ("bill_lumberg@initech.com", "foo@example.com", "peter@initech.com")
        self.assertEqual(emails_to_resources_map[email_1_to_addrs], [RESOURCE_2])

    def test_no_mapping_if_no_valid_emails(self):
        SQS_MESSAGE = copy.deepcopy(SQS_MESSAGE_1)
<<<<<<< HEAD
        SQS_MESSAGE["action"]["to"].remove("ldap_uid_tags")
        SQS_MESSAGE["resources"][0].pop("Tags", None)
=======
        SQS_MESSAGE['action'].get('to', []).remove('ldap_uid_tags')
        SQS_MESSAGE['resources'][0].pop('Tags', None)
>>>>>>> 536c835f
        emails_to_resources_map = self.email_delivery.get_email_to_addrs_to_resources_map(
            SQS_MESSAGE
        )
        self.assertEqual(emails_to_resources_map, {})

    def test_flattened_list_get_resource_owner_emails_from_resource(self):
        RESOURCE_2 = {
            "AvailabilityZone": "us-east-1a",
            "Attachments": [],
            "Tags": [{"Value": "123456", "Key": "OwnerEmail"}],
            "VolumeId": "vol-01a0e6ea6b8lsdkj93",
        }
        RESOURCE_3 = {
            "AvailabilityZone": "us-east-1a",
            "Attachments": [],
            "Tags": [{"Value": "milton@initech.com", "Key": "OwnerEmail"}],
            "VolumeId": "vol-01a0e6ea6b8lsdkj93",
        }

        ldap_emails = self.email_delivery.get_resource_owner_emails_from_resource(
            SQS_MESSAGE_1, RESOURCE_2
        )

        self.assertEqual(ldap_emails, ["milton@initech.com"])

        ldap_emails = self.email_delivery.get_resource_owner_emails_from_resource(
            SQS_MESSAGE_1, RESOURCE_3
        )

        self.assertEqual(ldap_emails, ["milton@initech.com"])

    def test_get_resource_owner_emails_from_resource_org_domain_not_invoked(self):
        config = copy.deepcopy(MAILER_CONFIG)
        logger_mock = MagicMock()

        # Enable org_domain
        config["org_domain"] = "test.com"

        # Add "CreatorName" to contact tags to avoid creating a new
        # resource.
        config["contact_tags"].append("CreatorName")

        self.email_delivery = MockEmailDelivery(config, self.aws_session, logger_mock)
        org_emails = self.email_delivery.get_resource_owner_emails_from_resource(
            SQS_MESSAGE_1, RESOURCE_1
        )

        assert org_emails == ["milton@initech.com", "peter@initech.com"]
        assert (
            call("Using org_domain to reconstruct email addresses from contact_tags values")
            not in logger_mock.debug.call_args_list
        )

    def test_get_resource_owner_emails_from_resource_org_domain(self):
        config = copy.deepcopy(MAILER_CONFIG)
        logger_mock = MagicMock()

        # Enable org_domain and disable ldap lookups
        # If ldap lookups are enabled, org_domain logic is not invoked.
        config["org_domain"] = "test.com"
        del config["ldap_uri"]

        # Add "CreatorName" to contact tags to avoid creating a new
        # resource.
        config["contact_tags"].append("CreatorName")

        self.email_delivery = MockEmailDelivery(config, self.aws_session, logger_mock)
        org_emails = self.email_delivery.get_resource_owner_emails_from_resource(
            SQS_MESSAGE_1, RESOURCE_1
        )

        assert org_emails == ["milton@initech.com", "peter@test.com"]
        logger_mock.debug.assert_called_with(
            "Using org_domain to reconstruct email addresses from contact_tags values"
        )

    def test_cc_email_functionality(self):
        email = get_mimetext_message(
            self.email_delivery.config,
            self.email_delivery.logger,
            SQS_MESSAGE_4,
            SQS_MESSAGE_4["resources"],
            ["hello@example.com"],
        )
        self.assertEqual(email["Cc"], "hello@example.com, cc@example.com")

    def test_sendgrid(self):
        config = copy.deepcopy(MAILER_CONFIG)
        logger_mock = MagicMock()

        config["sendgrid_api_key"] = "SENDGRID_API_KEY"
        del config["smtp_server"]

        delivery = MockEmailDelivery(config, self.aws_session, logger_mock)

        with patch("sendgrid.SendGridAPIClient.send") as mock_send:
            with patch("c7n_mailer.utils.kms_decrypt") as mock_decrypt:
                mock_decrypt.return_value = "xyz"
                delivery.send_c7n_email(SQS_MESSAGE_1, None, None)
                mock_decrypt.assert_called_once()
            mock_send.assert_called()

    def test_get_ldap_connection(self):
        with patch("c7n_mailer.email_delivery.decrypt") as patched:
            patched.return_value = "a password"
            delivery = EmailDelivery(
                {"ldap_uri": "foo"},
                self.aws_session,
                MagicMock()
            )
            patched.assert_called()
            self.assertEqual(delivery.config['ldap_bind_password'], "a password")<|MERGE_RESOLUTION|>--- conflicted
+++ resolved
@@ -249,13 +249,8 @@
 
     def test_no_mapping_if_no_valid_emails(self):
         SQS_MESSAGE = copy.deepcopy(SQS_MESSAGE_1)
-<<<<<<< HEAD
-        SQS_MESSAGE["action"]["to"].remove("ldap_uid_tags")
-        SQS_MESSAGE["resources"][0].pop("Tags", None)
-=======
         SQS_MESSAGE['action'].get('to', []).remove('ldap_uid_tags')
         SQS_MESSAGE['resources'][0].pop('Tags', None)
->>>>>>> 536c835f
         emails_to_resources_map = self.email_delivery.get_email_to_addrs_to_resources_map(
             SQS_MESSAGE
         )
