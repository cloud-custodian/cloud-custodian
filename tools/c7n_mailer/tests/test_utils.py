# -*- coding: utf-8 -*-
<<<<<<< HEAD
=======
from __future__ import absolute_import, division, print_function, unicode_literals

import os
>>>>>>> 12e3e808
import unittest
import jinja2
import logging
from mock import Mock, patch

from c7n_mailer import utils
from common import MAILER_CONFIG, SQS_MESSAGE_1, RESOURCE_1


class FormatStruct(unittest.TestCase):

    def test_formats_struct(self):
        expected = '{\n  "foo": "bar"\n}'
        actual = utils.format_struct({'foo': 'bar'})
        self.assertEqual(expected, actual)


class StripPrefix(unittest.TestCase):

    def test_strip_prefix(self):
        self.assertEqual(utils.strip_prefix('aws.internet-gateway', 'aws.'), 'internet-gateway')
        self.assertEqual(utils.strip_prefix('aws.s3', 'aws.'), 's3')
        self.assertEqual(utils.strip_prefix('aws.webserver', 'aws.'), 'webserver')
        self.assertEqual(utils.strip_prefix('nothing', 'aws.'), 'nothing')
        self.assertEqual(utils.strip_prefix('azure.azserver', 'azure.'), 'azserver')
        self.assertEqual(utils.strip_prefix('', 'aws.'), '')


def test_config_defaults():
    config = {}
    utils.setup_defaults(config)
    for k, v in list(config.items()):
        if v is None:
            config.pop(k)
    assert config == dict(
        region='us-east-1',
        ses_region='us-east-1',
        memory=1024,
        timeout=300,
        runtime='python3.7',
        contact_tags=[])


class GetResourceTagTargets(unittest.TestCase):

    def test_target_tag_list(self):
        self.assertEqual(
            utils.get_resource_tag_targets(
                {'Tags': [{'Key': 'Creator', 'Value': 'alice'}]},
                ['Creator']),
            ['alice'])

    def test_target_tag_map(self):
        r = {'Tags': {'Creator': 'Bob'}}
        self.assertEqual(
            utils.get_resource_tag_targets(r, ['Creator']),
            ['Bob'])


class ResourceFormat(unittest.TestCase):

    def test_efs(self):
        self.assertEqual(
            utils.resource_format(
                {'Name': 'abc', 'FileSystemId': 'fsid', 'LifeCycleState': 'available'},
                'efs'),
            'name: abc  id: fsid  state: available')

    def test_eip(self):
        self.assertEqual(
            utils.resource_format(
                {'PublicIp': '8.8.8.8', 'Domain': 'vpc', 'AllocationId': 'eipxyz'},
                'network-addr'),
            'ip: 8.8.8.8  id: eipxyz  scope: vpc')

    def test_nat(self):
        self.assertEqual(
            utils.resource_format(
                {'NatGatewayId': 'nat-xyz', 'State': 'available', 'VpcId': 'vpc-123'},
                'nat-gateway'),
            'id: nat-xyz  state: available  vpc: vpc-123')

    def test_igw(self):
        self.assertEqual(
            utils.resource_format(
                {'InternetGatewayId': 'igw-x', 'Attachments': []},
                'aws.internet-gateway'),
            'id: igw-x  attachments: 0')

    def test_s3(self):
        self.assertEqual(
            utils.resource_format(
                {'Name': 'bucket-x'}, 'aws.s3'),
            'bucket-x')

    def test_alb(self):
        self.assertEqual(
            utils.resource_format(
                {'LoadBalancerArn':
                    'arn:aws:elasticloadbalancing:us-east-1:367930536793:'
                    'loadbalancer/app/dev/1234567890',
                 'AvailabilityZones': [], 'Scheme': 'internal'},
                'app-elb'),
            'arn: arn:aws:elasticloadbalancing:us-east-1:367930536793:'
            'loadbalancer/app/dev/1234567890'
            '  zones: 0  scheme: internal')

    def test_cloudtrail(self):
        self.assertEqual(
            utils.resource_format(
                {
                    "Name": "trail-x",
                    "S3BucketName": "trail-x-bucket",
                    "IncludeGlobalServiceEvents": True,
                    "IsMultiRegionTrail": False,
                    "HomeRegion": "eu-west-2",
                    "TrailARN": "arn:aws:cloudtrail:eu-west-2:123456789012:trail/trail-x",
                    "LogFileValidationEnabled": True,
                    "HasCustomEventSelectors": False,
                    "HasInsightSelectors": False,
                    "IsOrganizationTrail": False,
                    "Tags": [],
                },
                "aws.cloudtrail",
            ),
            "trail-x",
        )


class GetAwsUsernameFromEvent(unittest.TestCase):

    # note principalId is very org/domain specific for federated?, it would be
    # good to get confirmation from capone on this event / test.
    CLOUDTRAIL_EVENT = {
        'detail': {
            'userIdentity': {
                "type": "IAMUser",
                "principalId": "AIDAJ45Q7YFFAREXAMPLE",
                "arn": "arn:aws:iam::123456789012:user/michael_bolton",
                "accountId": "123456789012",
                "accessKeyId": "AKIAIOSFODNN7EXAMPLE",
                "userName": "michael_bolton"
            }
        }
    }

    def test_get(self):
        username = utils.get_aws_username_from_event(
            Mock(), self.CLOUDTRAIL_EVENT
        )
        self.assertEqual(username, 'michael_bolton')

    def test_get_username_none(self):
        self.assertEqual(
            utils.get_aws_username_from_event(Mock(), None),
            None
        )

    def test_get_username_identity_none(self):
        evt = {'detail': {}}
        self.assertEqual(
            utils.get_aws_username_from_event(Mock(), evt),
            None
        )

    def test_get_username_assumed_role(self):
        evt = {
            'detail': {
                'userIdentity': {
                    'type': 'AssumedRole',
                    'arn': 'foo'
                }
            }
        }
        self.assertEqual(
            utils.get_aws_username_from_event(Mock(), evt),
            'foo'
        )

    def test_get_username_assumed_role_instance(self):
        evt = {
            'detail': {
                'userIdentity': {
                    'type': 'AssumedRole',
                    'arn': 'foo/i-12345678'
                }
            }
        }
        self.assertEqual(
            utils.get_aws_username_from_event(Mock(), evt),
            None
        )

    def test_get_username_assumed_role_lambda(self):
        evt = {
            'detail': {
                'userIdentity': {
                    'type': 'AssumedRole',
                    'arn': 'foo/awslambda'
                }
            }
        }
        self.assertEqual(
            utils.get_aws_username_from_event(Mock(), evt),
            None
        )

    def test_get_username_assumed_role_colons(self):
        evt = {
            'detail': {
                'userIdentity': {
                    'type': 'AssumedRole',
                    'arn': 'foo/bar:baz:blam'
                }
            }
        }
        self.assertEqual(
            utils.get_aws_username_from_event(Mock(), evt),
            'baz:blam'
        )

    def test_get_username_iam(self):
        evt = {
            'detail': {
                'userIdentity': {
                    'type': 'IAMUser',
                    'userName': 'bar'
                }
            }
        }
        self.assertEqual(
            utils.get_aws_username_from_event(Mock(), evt),
            'bar'
        )

    def test_get_username_root(self):
        evt = {
            'detail': {
                'userIdentity': {
                    'type': 'Root'
                }
            }
        }
        self.assertEqual(
            utils.get_aws_username_from_event(Mock(), evt),
            None
        )

    def test_get_username_principalColon(self):
        evt = {
            'detail': {
                'userIdentity': {
                    'type': 'foo',
                    'principalId': 'bar:baz'
                }
            }
        }
        self.assertEqual(
            utils.get_aws_username_from_event(Mock(), evt),
            'baz'
        )

    def test_get_username_principal(self):
        evt = {
            'detail': {
                'userIdentity': {
                    'type': 'foo',
                    'principalId': 'blam'
                }
            }
        }
        self.assertEqual(
            utils.get_aws_username_from_event(Mock(), evt),
            'blam'
        )


class ProviderSelector(unittest.TestCase):

    def test_get_providers(self):
        self.assertEqual(utils.get_provider({'queue_url': 'asq://'}), utils.Providers.Azure)
        self.assertEqual(utils.get_provider({'queue_url': 'sqs://'}), utils.Providers.AWS)


class DecryptTests(unittest.TestCase):

    @patch('c7n_mailer.utils.kms_decrypt')
    def test_kms_decrypt(self, kms_decrypt_mock):
        utils.decrypt({'queue_url': 'aws', 'test': 'test'}, Mock(), Mock(), 'test')
        kms_decrypt_mock.assert_called_once()

    @patch('c7n_mailer.azure_mailer.utils.azure_decrypt')
    def test_azure_decrypt(self, azure_decrypt_mock):
        utils.decrypt({'queue_url': 'asq://', 'test': 'test'}, Mock(), Mock(), 'test')
        azure_decrypt_mock.assert_called_once()

    def test_decrypt_none(self):
        self.assertEqual(utils.decrypt({'queue_url': 'aws'}, Mock(), Mock(), 'test'), None)
        self.assertEqual(utils.decrypt({'queue_url': 'asq://'}, Mock(), Mock(), 'test'), None)


class OtherTests(unittest.TestCase):

    def test_config_defaults(self):
        config = MAILER_CONFIG
        utils.setup_defaults(config)
        self.assertEqual(
            [
                config.get('region'),
                config.get('ses_region'),
                config.get('memory'),
                config.get('runtime'),
                config.get('timeout'),
                config.get('subnets'),
                config.get('security_groups'),
                config.get('contact_tags'),
                config.get('ldap_uri'),
                config.get('ldap_bind_dn'),
                config.get('ldap_bind_user'),
                config.get('ldap_bind_password'),
                config.get('datadog_api_key'),
                config.get('slack_token'),
                config.get('slack_webhook'),
                config.get('queue_url')
            ],
            [
                'us-east-1',
                config.get('region'),
                1024,
                'python3.7',
                300,
                None,
                None,
                MAILER_CONFIG['contact_tags'],
                MAILER_CONFIG['ldap_uri'],
                None,
                None,
                None,
                None,
                None,
                None,
                MAILER_CONFIG['queue_url']
            ]
        )

    def test_get_jinja_env(self):
        env = utils.get_jinja_env(MAILER_CONFIG['templates_folders'])
        self.assertEqual(env.__class__, jinja2.environment.Environment)

    def test_get_rendered_jinja(self):
        # Jinja paths must always be forward slashes regardless of operating system
        template_abs_filename = os.path.abspath(
            os.path.join(os.path.dirname(__file__), 'example.jinja'))
        template_abs_filename = template_abs_filename.replace('\\', '/')
        SQS_MESSAGE_1['action']['template'] = template_abs_filename
        body = utils.get_rendered_jinja(
            ["test@test.com"], SQS_MESSAGE_1, [RESOURCE_1],
            logging.getLogger('c7n_mailer.utils.email'),
            'template', 'default', MAILER_CONFIG['templates_folders'])
        self.assertIsNotNone(body)

    def test_get_message_subject(self):
        subject = utils.get_message_subject(SQS_MESSAGE_1)
        self.assertEqual(subject,
        SQS_MESSAGE_1['action']['subject'].replace('{{ account }}', SQS_MESSAGE_1['account']))

    def test_kms_decrypt(self):
        config = {'test': {'secret': 'mysecretpassword'}}
        session_mock = Mock()
        session_mock.client().get_secret().value = 'value'
        session_mock.get_session_for_resource.return_value = session_mock

        self.assertEqual(utils.kms_decrypt(config, Mock(), session_mock, 'test'), config['test'])<|MERGE_RESOLUTION|>--- conflicted
+++ resolved
@@ -1,10 +1,6 @@
 # -*- coding: utf-8 -*-
-<<<<<<< HEAD
-=======
-from __future__ import absolute_import, division, print_function, unicode_literals
 
 import os
->>>>>>> 12e3e808
 import unittest
 import jinja2
 import logging
