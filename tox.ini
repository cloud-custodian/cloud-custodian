[flake8]
exclude = .git,venv,python2.7,bin,test_*,tests,docs,__init__.py,.tox
; E401 is 'multiple imports on one line' -- no big deal
; E128 is under identation
; E203 is whitespace before ':'
; E221 is multiple spaces before operator
; E231 is missing whitespace after  ,/:
; E251 is unexpected spaces around keywords
ignore = E401,E128,E203,E221,E231,E251
max-line-length = 100

[tox]
envlist = py27,py36,lint

[testenv]
deps = -rrequirements-dev.txt
setenv =
    AWS_DEFAULT_REGION=us-east-1
    AWS_ACCESS_KEY_ID=foo
    AWS_SECRET_ACCESS_KEY=bar
    C7N_VALIDATE=true

[testenv:py27]
commands =
<<<<<<< HEAD
    py.test -n auto tests tools {posargs}

[testenv:py27-cov]
commands =
    py.test --cov=c7n -n auto --durations 20 tests tools/c7n_logexporter tools/c7n_mailer {posargs}

[testenv:py36]
commands = - py.test -n auto --tb=line tests {posargs}

[testenv:py36-cov]
commands = - py.test -n auto --tb=line --cov=c7n --junitxml=results.xml tests {posargs}
=======
    py.test -n auto tests tools

[testenv:py27-cov]
commands =
    py.test --cov=c7n -n auto --durations 20 tests tools/c7n_logexporter tools/c7n_mailer

[testenv:py36]
commands = - py.test -n auto --tb=line tests

[testenv:py36-cov]
commands = - py.test -n auto --tb=line --cov=c7n --junitxml=results.xml tests
>>>>>>> 29188b31
    python3 ./tools/dev/ratchet.py results.xml ratchet.txt

[testenv:pypy]
commands =
<<<<<<< HEAD
    py.test -n auto tests tools/c7n_logexporter tools/c7n_mailer {posargs}
=======
    py.test -n auto tests tools/c7n_logexporter tools/c7n_mailer
>>>>>>> 29188b31

[testenv:lint]
commands = flake8 c7n

[testenv:docs]
whitelist_externals = make
commands = make sphinx

[pytest] ; force pytest to use . as the rootdir<|MERGE_RESOLUTION|>--- conflicted
+++ resolved
@@ -22,7 +22,6 @@
 
 [testenv:py27]
 commands =
-<<<<<<< HEAD
     py.test -n auto tests tools {posargs}
 
 [testenv:py27-cov]
@@ -34,28 +33,14 @@
 
 [testenv:py36-cov]
 commands = - py.test -n auto --tb=line --cov=c7n --junitxml=results.xml tests {posargs}
-=======
-    py.test -n auto tests tools
-
-[testenv:py27-cov]
-commands =
-    py.test --cov=c7n -n auto --durations 20 tests tools/c7n_logexporter tools/c7n_mailer
-
-[testenv:py36]
-commands = - py.test -n auto --tb=line tests
 
 [testenv:py36-cov]
 commands = - py.test -n auto --tb=line --cov=c7n --junitxml=results.xml tests
->>>>>>> 29188b31
     python3 ./tools/dev/ratchet.py results.xml ratchet.txt
 
 [testenv:pypy]
 commands =
-<<<<<<< HEAD
     py.test -n auto tests tools/c7n_logexporter tools/c7n_mailer {posargs}
-=======
-    py.test -n auto tests tools/c7n_logexporter tools/c7n_mailer
->>>>>>> 29188b31
 
 [testenv:lint]
 commands = flake8 c7n
