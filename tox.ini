--- conflicted
+++ resolved
@@ -57,17 +57,6 @@
 [testenv:lint]
 commands = make lint
 
-<<<<<<< HEAD
-[pytest]
-junit_family=xunit1
-; for travis, we set this up as env var that we can override to limit concurrency
-addopts= --tb=native
-markers =
-  functional
-  skiplive
-python_files = test_*.py
-norecursedirs = data cassettes templates
-=======
 [testenv:docs]
 # https://github.com/grpc/grpc/issues/25082
 setenv =
@@ -77,5 +66,4 @@
 commands = make sphinx
 deps =
   -rrequirements-dev.txt
-  -rrequirements-docs.txt
->>>>>>> 02110441
+  -rrequirements-docs.txt